# SPDX-FileCopyrightText: : 2017-2024 The PyPSA-Eur Authors
#
# SPDX-License-Identifier: MIT

from os.path import normpath, exists
from shutil import copyfile, move, rmtree
from pathlib import Path
import yaml

<<<<<<< HEAD
from snakemake.utils import min_version

min_version("8")
=======
from snakemake.remote.HTTP import RemoteProvider as HTTPRemoteProvider
from snakemake.utils import min_version

from scripts._helpers import path_provider
>>>>>>> 09502cfb

min_version("7.7")
HTTP = HTTPRemoteProvider()

default_files = {
    "config/config.default.yaml": "config/config.yaml",
    "config/scenarios.template.yaml": "config/scenarios.yaml",
}
for template, target in default_files.items():
    target = os.path.join(workflow.current_basedir, target)
    template = os.path.join(workflow.current_basedir, template)
    if not exists(target) and exists(template):
        copyfile(template, target)


configfile: "config/config.default.yaml"
configfile: "config/config.yaml"


run = config["run"]
scenarios = run.get("scenarios", {})
if run["name"] and scenarios.get("enable"):
    fn = Path(scenarios["file"])
    scenarios = yaml.safe_load(fn.read_text())
    RDIR = "{run}/"
    if run["name"] == "all":
        config["run"]["name"] = list(scenarios.keys())
elif run["name"]:
    RDIR = run["name"] + "/"
else:
    RDIR = ""

logs = path_provider("logs/", RDIR, run["shared_resources"])
benchmarks = path_provider("benchmarks/", RDIR, run["shared_resources"])
resources = path_provider("resources/", RDIR, run["shared_resources"])

CDIR = "" if run["shared_cutouts"] else RDIR
RESULTS = "results/" + RDIR


localrules:
    purge,


wildcard_constraints:
    simpl="[a-zA-Z0-9]*",
    clusters="[0-9]+(m|c)?|all",
    ll="(v|c)([0-9\.]+|opt)",
    opts="[-+a-zA-Z0-9\.]*",
    sector_opts="[-+a-zA-Z0-9\.\s]*",


include: "rules/common.smk"
include: "rules/collect.smk"
include: "rules/retrieve.smk"
include: "rules/build_electricity.smk"
include: "rules/build_sector.smk"
include: "rules/solve_electricity.smk"
include: "rules/postprocess.smk"
include: "rules/validate.smk"


if config["foresight"] == "overnight":

    include: "rules/solve_overnight.smk"


if config["foresight"] == "myopic":

    include: "rules/solve_myopic.smk"


if config["foresight"] == "perfect":

    include: "rules/solve_perfect.smk"


rule all:
    input:
        expand(RESULTS + "graphs/costs.pdf", run=config["run"]["name"]),
    default_target: True


rule create_scenarios:
    output:
        config["run"]["scenarios"]["file"],
    conda:
        "envs/retrieve.yaml"
    script:
        "config/create_scenarios.py"


rule purge:
    run:
        import builtins

        do_purge = builtins.input(
            "Do you really want to delete all generated resources, \nresults and docs (downloads are kept)? [y/N] "
        )
        if do_purge == "y":
            rmtree("resources/", ignore_errors=True)
            rmtree("results/", ignore_errors=True)
            rmtree("doc/_build", ignore_errors=True)
            print("Purging generated resources, results and docs. Downloads are kept.")
        else:
            raise Exception(f"Input {do_purge}. Aborting purge.")


rule dag:
    message:
        "Creating DAG of workflow."
    output:
        dot=resources("dag.dot"),
        pdf=resources("dag.pdf"),
        png=resources("dag.png"),
    conda:
        "envs/environment.yaml"
    shell:
        """
        snakemake --rulegraph all | sed -n "/digraph/,\$p" > {output.dot}
        dot -Tpdf -o {output.pdf} {output.dot}
        dot -Tpng -o {output.png} {output.dot}
        """


rule doc:
    message:
        "Build documentation."
    output:
        directory("doc/_build"),
    shell:
        "make -C doc html"


rule sync:
    params:
        cluster=f"{config['remote']['ssh']}:{config['remote']['path']}",
    shell:
        """
        rsync -uvarh --ignore-missing-args --files-from=.sync-send . {params.cluster}
        rsync -uvarh --no-g {params.cluster}/resources . || echo "No resources directory, skipping rsync"
        rsync -uvarh --no-g {params.cluster}/results . || echo "No results directory, skipping rsync"
        rsync -uvarh --no-g {params.cluster}/logs . || echo "No logs directory, skipping rsync"
        """<|MERGE_RESOLUTION|>--- conflicted
+++ resolved
@@ -7,19 +7,11 @@
 from pathlib import Path
 import yaml
 
-<<<<<<< HEAD
 from snakemake.utils import min_version
 
 min_version("8")
-=======
-from snakemake.remote.HTTP import RemoteProvider as HTTPRemoteProvider
-from snakemake.utils import min_version
 
 from scripts._helpers import path_provider
->>>>>>> 09502cfb
-
-min_version("7.7")
-HTTP = HTTPRemoteProvider()
 
 default_files = {
     "config/config.default.yaml": "config/config.yaml",
