--- conflicted
+++ resolved
@@ -49,17 +49,10 @@
         script: 'scripts/prepare_links_p_nom.py'
 
 
-<<<<<<< HEAD
-datafiles = ['ch_cantons.csv', 'je-e-21.03.02.xls',
-            'eez/World_EEZ_v8_2014.shp', 'EIA_hydro_generation_2000_2014.csv',
-            'hydro_capacities.csv', 'naturalearth/ne_10m_admin_0_countries.shp',
-            'NUTS_2013_60M_SH/data/NUTS_RG_60M_2013.shp', 'nama_10r_3popgdp.tsv.gz',
-=======
 datafiles = ['ch_cantons.csv', 'je-e-21.03.02.xls', 
             'eez/World_EEZ_v8_2014.shp', 
             'hydro_capacities.csv', 'naturalearth/ne_10m_admin_0_countries.shp', 
             'NUTS_2013_60M_SH/data/NUTS_RG_60M_2013.shp', 'nama_10r_3popgdp.tsv.gz', 
->>>>>>> 4ec95fa9
             'nama_10r_3gdp.tsv.gz', 'corine/g250_clc06_V18_5.tif']
 
 
@@ -250,20 +243,12 @@
         geth_hydro_capacities='data/geth2015_hydro_capacities.csv',
         load='resources/load{weather_year}.csv',
         nuts3_shapes='resources/nuts3_shapes.geojson',
-<<<<<<< HEAD
         **{f"profile_{tech}": "resources/profile{weather_year}_" + f"{tech}.nc"
-           for tech in config['renewable']}
+           for tech in config['renewable']},
+        **{f"conventional_{carrier}_{attr}": fn for carrier, d in config.get('conventional', {None: {}}).items() for attr, fn in d.items() if str(fn).startswith("data/")}, 
     output: "networks/elec{weather_year}.nc"
     log: "logs/add_electricity{weather_year}.log"
     benchmark: "benchmarks/add_electricity{weather_year}"
-=======
-        **{f"profile_{tech}": f"resources/profile_{tech}.nc"
-           for tech in config['renewable']},
-        **{f"conventional_{carrier}_{attr}": fn for carrier, d in config.get('conventional', {None: {}}).items() for attr, fn in d.items() if str(fn).startswith("data/")}, 
-    output: "networks/elec.nc"
-    log: "logs/add_electricity.log"
-    benchmark: "benchmarks/add_electricity"
->>>>>>> 4ec95fa9
     threads: 1
     resources: mem_mb=5000
     script: "scripts/add_electricity.py"
@@ -421,11 +406,7 @@
 
 
 def input_plot_p_nom_max(w):
-<<<<<<< HEAD
-    return [("networks/elec{weather_year}_s{simpl}{maybe_cluster}.nc"
-=======
-    return [("results/networks/elec_s{simpl}{maybe_cluster}.nc"
->>>>>>> 4ec95fa9
+    return [("results/elec{weather_year}_s{simpl}{maybe_cluster}.nc"
              .format(maybe_cluster=('' if c == 'full' else ('_' + c)), **w))
             for c in w.clusts.split(",")]
 
