--- conflicted
+++ resolved
@@ -8,34 +8,6 @@
     copy_conda_env,
 
 
-<<<<<<< HEAD
-rule plot_network:
-    params:
-        foresight=config["foresight"],
-        plotting=config["plotting"],
-    input:
-        network=RESULTS
-        + "postnetworks/elec{weather_year}_s{simpl}_{clusters}_l{ll}_{opts}_{sector_opts}_{planning_horizons}.nc",
-        regions=RESOURCES
-        + "regions_onshore_elec{weather_year}_s{simpl}_{clusters}.geojson",
-    output:
-        map=RESULTS
-        + "maps/elec{weather_year}_s{simpl}_{clusters}_l{ll}_{opts}_{sector_opts}-costs-all_{planning_horizons}.pdf",
-        today=RESULTS
-        + "maps/elec{weather_year}_s{simpl}_{clusters}_l{ll}_{opts}_{sector_opts}_{planning_horizons}-today.pdf",
-    threads: 2
-    resources:
-        mem_mb=10000,
-    benchmark:
-        (
-            BENCHMARKS
-            + "plot_network/elec{weather_year}_s{simpl}_{clusters}_l{ll}_{opts}_{sector_opts}_{planning_horizons}"
-        )
-    conda:
-        "../envs/environment.yaml"
-    script:
-        "../scripts/plot_network.py"
-=======
 if config["foresight"] != "perfect":
 
     rule plot_network:
@@ -44,13 +16,13 @@
             plotting=config["plotting"],
         input:
             network=RESULTS
-            + "postnetworks/elec_s{simpl}_{clusters}_l{ll}_{opts}_{sector_opts}_{planning_horizons}.nc",
-            regions=RESOURCES + "regions_onshore_elec_s{simpl}_{clusters}.geojson",
+            + "postnetworks/elec{weather_year}_s{simpl}_{clusters}_l{ll}_{opts}_{sector_opts}_{planning_horizons}.nc",
+            regions=RESOURCES + "regions_onshore_elec{weather_year}_s{simpl}_{clusters}.geojson",
         output:
             map=RESULTS
-            + "maps/elec_s{simpl}_{clusters}_l{ll}_{opts}_{sector_opts}-costs-all_{planning_horizons}.pdf",
+            + "maps/elec{weather_year}_s{simpl}_{clusters}_l{ll}_{opts}_{sector_opts}-costs-all_{planning_horizons}.pdf",
             today=RESULTS
-            + "maps/elec_s{simpl}_{clusters}_l{ll}_{opts}_{sector_opts}_{planning_horizons}-today.pdf",
+            + "maps/elec{weather_year}_s{simpl}_{clusters}_l{ll}_{opts}_{sector_opts}_{planning_horizons}-today.pdf",
         threads: 2
         resources:
             mem_mb=10000,
@@ -92,7 +64,6 @@
             "../envs/environment.yaml"
         script:
             "../scripts/plot_network.py"
->>>>>>> 9cc6761d
 
 
 rule copy_config:
