# SPDX-FileCopyrightText: Contributors to PyPSA-Eur <https://github.com/pypsa/pypsa-eur>
#
# SPDX-License-Identifier: MIT


rule build_population_layouts:
    input:
        nuts3_shapes=resources("nuts3_shapes.geojson"),
        urban_percent="data/worldbank/API_SP.URB.TOTL.IN.ZS_DS2_en_csv_v2.csv",
        cutout=lambda w: input_cutout(w),
    output:
        pop_layout_total=resources("pop_layout_total.nc"),
        pop_layout_urban=resources("pop_layout_urban.nc"),
        pop_layout_rural=resources("pop_layout_rural.nc"),
    log:
        logs("build_population_layouts.log"),
    resources:
        mem_mb=20000,
    benchmark:
        benchmarks("build_population_layouts")
    threads: 8
    conda:
        "../envs/environment.yaml"
    script:
        "../scripts/build_population_layouts.py"


rule build_clustered_population_layouts:
    input:
        pop_layout_total=resources("pop_layout_total.nc"),
        pop_layout_urban=resources("pop_layout_urban.nc"),
        pop_layout_rural=resources("pop_layout_rural.nc"),
        regions_onshore=resources("regions_onshore_base_s_{clusters}.geojson"),
        cutout=lambda w: input_cutout(w),
    output:
        clustered_pop_layout=resources("pop_layout_base_s_{clusters}.csv"),
    log:
        logs("build_clustered_population_layouts_s_{clusters}.log"),
    resources:
        mem_mb=10000,
    benchmark:
        benchmarks("build_clustered_population_layouts/s_{clusters}")
    conda:
        "../envs/environment.yaml"
    script:
        "../scripts/build_clustered_population_layouts.py"


rule build_clustered_solar_rooftop_potentials:
    input:
        pop_layout=resources("pop_layout_total.nc"),
        class_regions=resources("regions_by_class_{clusters}_solar.geojson"),
        cutout=lambda w: input_cutout(w),
    output:
        potentials=resources("solar_rooftop_potentials_s_{clusters}.csv"),
    log:
        logs("build_clustered_solar_rooftop_potentials_s_{clusters}.log"),
    resources:
        mem_mb=10000,
    benchmark:
        benchmarks("build_clustered_solar_rooftop_potentials/s_{clusters}")
    conda:
        "../envs/environment.yaml"
    script:
        "../scripts/build_clustered_solar_rooftop_potentials.py"


rule build_simplified_population_layouts:
    input:
        pop_layout_total=resources("pop_layout_total.nc"),
        pop_layout_urban=resources("pop_layout_urban.nc"),
        pop_layout_rural=resources("pop_layout_rural.nc"),
        regions_onshore=resources("regions_onshore_base_s.geojson"),
        cutout=lambda w: input_cutout(w),
    output:
        clustered_pop_layout=resources("pop_layout_base_s.csv"),
    resources:
        mem_mb=10000,
    log:
        logs("build_simplified_population_layouts_s"),
    benchmark:
        benchmarks("build_simplified_population_layouts/s")
    conda:
        "../envs/environment.yaml"
    script:
        "../scripts/build_clustered_population_layouts.py"


rule build_gas_network:
    input:
        gas_network="data/gas_network/scigrid-gas/data/IGGIELGN_PipeSegments.geojson",
    output:
        cleaned_gas_network=resources("gas_network.csv"),
    resources:
        mem_mb=4000,
    log:
        logs("build_gas_network.log"),
    benchmark:
        benchmarks("build_gas_network")
    conda:
        "../envs/environment.yaml"
    script:
        "../scripts/build_gas_network.py"


rule build_gas_input_locations:
    input:
        gem="data/gem/Europe-Gas-Tracker-2024-05.xlsx",
        entry="data/gas_network/scigrid-gas/data/IGGIELGN_BorderPoints.geojson",
        storage="data/gas_network/scigrid-gas/data/IGGIELGN_Storages.geojson",
        regions_onshore=resources("regions_onshore_base_s_{clusters}.geojson"),
        regions_offshore=resources("regions_offshore_base_s_{clusters}.geojson"),
    output:
        gas_input_nodes=resources("gas_input_locations_s_{clusters}.geojson"),
        gas_input_nodes_simplified=resources(
            "gas_input_locations_s_{clusters}_simplified.csv"
        ),
    resources:
        mem_mb=2000,
    log:
        logs("build_gas_input_locations_s_{clusters}.log"),
    benchmark:
        benchmarks("build_gas_input_locations/s_{clusters}")
    conda:
        "../envs/environment.yaml"
    script:
        "../scripts/build_gas_input_locations.py"


rule cluster_gas_network:
    input:
        cleaned_gas_network=resources("gas_network.csv"),
        regions_onshore=resources("regions_onshore_base_s_{clusters}.geojson"),
        regions_offshore=resources("regions_offshore_base_s_{clusters}.geojson"),
    output:
        clustered_gas_network=resources("gas_network_base_s_{clusters}.csv"),
    resources:
        mem_mb=4000,
    log:
        logs("cluster_gas_network_{clusters}.log"),
    benchmark:
        benchmarks("cluster_gas_network/s_{clusters}")
    conda:
        "../envs/environment.yaml"
    script:
        "../scripts/cluster_gas_network.py"


rule build_daily_heat_demand:
    params:
        snapshots=config_provider("snapshots"),
        drop_leap_day=config_provider("enable", "drop_leap_day"),
    input:
        pop_layout=resources("pop_layout_total.nc"),
        regions_onshore=resources("regions_onshore_base_s_{clusters}.geojson"),
        cutout=lambda w: input_cutout(
            w, config_provider("sector", "heat_demand_cutout")(w)
        ),
    output:
        heat_demand=resources("daily_heat_demand_total_base_s_{clusters}.nc"),
    resources:
        mem_mb=20000,
    threads: 8
    log:
        logs("build_daily_heat_demand_total_s_{clusters}.loc"),
    benchmark:
        benchmarks("build_daily_heat_demand/total_s_{clusters}")
    conda:
        "../envs/environment.yaml"
    script:
        "../scripts/build_daily_heat_demand.py"


rule build_hourly_heat_demand:
    params:
        snapshots=config_provider("snapshots"),
        drop_leap_day=config_provider("enable", "drop_leap_day"),
    input:
        heat_profile="data/heat_load_profile_BDEW.csv",
        heat_demand=resources("daily_heat_demand_total_base_s_{clusters}.nc"),
    output:
        heat_demand=resources("hourly_heat_demand_total_base_s_{clusters}.nc"),
    resources:
        mem_mb=2000,
    threads: 8
    log:
        logs("build_hourly_heat_demand_total_s_{clusters}.loc"),
    benchmark:
        benchmarks("build_hourly_heat_demand/total_s_{clusters}")
    conda:
        "../envs/environment.yaml"
    script:
        "../scripts/build_hourly_heat_demand.py"


rule build_temperature_profiles:
    params:
        snapshots=config_provider("snapshots"),
        drop_leap_day=config_provider("enable", "drop_leap_day"),
    input:
        pop_layout=resources("pop_layout_total.nc"),
        regions_onshore=resources("regions_onshore_base_s_{clusters}.geojson"),
        cutout=lambda w: input_cutout(
            w, config_provider("sector", "heat_demand_cutout")(w)
        ),
    output:
        temp_soil=resources("temp_soil_total_base_s_{clusters}.nc"),
        temp_air=resources("temp_air_total_base_s_{clusters}.nc"),
    resources:
        mem_mb=20000,
    threads: 8
    log:
        logs("build_temperature_profiles_total_s_{clusters}.log"),
    benchmark:
        benchmarks("build_temperature_profiles/total_{clusters}")
    conda:
        "../envs/environment.yaml"
    script:
        "../scripts/build_temperature_profiles.py"


rule build_central_heating_temperature_profiles:
    params:
        max_forward_temperature_central_heating_baseyear=config_provider(
            "sector",
            "district_heating",
            "supply_temperature_approximation",
            "max_forward_temperature_baseyear",
        ),
        min_forward_temperature_central_heating_baseyear=config_provider(
            "sector",
            "district_heating",
            "supply_temperature_approximation",
            "min_forward_temperature_baseyear",
        ),
        return_temperature_central_heating_baseyear=config_provider(
            "sector",
            "district_heating",
            "supply_temperature_approximation",
            "return_temperature_baseyear",
        ),
        snapshots=config_provider("snapshots"),
        drop_leap_day=config_provider("enable", "drop_leap_day"),
        lower_threshold_ambient_temperature=config_provider(
            "sector",
            "district_heating",
            "supply_temperature_approximation",
            "lower_threshold_ambient_temperature",
        ),
        upper_threshold_ambient_temperature=config_provider(
            "sector",
            "district_heating",
            "supply_temperature_approximation",
            "upper_threshold_ambient_temperature",
        ),
        rolling_window_ambient_temperature=config_provider(
            "sector",
            "district_heating",
            "supply_temperature_approximation",
            "rolling_window_ambient_temperature",
        ),
        relative_annual_temperature_reduction=config_provider(
            "sector",
            "district_heating",
            "supply_temperature_approximation",
            "relative_annual_temperature_reduction",
        ),
        energy_totals_year=config_provider("energy", "energy_totals_year"),
    input:
        temp_air_total=resources("temp_air_total_base_s_{clusters}.nc"),
        regions_onshore=resources("regions_onshore_base_s_{clusters}.geojson"),
    output:
        central_heating_forward_temperature_profiles=resources(
            "central_heating_forward_temperature_profiles_base_s_{clusters}_{planning_horizons}.nc"
        ),
        central_heating_return_temperature_profiles=resources(
            "central_heating_return_temperature_profiles_base_s_{clusters}_{planning_horizons}.nc"
        ),
    resources:
        mem_mb=20000,
    log:
        logs(
            "build_central_heating_temperature_profiles_s_{clusters}_{planning_horizons}.log"
        ),
    benchmark:
        benchmarks(
            "build_central_heating_temperature_profiles/s_{clusters}_{planning_horizons}"
        )
    conda:
        "../envs/environment.yaml"
    script:
        "../scripts/build_central_heating_temperature_profiles/run.py"


rule build_geothermal_heat_potential:
    params:
        drop_leap_day=config_provider("enable", "drop_leap_day"),
        countries=config_provider("countries"),
        constant_temperature_celsius=config_provider(
            "sector",
            "district_heating",
            "limited_heat_sources",
            "geothermal",
            "constant_temperature_celsius",
        ),
        ignore_missing_regions=config_provider(
            "sector",
            "district_heating",
            "limited_heat_sources",
            "geothermal",
            "ignore_missing_regions",
        ),
    input:
        isi_heat_potentials="data/isi_heat_utilisation_potentials.xlsx",
        regions_onshore=resources("regions_onshore_base_s_{clusters}.geojson"),
        lau_regions="data/lau_regions.zip",
    output:
        heat_source_power=resources(
            "heat_source_power_geothermal_base_s_{clusters}.csv"
        ),
    resources:
        mem_mb=2000,
    log:
        logs("build_heat_source_potentials_geothermal_s_{clusters}.log"),
    benchmark:
        benchmarks("build_heat_source_potentials/geothermal_s_{clusters}")
    conda:
        "../envs/environment.yaml"
    script:
        "../scripts/build_geothermal_heat_potential.py"


rule build_ates_potentials:
    params:
        max_top_temperature=config_provider(
            "sector",
            "district_heating",
            "ates",
            "max_top_temperature",
        ),
        min_bottom_temperature=config_provider(
            "sector",
            "district_heating",
            "ates",
            "min_bottom_temperature",
        ),
        suitable_aquifer_types=config_provider(
            "sector",
            "district_heating",
            "ates",
            "suitable_aquifer_types",
        ),
        aquifer_volumetric_heat_capacity=config_provider(
            "sector",
            "district_heating",
            "ates",
            "aquifer_volumetric_heat_capacity",
        ),
        fraction_of_aquifer_area_available=config_provider(
            "sector",
            "district_heating",
            "ates",
            "fraction_of_aquifer_area_available",
        ),
        effective_screen_length=config_provider(
            "sector",
            "district_heating",
            "ates",
            "effective_screen_length",
        ),
        dh_area_buffer=config_provider(
            "sector",
            "district_heating",
            "ates",
            "dh_area_buffer",
        ),
        ignore_missing_regions=config_provider(
            "sector",
            "district_heating",
            "ates",
            "ignore_missing_regions",
        ),
        countries=config_provider("countries"),
    input:
        aquifer_shapes_shp="data/bgr/ihme1500_aquif_ec4060_v12_poly.shp",
        aquifer_shapes_shx="data/bgr/ihme1500_aquif_ec4060_v12_poly.shx",
        aquifer_shapes_dbf="data/bgr/ihme1500_aquif_ec4060_v12_poly.dbf",
        aquifer_shapes_cpg="data/bgr/ihme1500_aquif_ec4060_v12_poly.cpg",
        aquifer_shapes_prj="data/bgr/ihme1500_aquif_ec4060_v12_poly.prj",
        aquifer_shapes_sbn="data/bgr/ihme1500_aquif_ec4060_v12_poly.sbn",
        aquifer_shapes_sbx="data/bgr/ihme1500_aquif_ec4060_v12_poly.sbx",
        dh_areas="data/dh_areas.gpkg",
        regions_onshore=resources("regions_onshore_base_s_{clusters}.geojson"),
        central_heating_forward_temperature_profiles=resources(
            "central_heating_forward_temperature_profiles_base_s_{clusters}_{planning_horizons}.nc"
        ),
        central_heating_return_temperature_profiles=resources(
            "central_heating_return_temperature_profiles_base_s_{clusters}_{planning_horizons}.nc"
        ),
    output:
        ates_potentials=resources(
            "ates_potentials_base_s_{clusters}_{planning_horizons}.csv"
        ),
    resources:
        mem_mb=2000,
    log:
        logs("build_ates_potentials_s_{clusters}_{planning_horizons}.log"),
    benchmark:
        benchmarks("build_ates_potentials_geothermal_s_{clusters}_{planning_horizons}")
    conda:
        "../envs/environment.yaml"
    script:
        "../scripts/build_ates_potentials.py"


rule build_cop_profiles:
    params:
        heat_pump_sink_T_decentral_heating=config_provider(
            "sector", "heat_pump_sink_T_individual_heating"
        ),
        heat_source_cooling_central_heating=config_provider(
            "sector", "district_heating", "heat_source_cooling"
        ),
        heat_pump_cop_approximation_central_heating=config_provider(
            "sector", "district_heating", "heat_pump_cop_approximation"
        ),
        heat_pump_sources=config_provider("sector", "heat_pump_sources"),
        limited_heat_sources=config_provider(
            "sector", "district_heating", "limited_heat_sources"
        ),
        snapshots=config_provider("snapshots"),
    input:
        central_heating_forward_temperature_profiles=resources(
            "central_heating_forward_temperature_profiles_base_s_{clusters}_{planning_horizons}.nc"
        ),
        central_heating_return_temperature_profiles=resources(
            "central_heating_return_temperature_profiles_base_s_{clusters}_{planning_horizons}.nc"
        ),
        temp_soil_total=resources("temp_soil_total_base_s_{clusters}.nc"),
        temp_air_total=resources("temp_air_total_base_s_{clusters}.nc"),
        temp_ptes_total=resources(
            "ptes_top_temperature_profiles_s_{clusters}_{planning_horizons}.nc"
        ),
        regions_onshore=resources("regions_onshore_base_s_{clusters}.geojson"),
    output:
        cop_profiles=resources("cop_profiles_base_s_{clusters}_{planning_horizons}.nc"),
    resources:
        mem_mb=20000,
    log:
        logs("build_cop_profiles_s_{clusters}_{planning_horizons}.log"),
    benchmark:
        benchmarks("build_cop_profiles/s_{clusters}_{planning_horizons}")
    conda:
        "../envs/environment.yaml"
    script:
        "../scripts/build_cop_profiles/run.py"


rule build_ptes_operations:
    params:
        max_ptes_top_temperature=config_provider(
            "sector",
            "district_heating",
            "ptes",
            "max_top_temperature",
        ),
        min_ptes_bottom_temperature=config_provider(
            "sector",
            "district_heating",
            "ptes",
            "min_bottom_temperature",
        ),
        snapshots=config_provider("snapshots"),
    input:
        central_heating_forward_temperature_profiles=resources(
            "central_heating_forward_temperature_profiles_base_s_{clusters}_{planning_horizons}.nc"
        ),
        central_heating_return_temperature_profiles=resources(
            "central_heating_return_temperature_profiles_base_s_{clusters}_{planning_horizons}.nc"
        ),
        regions_onshore=resources("regions_onshore_base_s_{clusters}.geojson"),
    output:
        ptes_direct_utilisation_profiles=resources(
            "ptes_direct_utilisation_profiles_s_{clusters}_{planning_horizons}.nc"
        ),
        ptes_top_temperature_profiles=resources(
            "ptes_top_temperature_profiles_s_{clusters}_{planning_horizons}.nc"
        ),
        ptes_e_max_pu_profiles=resources(
            "ptes_e_max_pu_profiles_base_s_{clusters}_{planning_horizons}.nc"
        ),
<<<<<<< HEAD
        ptes_reheat_ratio_profiles=resources(
            "ptes_reheat_ratio_profiles_base_s_{clusters}_{planning_horizons}.nc"
=======
        ptes_temperature_boost_ratio_profiles=resources(
            "ptes_temperature_boost_ratio_profiles_base_s_{clusters}_{planning_horizons}.nc"
>>>>>>> f64ac106
        ),
    resources:
        mem_mb=2000,
    log:
        logs("build_ptes_operations_s_{clusters}_{planning_horizons}.log"),
    benchmark:
        benchmarks("build_ptes_operations_s_{clusters}_{planning_horizons}")
    conda:
        "../envs/environment.yaml"
    script:
        "../scripts/build_ptes_operations/run.py"


rule build_direct_heat_source_utilisation_profiles:
    params:
        direct_utilisation_heat_sources=config_provider(
            "sector", "district_heating", "direct_utilisation_heat_sources"
        ),
        limited_heat_sources=config_provider(
            "sector", "district_heating", "limited_heat_sources"
        ),
        snapshots=config_provider("snapshots"),
    input:
        central_heating_forward_temperature_profiles=resources(
            "central_heating_forward_temperature_profiles_base_s_{clusters}_{planning_horizons}.nc"
        ),
    output:
        direct_heat_source_utilisation_profiles=resources(
            "direct_heat_source_utilisation_profiles_base_s_{clusters}_{planning_horizons}.nc"
        ),
    resources:
        mem_mb=20000,
    log:
        logs(
            "build_direct_heat_source_utilisation_profiles_s_{clusters}_{planning_horizons}.log"
        ),
    benchmark:
        benchmarks(
            "build_direct_heat_source_utilisation_profiles/s_{clusters}_{planning_horizons}"
        )
    conda:
        "../envs/environment.yaml"
    script:
        "../scripts/build_direct_heat_source_utilisation_profiles.py"


def solar_thermal_cutout(wildcards):
    c = config_provider("solar_thermal", "cutout")(wildcards)
    if c == "default":
        return CDIR.joinpath(
            config_provider("atlite", "default_cutout")(wildcards) + ".nc"
        ).as_posix()
    else:
        return CDIR.joinpath(c + ".nc").as_posix()


rule build_solar_thermal_profiles:
    params:
        snapshots=config_provider("snapshots"),
        drop_leap_day=config_provider("enable", "drop_leap_day"),
        solar_thermal=config_provider("solar_thermal"),
    input:
        pop_layout=resources("pop_layout_total.nc"),
        regions_onshore=resources("regions_onshore_base_s_{clusters}.geojson"),
        cutout=lambda w: input_cutout(w, config_provider("solar_thermal", "cutout")(w)),
    output:
        solar_thermal=resources("solar_thermal_total_base_s_{clusters}.nc"),
    resources:
        mem_mb=20000,
    threads: 16
    log:
        logs("build_solar_thermal_profiles_total_s_{clusters}.log"),
    benchmark:
        benchmarks("build_solar_thermal_profiles/total_{clusters}")
    conda:
        "../envs/environment.yaml"
    script:
        "../scripts/build_solar_thermal_profiles.py"


rule build_energy_totals:
    params:
        countries=config_provider("countries"),
        energy=config_provider("energy"),
    input:
        nuts3_shapes=resources("nuts3_shapes.geojson"),
        co2="data/bundle/eea/UNFCCC_v23.csv",
        swiss="data/switzerland-new_format-all_years.csv",
        swiss_transport="data/gr-e-11.03.02.01.01-cc.csv",
        idees="data/jrc-idees-2021",
        district_heat_share="data/district_heat_share.csv",
        eurostat="data/eurostat/Balances-April2023",
        eurostat_households="data/eurostat/eurostat-household_energy_balances-february_2024.csv",
    output:
        transformation_output_coke=resources("transformation_output_coke.csv"),
        energy_name=resources("energy_totals.csv"),
        co2_name=resources("co2_totals.csv"),
        transport_name=resources("transport_data.csv"),
        district_heat_share=resources("district_heat_share.csv"),
        heating_efficiencies=resources("heating_efficiencies.csv"),
    threads: 16
    resources:
        mem_mb=10000,
    log:
        logs("build_energy_totals.log"),
    benchmark:
        benchmarks("build_energy_totals")
    conda:
        "../envs/environment.yaml"
    script:
        "../scripts/build_energy_totals.py"


rule build_heat_totals:
    input:
        hdd="data/bundle/era5-HDD-per-country.csv",
        energy_totals=resources("energy_totals.csv"),
    output:
        heat_totals=resources("heat_totals.csv"),
    threads: 1
    resources:
        mem_mb=2000,
    log:
        logs("build_heat_totals.log"),
    benchmark:
        benchmarks("build_heat_totals")
    conda:
        "../envs/environment.yaml"
    script:
        "../scripts/build_heat_totals.py"


rule build_biomass_potentials:
    params:
        biomass=config_provider("biomass"),
    input:
        enspreso_biomass="data/ENSPRESO_BIOMASS.xlsx",
        eurostat="data/eurostat/Balances-April2023",
        nuts2="data/nuts/NUTS_RG_03M_2013_4326_LEVL_2.geojson",
        regions_onshore=resources("regions_onshore_base_s_{clusters}.geojson"),
        nuts3_population=ancient("data/bundle/nama_10r_3popgdp.tsv.gz"),
        swiss_cantons=ancient("data/ch_cantons.csv"),
        swiss_population=ancient("data/bundle/je-e-21.03.02.xls"),
        country_shapes=resources("country_shapes.geojson"),
    output:
        biomass_potentials_all=resources(
            "biomass_potentials_all_{clusters}_{planning_horizons}.csv"
        ),
        biomass_potentials=resources(
            "biomass_potentials_s_{clusters}_{planning_horizons}.csv"
        ),
    threads: 8
    resources:
        mem_mb=2000,
    log:
        logs("build_biomass_potentials_s_{clusters}_{planning_horizons}.log"),
    benchmark:
        benchmarks("build_biomass_potentials_s_{clusters}_{planning_horizons}")
    conda:
        "../envs/environment.yaml"
    script:
        "../scripts/build_biomass_potentials.py"


rule build_biomass_transport_costs:
    input:
        sc1="data/biomass_transport_costs_supplychain1.csv",
        sc2="data/biomass_transport_costs_supplychain2.csv",
    output:
        biomass_transport_costs=resources("biomass_transport_costs.csv"),
    threads: 1
    resources:
        mem_mb=1000,
    log:
        logs("build_biomass_transport_costs.log"),
    benchmark:
        benchmarks("build_biomass_transport_costs")
    conda:
        "../envs/environment.yaml"
    script:
        "../scripts/build_biomass_transport_costs.py"


rule build_co2_sequestration_potentials:
    input:
        storage_table="data/CO2JRC_OpenFormats/CO2Stop_DataInterrogationSystem/Hydrocarbon_Storage_Units.csv",
        storage_map="data/CO2JRC_OpenFormats/CO2Stop_Polygons Data/StorageUnits_March13.kml",
        traps_table1="data/CO2JRC_OpenFormats/CO2Stop_DataInterrogationSystem/Hydrocarbon_Traps.csv",
        traps_table2="data/CO2JRC_OpenFormats/CO2Stop_DataInterrogationSystem/Hydrocarbon_Traps_Temp.csv",
        traps_table3="data/CO2JRC_OpenFormats/CO2Stop_DataInterrogationSystem/Hydrocarbon_Traps1.csv",
        traps_map="data/CO2JRC_OpenFormats/CO2Stop_Polygons Data/DaughterUnits_March13.kml",
    output:
        resources("co2_sequestration_potentials.geojson"),
    threads: 1
    resources:
        mem_mb=4000,
    log:
        logs("build_co2_sequestration_potentials.log"),
    benchmark:
        benchmarks("build_co2_sequestration_potentials")
    conda:
        "../envs/environment.yaml"
    script:
        "../scripts/build_co2_sequestration_potentials.py"


rule build_clustered_co2_sequestration_potentials:
    params:
        sequestration_potential=config_provider(
            "sector", "regional_co2_sequestration_potential"
        ),
    input:
        sequestration_potential=resources("co2_sequestration_potentials.geojson"),
        regions_onshore=resources("regions_onshore_base_s_{clusters}.geojson"),
        regions_offshore=resources("regions_offshore_base_s_{clusters}.geojson"),
    output:
        sequestration_potential=resources(
            "co2_sequestration_potential_base_s_{clusters}.csv"
        ),
    threads: 1
    resources:
        mem_mb=4000,
    log:
        logs("build_clustered_co2_sequestration_potentials_{clusters}.log"),
    benchmark:
        benchmarks("build_clustered_co2_sequestration_potentials_{clusters}")
    conda:
        "../envs/environment.yaml"
    script:
        "../scripts/build_clustered_co2_sequestration_potentials.py"


rule build_salt_cavern_potentials:
    input:
        salt_caverns="data/bundle/h2_salt_caverns_GWh_per_sqkm.geojson",
        regions_onshore=resources("regions_onshore_base_s_{clusters}.geojson"),
        regions_offshore=resources("regions_offshore_base_s_{clusters}.geojson"),
    output:
        h2_cavern_potential=resources("salt_cavern_potentials_s_{clusters}.csv"),
    threads: 1
    resources:
        mem_mb=2000,
    log:
        logs("build_salt_cavern_potentials_s_{clusters}.log"),
    benchmark:
        benchmarks("build_salt_cavern_potentials_s_{clusters}")
    conda:
        "../envs/environment.yaml"
    script:
        "../scripts/build_salt_cavern_potentials.py"


rule build_ammonia_production:
    input:
        usgs="data/myb1-2022-nitro-ert.xlsx",
    output:
        ammonia_production=resources("ammonia_production.csv"),
    threads: 1
    resources:
        mem_mb=1000,
    log:
        logs("build_ammonia_production.log"),
    benchmark:
        benchmarks("build_ammonia_production")
    conda:
        "../envs/environment.yaml"
    script:
        "../scripts/build_ammonia_production.py"


rule build_industry_sector_ratios:
    params:
        industry=config_provider("industry"),
        ammonia=config_provider("sector", "ammonia", default=False),
    input:
        ammonia_production=resources("ammonia_production.csv"),
        idees="data/jrc-idees-2021",
    output:
        industry_sector_ratios=resources("industry_sector_ratios.csv"),
    threads: 1
    resources:
        mem_mb=1000,
    log:
        logs("build_industry_sector_ratios.log"),
    benchmark:
        benchmarks("build_industry_sector_ratios")
    conda:
        "../envs/environment.yaml"
    script:
        "../scripts/build_industry_sector_ratios.py"


rule build_industry_sector_ratios_intermediate:
    params:
        industry=config_provider("industry"),
    input:
        industry_sector_ratios=resources("industry_sector_ratios.csv"),
        industrial_energy_demand_per_country_today=resources(
            "industrial_energy_demand_per_country_today.csv"
        ),
        industrial_production_per_country=resources(
            "industrial_production_per_country.csv"
        ),
    output:
        industry_sector_ratios=resources(
            "industry_sector_ratios_{planning_horizons}.csv"
        ),
    threads: 1
    resources:
        mem_mb=1000,
    log:
        logs("build_industry_sector_ratios_{planning_horizons}.log"),
    benchmark:
        benchmarks("build_industry_sector_ratios_{planning_horizons}")
    conda:
        "../envs/environment.yaml"
    script:
        "../scripts/build_industry_sector_ratios_intermediate.py"


rule build_industrial_production_per_country:
    params:
        industry=config_provider("industry"),
        countries=config_provider("countries"),
    input:
        ch_industrial_production="data/ch_industrial_production_per_subsector.csv",
        ammonia_production=resources("ammonia_production.csv"),
        jrc="data/jrc-idees-2021",
        eurostat="data/eurostat/Balances-April2023",
    output:
        industrial_production_per_country=resources(
            "industrial_production_per_country.csv"
        ),
    threads: 8
    resources:
        mem_mb=1000,
    log:
        logs("build_industrial_production_per_country.log"),
    benchmark:
        benchmarks("build_industrial_production_per_country")
    conda:
        "../envs/environment.yaml"
    script:
        "../scripts/build_industrial_production_per_country.py"


rule build_industrial_production_per_country_tomorrow:
    params:
        industry=config_provider("industry"),
    input:
        industrial_production_per_country=resources(
            "industrial_production_per_country.csv"
        ),
    output:
        industrial_production_per_country_tomorrow=resources(
            "industrial_production_per_country_tomorrow_{planning_horizons}.csv"
        ),
    threads: 1
    resources:
        mem_mb=1000,
    log:
        logs("build_industrial_production_per_country_tomorrow_{planning_horizons}.log"),
    benchmark:
        (
            benchmarks(
                "build_industrial_production_per_country_tomorrow_{planning_horizons}"
            )
        )
    conda:
        "../envs/environment.yaml"
    script:
        "../scripts/build_industrial_production_per_country_tomorrow.py"


rule build_industrial_distribution_key:
    params:
        hotmaps_locate_missing=config_provider(
            "industry", "hotmaps_locate_missing", default=False
        ),
        countries=config_provider("countries"),
    input:
        regions_onshore=resources("regions_onshore_base_s_{clusters}.geojson"),
        clustered_pop_layout=resources("pop_layout_base_s_{clusters}.csv"),
        hotmaps="data/Industrial_Database.csv",
        gem_gspt="data/gem/Global-Steel-Plant-Tracker-April-2024-Standard-Copy-V1.xlsx",
        ammonia="data/ammonia_plants.csv",
        cement_supplement="data/cement-plants-noneu.csv",
        refineries_supplement="data/refineries-noneu.csv",
    output:
        industrial_distribution_key=resources(
            "industrial_distribution_key_base_s_{clusters}.csv"
        ),
    threads: 1
    resources:
        mem_mb=1000,
    log:
        logs("build_industrial_distribution_key_{clusters}.log"),
    benchmark:
        benchmarks("build_industrial_distribution_key/s_{clusters}")
    conda:
        "../envs/environment.yaml"
    script:
        "../scripts/build_industrial_distribution_key.py"


rule build_industrial_production_per_node:
    input:
        industrial_distribution_key=resources(
            "industrial_distribution_key_base_s_{clusters}.csv"
        ),
        industrial_production_per_country_tomorrow=resources(
            "industrial_production_per_country_tomorrow_{planning_horizons}.csv"
        ),
    output:
        industrial_production_per_node=resources(
            "industrial_production_base_s_{clusters}_{planning_horizons}.csv"
        ),
    threads: 1
    resources:
        mem_mb=1000,
    log:
        logs("build_industrial_production_per_node_{clusters}_{planning_horizons}.log"),
    benchmark:
        (
            benchmarks(
                "build_industrial_production_per_node/s_{clusters}_{planning_horizons}"
            )
        )
    conda:
        "../envs/environment.yaml"
    script:
        "../scripts/build_industrial_production_per_node.py"


rule build_industrial_energy_demand_per_node:
    input:
        industry_sector_ratios=resources(
            "industry_sector_ratios_{planning_horizons}.csv"
        ),
        industrial_production_per_node=resources(
            "industrial_production_base_s_{clusters}_{planning_horizons}.csv"
        ),
        industrial_energy_demand_per_node_today=resources(
            "industrial_energy_demand_today_base_s_{clusters}.csv"
        ),
    output:
        industrial_energy_demand_per_node=resources(
            "industrial_energy_demand_base_s_{clusters}_{planning_horizons}.csv"
        ),
    threads: 1
    resources:
        mem_mb=1000,
    log:
        logs(
            "build_industrial_energy_demand_per_node_{clusters}_{planning_horizons}.log"
        ),
    benchmark:
        (
            benchmarks(
                "build_industrial_energy_demand_per_node/s_{clusters}_{planning_horizons}"
            )
        )
    conda:
        "../envs/environment.yaml"
    script:
        "../scripts/build_industrial_energy_demand_per_node.py"


rule build_industrial_energy_demand_per_country_today:
    params:
        countries=config_provider("countries"),
        industry=config_provider("industry"),
        ammonia=config_provider("sector", "ammonia", default=False),
    input:
        transformation_output_coke=resources("transformation_output_coke.csv"),
        jrc="data/jrc-idees-2021",
        industrial_production_per_country=resources(
            "industrial_production_per_country.csv"
        ),
    output:
        industrial_energy_demand_per_country_today=resources(
            "industrial_energy_demand_per_country_today.csv"
        ),
    threads: 8
    resources:
        mem_mb=1000,
    log:
        logs("build_industrial_energy_demand_per_country_today.log"),
    benchmark:
        benchmarks("build_industrial_energy_demand_per_country_today")
    conda:
        "../envs/environment.yaml"
    script:
        "../scripts/build_industrial_energy_demand_per_country_today.py"


rule build_industrial_energy_demand_per_node_today:
    input:
        industrial_distribution_key=resources(
            "industrial_distribution_key_base_s_{clusters}.csv"
        ),
        industrial_energy_demand_per_country_today=resources(
            "industrial_energy_demand_per_country_today.csv"
        ),
    output:
        industrial_energy_demand_per_node_today=resources(
            "industrial_energy_demand_today_base_s_{clusters}.csv"
        ),
    threads: 1
    resources:
        mem_mb=1000,
    log:
        logs("build_industrial_energy_demand_per_node_today_{clusters}.log"),
    benchmark:
        benchmarks("build_industrial_energy_demand_per_node_today/s_{clusters}")
    conda:
        "../envs/environment.yaml"
    script:
        "../scripts/build_industrial_energy_demand_per_node_today.py"


rule build_retro_cost:
    params:
        retrofitting=config_provider("sector", "retrofitting"),
        countries=config_provider("countries"),
    input:
        building_stock="data/retro/data_building_stock.csv",
        data_tabula="data/bundle/retro/tabula-calculator-calcsetbuilding.csv",
        air_temperature=resources("temp_air_total_base_s_{clusters}.nc"),
        u_values_PL="data/retro/u_values_poland.csv",
        tax_w="data/retro/electricity_taxes_eu.csv",
        construction_index="data/retro/comparative_level_investment.csv",
        floor_area_missing="data/retro/floor_area_missing.csv",
        clustered_pop_layout=resources("pop_layout_base_s_{clusters}.csv"),
        cost_germany="data/retro/retro_cost_germany.csv",
        window_assumptions="data/retro/window_assumptions.csv",
    output:
        retro_cost=resources("retro_cost_base_s_{clusters}.csv"),
        floor_area=resources("floor_area_base_s_{clusters}.csv"),
    resources:
        mem_mb=1000,
    log:
        logs("build_retro_cost_{clusters}.log"),
    benchmark:
        benchmarks("build_retro_cost/s_{clusters}")
    conda:
        "../envs/environment.yaml"
    script:
        "../scripts/build_retro_cost.py"


rule build_population_weighted_energy_totals:
    params:
        snapshots=config_provider("snapshots"),
        drop_leap_day=config_provider("enable", "drop_leap_day"),
    input:
        energy_totals=resources("{kind}_totals.csv"),
        clustered_pop_layout=resources("pop_layout_base_s_{clusters}.csv"),
    output:
        resources("pop_weighted_{kind}_totals_s_{clusters}.csv"),
    threads: 1
    resources:
        mem_mb=2000,
    log:
        logs("build_population_weighted_{kind}_totals_{clusters}.log"),
    benchmark:
        benchmarks("build_population_weighted_{kind}_totals_{clusters}")
    conda:
        "../envs/environment.yaml"
    script:
        "../scripts/build_population_weighted_energy_totals.py"


rule build_shipping_demand:
    input:
        ports="data/attributed_ports.json",
        scope=resources("europe_shape.geojson"),
        regions=resources("regions_onshore_base_s_{clusters}.geojson"),
        demand=resources("energy_totals.csv"),
    params:
        energy_totals_year=config_provider("energy", "energy_totals_year"),
    output:
        resources("shipping_demand_s_{clusters}.csv"),
    threads: 1
    resources:
        mem_mb=2000,
    log:
        logs("build_shipping_demand_s_{clusters}.log"),
    benchmark:
        benchmarks("build_shipping_demand/s_{clusters}")
    conda:
        "../envs/environment.yaml"
    script:
        "../scripts/build_shipping_demand.py"


rule build_transport_demand:
    params:
        snapshots=config_provider("snapshots"),
        drop_leap_day=config_provider("enable", "drop_leap_day"),
        sector=config_provider("sector"),
        energy_totals_year=config_provider("energy", "energy_totals_year"),
    input:
        clustered_pop_layout=resources("pop_layout_base_s_{clusters}.csv"),
        pop_weighted_energy_totals=resources(
            "pop_weighted_energy_totals_s_{clusters}.csv"
        ),
        transport_data=resources("transport_data.csv"),
        traffic_data_KFZ="data/bundle/emobility/KFZ__count",
        traffic_data_Pkw="data/bundle/emobility/Pkw__count",
        temp_air_total=resources("temp_air_total_base_s_{clusters}.nc"),
    output:
        transport_demand=resources("transport_demand_s_{clusters}.csv"),
        transport_data=resources("transport_data_s_{clusters}.csv"),
        avail_profile=resources("avail_profile_s_{clusters}.csv"),
        dsm_profile=resources("dsm_profile_s_{clusters}.csv"),
    threads: 1
    resources:
        mem_mb=2000,
    log:
        logs("build_transport_demand_s_{clusters}.log"),
    benchmark:
        benchmarks("build_transport_demand/s_{clusters}")
    conda:
        "../envs/environment.yaml"
    script:
        "../scripts/build_transport_demand.py"


rule build_district_heat_share:
    params:
        sector=config_provider("sector"),
        energy_totals_year=config_provider("energy", "energy_totals_year"),
    input:
        district_heat_share=resources("district_heat_share.csv"),
        clustered_pop_layout=resources("pop_layout_base_s_{clusters}.csv"),
    output:
        district_heat_share=resources(
            "district_heat_share_base_s_{clusters}_{planning_horizons}.csv"
        ),
    threads: 1
    resources:
        mem_mb=1000,
    log:
        logs("build_district_heat_share_{clusters}_{planning_horizons}.log"),
    benchmark:
        benchmarks("build_district_heat_share_{clusters}_{planning_horizons}")
    conda:
        "../envs/environment.yaml"
    script:
        "../scripts/build_district_heat_share.py"


rule build_existing_heating_distribution:
    params:
        baseyear=config_provider("scenario", "planning_horizons", 0),
        sector=config_provider("sector"),
        existing_capacities=config_provider("existing_capacities"),
    input:
        existing_heating="data/existing_infrastructure/existing_heating_raw.csv",
        clustered_pop_layout=resources("pop_layout_base_s_{clusters}.csv"),
        clustered_pop_energy_layout=resources(
            "pop_weighted_energy_totals_s_{clusters}.csv"
        ),
        district_heat_share=resources(
            "district_heat_share_base_s_{clusters}_{planning_horizons}.csv"
        ),
    output:
        existing_heating_distribution=resources(
            "existing_heating_distribution_base_s_{clusters}_{planning_horizons}.csv"
        ),
    threads: 1
    resources:
        mem_mb=2000,
    log:
        logs(
            "build_existing_heating_distribution_base_s_{clusters}_{planning_horizons}.log"
        ),
    benchmark:
        benchmarks(
            "build_existing_heating_distribution/base_s_{clusters}_{planning_horizons}"
        )
    conda:
        "../envs/environment.yaml"
    script:
        "../scripts/build_existing_heating_distribution.py"


rule time_aggregation:
    params:
        time_resolution=config_provider("clustering", "temporal", "resolution_sector"),
        drop_leap_day=config_provider("enable", "drop_leap_day"),
        solver_name=config_provider("solving", "solver", "name"),
    input:
        network=resources("networks/base_s_{clusters}_elec_{opts}.nc"),
        hourly_heat_demand_total=lambda w: (
            resources("hourly_heat_demand_total_base_s_{clusters}.nc")
            if config_provider("sector", "heating")(w)
            else []
        ),
        solar_thermal_total=lambda w: (
            resources("solar_thermal_total_base_s_{clusters}.nc")
            if config_provider("sector", "solar_thermal")(w)
            else []
        ),
    output:
        snapshot_weightings=resources(
            "snapshot_weightings_base_s_{clusters}_elec_{opts}_{sector_opts}.csv"
        ),
    threads: 1
    resources:
        mem_mb=5000,
    log:
        logs("time_aggregation_base_s_{clusters}_elec_{opts}_{sector_opts}.log"),
    benchmark:
        benchmarks("time_aggregation_base_s_{clusters}_elec_{opts}_{sector_opts}")
    conda:
        "../envs/environment.yaml"
    script:
        "../scripts/time_aggregation.py"


def input_profile_offwind(w):
    return {
        f"profile_{tech}": resources("profile_{clusters}_" + tech + ".nc")
        for tech in ["offwind-ac", "offwind-dc", "offwind-float"]
        if (tech in config_provider("electricity", "renewable_carriers")(w))
    }


rule build_egs_potentials:
    params:
        snapshots=config_provider("snapshots"),
        drop_leap_day=config_provider("enable", "drop_leap_day"),
        sector=config_provider("sector"),
        costs=config_provider("costs"),
    input:
        egs_cost="data/egs_costs.json",
        regions=resources("regions_onshore_base_s_{clusters}.geojson"),
        air_temperature=(
            resources("temp_air_total_base_s_{clusters}.nc")
            if config_provider("sector", "enhanced_geothermal", "var_cf")
            else []
        ),
    output:
        egs_potentials=resources("egs_potentials_{clusters}.csv"),
        egs_overlap=resources("egs_overlap_{clusters}.csv"),
        egs_capacity_factors=resources("egs_capacity_factors_{clusters}.csv"),
    threads: 1
    resources:
        mem_mb=2000,
    log:
        logs("build_egs_potentials_{clusters}.log"),
    benchmark:
        benchmarks("build_egs_potentials_{clusters}")
    conda:
        "../envs/environment.yaml"
    script:
        "../scripts/build_egs_potentials.py"


def input_heat_source_power(w):

    return {
        heat_source_name: resources(
            "heat_source_power_" + heat_source_name + "_base_s_{clusters}.csv"
        )
        for heat_source_name in config_provider(
            "sector", "heat_pump_sources", "urban central"
        )(w)
        if heat_source_name
        in config_provider("sector", "district_heating", "limited_heat_sources")(
            w
        ).keys()
    }


rule prepare_sector_network:
    params:
        time_resolution=config_provider("clustering", "temporal", "resolution_sector"),
        co2_budget=config_provider("co2_budget"),
        conventional_carriers=config_provider(
            "existing_capacities", "conventional_carriers"
        ),
        foresight=config_provider("foresight"),
        costs=config_provider("costs"),
        sector=config_provider("sector"),
        industry=config_provider("industry"),
        renewable=config_provider("renewable"),
        lines=config_provider("lines"),
        pypsa_eur=config_provider("pypsa_eur"),
        length_factor=config_provider("lines", "length_factor"),
        planning_horizons=config_provider("scenario", "planning_horizons"),
        countries=config_provider("countries"),
        adjustments=config_provider("adjustments", "sector"),
        emissions_scope=config_provider("energy", "emissions"),
        biomass=config_provider("biomass"),
        RDIR=RDIR,
        heat_pump_sources=config_provider("sector", "heat_pump_sources"),
        heat_systems=config_provider("sector", "heat_systems"),
        energy_totals_year=config_provider("energy", "energy_totals_year"),
        direct_utilisation_heat_sources=config_provider(
            "sector", "district_heating", "direct_utilisation_heat_sources"
        ),
        limited_heat_sources=config_provider(
            "sector", "district_heating", "limited_heat_sources"
        ),
        temperature_limited_stores=config_provider(
            "sector", "district_heating", "temperature_limited_stores"
        ),
    input:
        unpack(input_profile_offwind),
        unpack(input_heat_source_power),
        **rules.cluster_gas_network.output,
        **rules.build_gas_input_locations.output,
        snapshot_weightings=resources(
            "snapshot_weightings_base_s_{clusters}_elec_{opts}_{sector_opts}.csv"
        ),
        retro_cost=lambda w: (
            resources("retro_cost_base_s_{clusters}.csv")
            if config_provider("sector", "retrofitting", "retro_endogen")(w)
            else []
        ),
        floor_area=lambda w: (
            resources("floor_area_base_s_{clusters}.csv")
            if config_provider("sector", "retrofitting", "retro_endogen")(w)
            else []
        ),
        biomass_transport_costs=lambda w: (
            resources("biomass_transport_costs.csv")
            if config_provider("sector", "biomass_transport")(w)
            or config_provider("sector", "biomass_spatial")(w)
            else []
        ),
        sequestration_potential=lambda w: (
            resources("co2_sequestration_potential_base_s_{clusters}.csv")
            if config_provider(
                "sector", "regional_co2_sequestration_potential", "enable"
            )(w)
            else []
        ),
        network=resources("networks/base_s_{clusters}_elec_{opts}.nc"),
        eurostat="data/eurostat/Balances-April2023",
        pop_weighted_energy_totals=resources(
            "pop_weighted_energy_totals_s_{clusters}.csv"
        ),
        pop_weighted_heat_totals=resources("pop_weighted_heat_totals_s_{clusters}.csv"),
        shipping_demand=resources("shipping_demand_s_{clusters}.csv"),
        transport_demand=resources("transport_demand_s_{clusters}.csv"),
        transport_data=resources("transport_data_s_{clusters}.csv"),
        avail_profile=resources("avail_profile_s_{clusters}.csv"),
        dsm_profile=resources("dsm_profile_s_{clusters}.csv"),
        co2_totals_name=resources("co2_totals.csv"),
        co2="data/bundle/eea/UNFCCC_v23.csv",
        biomass_potentials=resources(
            "biomass_potentials_s_{clusters}_{planning_horizons}.csv"
        ),
        costs=lambda w: (
            resources("costs_{}.csv".format(config_provider("costs", "year")(w)))
            if config_provider("foresight")(w) == "overnight"
            else resources("costs_{planning_horizons}.csv")
        ),
        h2_cavern=resources("salt_cavern_potentials_s_{clusters}.csv"),
        busmap_s=resources("busmap_base_s.csv"),
        busmap=resources("busmap_base_s_{clusters}.csv"),
        clustered_pop_layout=resources("pop_layout_base_s_{clusters}.csv"),
        industrial_demand=resources(
            "industrial_energy_demand_base_s_{clusters}_{planning_horizons}.csv"
        ),
        hourly_heat_demand_total=resources(
            "hourly_heat_demand_total_base_s_{clusters}.nc"
        ),
        industrial_production=resources(
            "industrial_production_base_s_{clusters}_{planning_horizons}.csv"
        ),
        district_heat_share=resources(
            "district_heat_share_base_s_{clusters}_{planning_horizons}.csv"
        ),
        heating_efficiencies=resources("heating_efficiencies.csv"),
        temp_soil_total=resources("temp_soil_total_base_s_{clusters}.nc"),
        temp_air_total=resources("temp_air_total_base_s_{clusters}.nc"),
        cop_profiles=resources("cop_profiles_base_s_{clusters}_{planning_horizons}.nc"),
        ptes_e_max_pu_profiles=lambda w: (
            resources(
                "ptes_e_max_pu_profiles_base_s_{clusters}_{planning_horizons}.nc"
            )
            if config_provider(
                "sector", "district_heating", "ptes", "dynamic_capacity"
            )(w)
            else []
        ),
        ptes_direct_utilisation_profiles=lambda w: (
            resources(
                "ptes_direct_utilisation_profiles_s_{clusters}_{planning_horizons}.nc"
            )
            if config_provider(
                "sector", "district_heating", "ptes", "supplemental_heating", "enable"
            )(w)
            else []
        ),
<<<<<<< HEAD
        ptes_reheat_ratio_profiles=lambda w: (
            resources(
            "ptes_reheat_ratio_profiles_base_s_{clusters}_{planning_horizons}.nc"
        )
        if config_provider(
            "sector", "district_heating", "ptes", "supplemental_heating", "enable" # dies noch ausberessern, iist aber in ordnung für den Moment
        )(w)
        else[]
=======
        ptes_temperature_boost_ratio_profiles=lambda w: (
            resources(
                "ptes_temperature_boost_ratio_profiles_base_s_{clusters}_{planning_horizons}.nc"
            )
            if config_provider(
                "sector", "district_heating", "ptes", "supplemental_heating", "enable"
            )(w)
            else []
>>>>>>> f64ac106
        ),
        solar_thermal_total=lambda w: (
            resources("solar_thermal_total_base_s_{clusters}.nc")
            if config_provider("sector", "solar_thermal")(w)
            else []
        ),
        solar_rooftop_potentials=lambda w: (
            resources("solar_rooftop_potentials_s_{clusters}.csv")
            if "solar" in config_provider("electricity", "renewable_carriers")(w)
            else []
        ),
        egs_potentials=lambda w: (
            resources("egs_potentials_{clusters}.csv")
            if config_provider("sector", "enhanced_geothermal", "enable")(w)
            else []
        ),
        egs_overlap=lambda w: (
            resources("egs_overlap_{clusters}.csv")
            if config_provider("sector", "enhanced_geothermal", "enable")(w)
            else []
        ),
        egs_capacity_factors=lambda w: (
            resources("egs_capacity_factors_{clusters}.csv")
            if config_provider("sector", "enhanced_geothermal", "enable")(w)
            else []
        ),
        direct_heat_source_utilisation_profiles=resources(
            "direct_heat_source_utilisation_profiles_base_s_{clusters}_{planning_horizons}.nc"
        ),
        ates_potentials=lambda w: (
            resources("ates_potentials_base_s_{clusters}_{planning_horizons}.csv")
            if config_provider("sector", "district_heating", "ates", "enable")(w)
            else []
        ),
    output:
        resources(
            "networks/base_s_{clusters}_{opts}_{sector_opts}_{planning_horizons}.nc"
        ),
    threads: 1
    resources:
        mem_mb=2000,
    log:
        logs(
            "prepare_sector_network_base_s_{clusters}_{opts}_{sector_opts}_{planning_horizons}.log"
        ),
    benchmark:
        benchmarks(
            "prepare_sector_network/base_s_{clusters}_{opts}_{sector_opts}_{planning_horizons}"
        )
    conda:
        "../envs/environment.yaml"
    script:
        "../scripts/prepare_sector_network.py"<|MERGE_RESOLUTION|>--- conflicted
+++ resolved
@@ -489,13 +489,8 @@
         ptes_e_max_pu_profiles=resources(
             "ptes_e_max_pu_profiles_base_s_{clusters}_{planning_horizons}.nc"
         ),
-<<<<<<< HEAD
-        ptes_reheat_ratio_profiles=resources(
-            "ptes_reheat_ratio_profiles_base_s_{clusters}_{planning_horizons}.nc"
-=======
         ptes_temperature_boost_ratio_profiles=resources(
             "ptes_temperature_boost_ratio_profiles_base_s_{clusters}_{planning_horizons}.nc"
->>>>>>> f64ac106
         ),
     resources:
         mem_mb=2000,
@@ -1396,7 +1391,15 @@
             )(w)
             else []
         ),
-<<<<<<< HEAD
+        ptes_temperature_boost_ratio_profiles=lambda w: (
+            resources(
+                "ptes_temperature_boost_ratio_profiles_base_s_{clusters}_{planning_horizons}.nc"
+            )
+            if config_provider(
+                "sector", "district_heating", "ptes", "supplemental_heating", "enable"
+            )(w)
+            else []
+        ),
         ptes_reheat_ratio_profiles=lambda w: (
             resources(
             "ptes_reheat_ratio_profiles_base_s_{clusters}_{planning_horizons}.nc"
@@ -1405,16 +1408,6 @@
             "sector", "district_heating", "ptes", "supplemental_heating", "enable" # dies noch ausberessern, iist aber in ordnung für den Moment
         )(w)
         else[]
-=======
-        ptes_temperature_boost_ratio_profiles=lambda w: (
-            resources(
-                "ptes_temperature_boost_ratio_profiles_base_s_{clusters}_{planning_horizons}.nc"
-            )
-            if config_provider(
-                "sector", "district_heating", "ptes", "supplemental_heating", "enable"
-            )(w)
-            else []
->>>>>>> f64ac106
         ),
         solar_thermal_total=lambda w: (
             resources("solar_thermal_total_base_s_{clusters}.nc")
