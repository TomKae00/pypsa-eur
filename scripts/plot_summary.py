

import numpy as np
import pandas as pd

import matplotlib.pyplot as plt
plt.style.use('ggplot')

from prepare_sector_network import co2_emissions_year

#consolidate and rename
def rename_techs(label):

<<<<<<< HEAD
    prefix_to_remove = ["residential ","services ","urban ","rural ","central ","decentral "]

    rename_if_contains = ["CHP","gas boiler","biogas","solar thermal","air heat pump","ground heat pump","resistive heater","Fischer-Tropsch"]

    rename_if_contains_dict = {"water tanks" : "hot water storage",
                               "retrofitting" : "building retrofitting",
                               "H2" : "hydrogen storage",
                               "battery" : "battery storage",
                               #"CC" : "CC"
                               }

    rename = {"solar" : "solar PV",
              "Sabatier" : "methanation",
              "offwind" : "offshore wind",
              "offwind-ac" : "offshore wind (AC)",
              "offwind-dc" : "offshore wind (DC)",
              "onwind" : "onshore wind",
              "ror" : "hydroelectricity",
              "hydro" : "hydroelectricity",
              "PHS" : "hydroelectricity",
              "co2 Store" : "DAC",
              "co2 stored" : "CO2 sequestration",
              "AC" : "transmission lines",
              "DC" : "transmission lines",
              "B2B" : "transmission lines"}
=======
    prefix_to_remove = [
        "residential ",
        "services ",
        "urban ",
        "rural ",
        "central ",
        "decentral "
    ]

    rename_if_contains = [
        "CHP",
        "gas boiler",
        "biogas",
        "solar thermal",
        "air heat pump",
        "ground heat pump",
        "resistive heater",
        "Fischer-Tropsch"
    ]

    rename_if_contains_dict = {
        "water tanks": "hot water storage",
        "retrofitting": "building retrofitting",
        "H2": "hydrogen storage",
        "battery": "battery storage",
        "CC": "CC"
    }

    rename = {
        "solar": "solar PV",
        "Sabatier": "methanation",
        "offwind": "offshore wind",
        "offwind-ac": "offshore wind (AC)",
        "offwind-dc": "offshore wind (DC)",
        "onwind": "onshore wind",
        "ror": "hydroelectricity",
        "hydro": "hydroelectricity",
        "PHS": "hydroelectricity",
        "co2 Store": "DAC",
        "co2 stored": "CO2 sequestration",
        "AC": "transmission lines",
        "DC": "transmission lines",
        "B2B": "transmission lines"
    }
>>>>>>> de46177e

    for ptr in prefix_to_remove:
        if label[:len(ptr)] == ptr:
            label = label[len(ptr):]

    for rif in rename_if_contains:
        if rif in label:
            label = rif

    for old,new in rename_if_contains_dict.items():
        if old in label:
            label = new

    for old,new in rename.items():
        if old == label:
            label = new
    return label


preferred_order = pd.Index([
    "transmission lines",
    "hydroelectricity",
    "hydro reservoir",
    "run of river",
    "pumped hydro storage",
    "solid biomass",
    "biogas",
    "onshore wind",
    "offshore wind",
    "offshore wind (AC)",
    "offshore wind (DC)",
    "solar PV",
    "solar thermal",
    "solar",
    "building retrofitting",
    "ground heat pump",
    "air heat pump",
    "heat pump",
    "resistive heater",
    "power-to-heat",
    "gas-to-power/heat",
    "CHP",
    "OCGT",
    "gas boiler",
    "gas",
    "natural gas",
    "helmeth",
    "methanation",
    "hydrogen storage",
    "power-to-gas",
    "power-to-liquid",
    "battery storage",
    "hot water storage",
    "CO2 sequestration"
])

def plot_costs():


    cost_df = pd.read_csv(
        snakemake.input.costs,
        index_col=list(range(3)),
        header=list(range(n_header))
    )

    df = cost_df.groupby(cost_df.index.get_level_values(2)).sum()

    #convert to billions
    df = df / 1e9

    df = df.groupby(df.index.map(rename_techs)).sum()

    to_drop = df.index[df.max(axis=1) < snakemake.config['plotting']['costs_threshold']]

    print("dropping")

    print(df.loc[to_drop])

    df = df.drop(to_drop)

    print(df.sum())

    new_index = preferred_order.intersection(df.index).append(df.index.difference(preferred_order))

    new_columns = df.sum().sort_values().index

    fig, ax = plt.subplots(figsize=(12,8))

    df.loc[new_index,new_columns].T.plot(
        kind="bar",
        ax=ax,
        stacked=True,
        color=[snakemake.config['plotting']['tech_colors'][i] for i in new_index]
    )

    handles,labels = ax.get_legend_handles_labels()

    handles.reverse()
    labels.reverse()

    ax.set_ylim([0,snakemake.config['plotting']['costs_max']])

    ax.set_ylabel("System Cost [EUR billion per year]")

    ax.set_xlabel("")

    ax.grid(axis='x')

    ax.legend(handles, labels, ncol=1, loc="upper left", bbox_to_anchor=[1,1], frameon=False)

    fig.savefig(snakemake.output.costs, bbox_inches='tight')


def plot_energy():

    energy_df = pd.read_csv(
        snakemake.input.energy,
        index_col=list(range(2)),
        header=list(range(n_header))
    )

    df = energy_df.groupby(energy_df.index.get_level_values(1)).sum()

    #convert MWh to TWh
    df = df / 1e6

    df = df.groupby(df.index.map(rename_techs)).sum()

    to_drop = df.index[df.abs().max(axis=1) < snakemake.config['plotting']['energy_threshold']]

    print("dropping")

    print(df.loc[to_drop])

    df = df.drop(to_drop)

    print(df.sum())

    print(df)

    new_index = preferred_order.intersection(df.index).append(df.index.difference(preferred_order))

    new_columns = df.columns.sort_values()
    
    fig, ax = plt.subplots(figsize=(12,8))

    print(df.loc[new_index, new_columns])

    df.loc[new_index, new_columns].T.plot(
        kind="bar",
        ax=ax,
        stacked=True,
        color=[snakemake.config['plotting']['tech_colors'][i] for i in new_index]
    )

    handles,labels = ax.get_legend_handles_labels()

    handles.reverse()
    labels.reverse()

    ax.set_ylim([snakemake.config['plotting']['energy_min'], snakemake.config['plotting']['energy_max']])

    ax.set_ylabel("Energy [TWh/a]")

    ax.set_xlabel("")

    ax.grid(axis="x")

    ax.legend(handles, labels, ncol=1, loc="upper left", bbox_to_anchor=[1, 1], frameon=False)

    fig.savefig(snakemake.output.energy, bbox_inches='tight')



def plot_balances():

    co2_carriers = ["co2", "co2 stored", "process emissions"]

    balances_df = pd.read_csv(
        snakemake.input.balances,
        index_col=list(range(3)),
        header=list(range(n_header))
    )

    balances = {i.replace(" ","_"): [i] for i in balances_df.index.levels[0]}
    balances["energy"] = [i for i in balances_df.index.levels[0] if i not in co2_carriers]

    for k, v in balances.items():

        df = balances_df.loc[v]
        df = df.groupby(df.index.get_level_values(2)).sum()

        #convert MWh to TWh
        df = df / 1e6

        #remove trailing link ports
        df.index = [i[:-1] if ((i != "co2") and (i[-1:] in ["0","1","2","3"])) else i for i in df.index]

        df = df.groupby(df.index.map(rename_techs)).sum()

        to_drop = df.index[df.abs().max(axis=1) < snakemake.config['plotting']['energy_threshold']/10]

        print("dropping")

        print(df.loc[to_drop])

        df = df.drop(to_drop)

        print(df.sum())

        if df.empty:
            continue

        new_index = preferred_order.intersection(df.index).append(df.index.difference(preferred_order))

        new_columns = df.columns.sort_values()

        fig, ax = plt.subplots(figsize=(12,8))

        df.loc[new_index,new_columns].T.plot(kind="bar",ax=ax,stacked=True,color=[snakemake.config['plotting']['tech_colors'][i] for i in new_index])


        handles,labels = ax.get_legend_handles_labels()

        handles.reverse()
        labels.reverse()

        if v[0] in co2_carriers:
            ax.set_ylabel("CO2 [MtCO2/a]")
        else:
            ax.set_ylabel("Energy [TWh/a]")

        ax.set_xlabel("")

        ax.grid(axis="x")

        ax.legend(handles, labels, ncol=1, loc="upper left", bbox_to_anchor=[1, 1], frameon=False)


        fig.savefig(snakemake.output.balances[:-10] + k + ".pdf", bbox_inches='tight')


def historical_emissions(cts):
    """
    read historical emissions to add them to the carbon budget plot
    """
    #https://www.eea.europa.eu/data-and-maps/data/national-emissions-reported-to-the-unfccc-and-to-the-eu-greenhouse-gas-monitoring-mechanism-16
    #downloaded 201228 (modified by EEA last on 201221)
    fn = "data/eea/UNFCCC_v23.csv"
    df = pd.read_csv(fn, encoding="latin-1")
    df.loc[df["Year"] == "1985-1987","Year"] = 1986
    df["Year"] = df["Year"].astype(int)
    df = df.set_index(['Year', 'Sector_name', 'Country_code', 'Pollutant_name']).sort_index()

    e = pd.Series()
    e["electricity"] = '1.A.1.a - Public Electricity and Heat Production'
    e['residential non-elec'] = '1.A.4.b - Residential'
    e['services non-elec'] = '1.A.4.a - Commercial/Institutional'
    e['rail non-elec'] = "1.A.3.c - Railways"
    e["road non-elec"] = '1.A.3.b - Road Transportation'
    e["domestic navigation"] = "1.A.3.d - Domestic Navigation"
    e['international navigation'] = '1.D.1.b - International Navigation'
    e["domestic aviation"] = '1.A.3.a - Domestic Aviation'
    e["international aviation"] = '1.D.1.a - International Aviation'
    e['total energy'] = '1 - Energy'
    e['industrial processes'] = '2 - Industrial Processes and Product Use'
    e['agriculture'] = '3 - Agriculture'
    e['LULUCF'] = '4 - Land Use, Land-Use Change and Forestry'
    e['waste management'] = '5 - Waste management'
    e['other'] = '6 - Other Sector'
    e['indirect'] = 'ind_CO2 - Indirect CO2'
    e["total wL"] = "Total (with LULUCF)"
    e["total woL"] = "Total (without LULUCF)"

    pol = ["CO2"] # ["All greenhouse gases - (CO2 equivalent)"]
    cts
    if "GB" in cts:
        cts.remove("GB")
        cts.append("UK")

    year = np.arange(1990,2018).tolist()

    idx = pd.IndexSlice
    co2_totals = df.loc[idx[year,e.values,cts,pol],"emissions"].unstack("Year").rename(index=pd.Series(e.index,e.values))

    co2_totals = (1/1e6)*co2_totals.groupby(level=0, axis=0).sum() #Gton CO2

    co2_totals.loc['industrial non-elec'] = co2_totals.loc['total energy'] - co2_totals.loc[['electricity', 'services non-elec','residential non-elec', 'road non-elec',
                                                                              'rail non-elec', 'domestic aviation', 'international aviation', 'domestic navigation',
                                                                              'international navigation']].sum()

    emissions = co2_totals.loc["electricity"]
    if "T" in opts:
        emissions += co2_totals.loc[[i+ " non-elec" for i in ["rail","road"]]].sum()
    if "H" in opts:
        emissions += co2_totals.loc[[i+ " non-elec" for i in ["residential","services"]]].sum()
    if "I" in opts:
        emissions += co2_totals.loc[["industrial non-elec","industrial processes",
                                          "domestic aviation","international aviation",
                                          "domestic navigation","international navigation"]].sum()
    return emissions



def plot_carbon_budget_distribution():
    """
    Plot historical carbon emissions in the EU and decarbonization path
    """

    import matplotlib.gridspec as gridspec
    import seaborn as sns; sns.set()
    sns.set_style('ticks')
    plt.style.use('seaborn-ticks')
    plt.rcParams['xtick.direction'] = 'in'
    plt.rcParams['ytick.direction'] = 'in'
    plt.rcParams['xtick.labelsize'] = 20
    plt.rcParams['ytick.labelsize'] = 20

    plt.figure(figsize=(10, 7))
    gs1 = gridspec.GridSpec(1, 1)
    ax1 = plt.subplot(gs1[0,0])
    ax1.set_ylabel('CO$_2$ emissions (Gt per year)',fontsize=22)
    ax1.set_ylim([0,5])
    ax1.set_xlim([1990,snakemake.config['scenario']['planning_horizons'][-1]+1])

    path_cb = snakemake.config['results_dir'] + snakemake.config['run'] + '/csvs/'
    countries=pd.read_csv(path_cb + 'countries.csv',  index_col=1)
    cts=countries.index.to_list()
    e_1990 = co2_emissions_year(cts, opts, year=1990)
    CO2_CAP=pd.read_csv(path_cb + 'carbon_budget_distribution.csv',
                        index_col=0)


    ax1.plot(e_1990*CO2_CAP[o],linewidth=3,
                         color='dodgerblue', label=None)

    emissions = historical_emissions(cts)

    ax1.plot(emissions, color='black', linewidth=3, label=None)

    #plot commited and uder-discussion targets
    #(notice that historical emissions include all countries in the
    # network, but targets refer to EU)
    ax1.plot([2020],[0.8*emissions[1990]],
                     marker='*', markersize=12, markerfacecolor='black',
                     markeredgecolor='black')

    ax1.plot([2030],[0.45*emissions[1990]],
                     marker='*', markersize=12, markerfacecolor='white',
                     markeredgecolor='black')

    ax1.plot([2030],[0.6*emissions[1990]],
                     marker='*', markersize=12, markerfacecolor='black',
                     markeredgecolor='black')

    ax1.plot([2050, 2050],[x*emissions[1990] for x in [0.2, 0.05]],
                  color='gray', linewidth=2, marker='_', alpha=0.5)

    ax1.plot([2050],[0.01*emissions[1990]],
                     marker='*', markersize=12, markerfacecolor='white',
                     linewidth=0, markeredgecolor='black',
                     label='EU under-discussion target', zorder=10,
                     clip_on=False)

    ax1.plot([2050],[0.125*emissions[1990]],'ro',
                     marker='*', markersize=12, markerfacecolor='black',
                     markeredgecolor='black', label='EU commited target')

    ax1.legend(fancybox=True, fontsize=18, loc=(0.01,0.01),
                       facecolor='white', frameon=True)

    path_cb_plot = snakemake.config['results_dir'] + snakemake.config['run'] + '/graphs/'
    plt.savefig(path_cb_plot+'carbon_budget_plot.pdf', dpi=300)


if __name__ == "__main__":
    if 'snakemake' not in globals():
<<<<<<< HEAD
        from vresutils import Dict
        import yaml
        snakemake = Dict()
        with open('config.yaml', encoding='utf8') as f:
            snakemake.config = yaml.safe_load(f)
        snakemake.input = Dict()
        snakemake.output = Dict()
        snakemake.wildcards = Dict()
        #snakemake.wildcards['sector_opts']='3H-T-H-B-I-solar3-dist1-cb48be3'

        for item in ["costs", "energy"]:
            snakemake.input[item] = snakemake.config['summary_dir'] + '/{name}/csvs/{item}.csv'.format(name=snakemake.config['run'],item=item)
            snakemake.output[item] = snakemake.config['summary_dir'] + '/{name}/graphs/{item}.pdf'.format(name=snakemake.config['run'],item=item)
        snakemake.input["balances"] = snakemake.config['summary_dir'] + '/{name}/csvs/supply_energy.csv'.format(name=snakemake.config['run'],item=item)
        snakemake.output["balances"] = snakemake.config['summary_dir'] + '/{name}/graphs/balances-energy.csv'.format(name=snakemake.config['run'],item=item)


=======
        from helper import mock_snakemake
        snakemake = mock_snakemake('plot_summary')
        
>>>>>>> de46177e
    n_header = 4

    plot_costs()

    plot_energy()

    plot_balances()

    for sector_opts in snakemake.config['scenario']['sector_opts']:
        opts=sector_opts.split('-')
        for o in opts:
            if "cb" in o:
                plot_carbon_budget_distribution()<|MERGE_RESOLUTION|>--- conflicted
+++ resolved
@@ -11,33 +11,6 @@
 #consolidate and rename
 def rename_techs(label):
 
-<<<<<<< HEAD
-    prefix_to_remove = ["residential ","services ","urban ","rural ","central ","decentral "]
-
-    rename_if_contains = ["CHP","gas boiler","biogas","solar thermal","air heat pump","ground heat pump","resistive heater","Fischer-Tropsch"]
-
-    rename_if_contains_dict = {"water tanks" : "hot water storage",
-                               "retrofitting" : "building retrofitting",
-                               "H2" : "hydrogen storage",
-                               "battery" : "battery storage",
-                               #"CC" : "CC"
-                               }
-
-    rename = {"solar" : "solar PV",
-              "Sabatier" : "methanation",
-              "offwind" : "offshore wind",
-              "offwind-ac" : "offshore wind (AC)",
-              "offwind-dc" : "offshore wind (DC)",
-              "onwind" : "onshore wind",
-              "ror" : "hydroelectricity",
-              "hydro" : "hydroelectricity",
-              "PHS" : "hydroelectricity",
-              "co2 Store" : "DAC",
-              "co2 stored" : "CO2 sequestration",
-              "AC" : "transmission lines",
-              "DC" : "transmission lines",
-              "B2B" : "transmission lines"}
-=======
     prefix_to_remove = [
         "residential ",
         "services ",
@@ -82,7 +55,6 @@
         "DC": "transmission lines",
         "B2B": "transmission lines"
     }
->>>>>>> de46177e
 
     for ptr in prefix_to_remove:
         if label[:len(ptr)] == ptr:
@@ -460,29 +432,9 @@
 
 if __name__ == "__main__":
     if 'snakemake' not in globals():
-<<<<<<< HEAD
-        from vresutils import Dict
-        import yaml
-        snakemake = Dict()
-        with open('config.yaml', encoding='utf8') as f:
-            snakemake.config = yaml.safe_load(f)
-        snakemake.input = Dict()
-        snakemake.output = Dict()
-        snakemake.wildcards = Dict()
-        #snakemake.wildcards['sector_opts']='3H-T-H-B-I-solar3-dist1-cb48be3'
-
-        for item in ["costs", "energy"]:
-            snakemake.input[item] = snakemake.config['summary_dir'] + '/{name}/csvs/{item}.csv'.format(name=snakemake.config['run'],item=item)
-            snakemake.output[item] = snakemake.config['summary_dir'] + '/{name}/graphs/{item}.pdf'.format(name=snakemake.config['run'],item=item)
-        snakemake.input["balances"] = snakemake.config['summary_dir'] + '/{name}/csvs/supply_energy.csv'.format(name=snakemake.config['run'],item=item)
-        snakemake.output["balances"] = snakemake.config['summary_dir'] + '/{name}/graphs/balances-energy.csv'.format(name=snakemake.config['run'],item=item)
-
-
-=======
         from helper import mock_snakemake
         snakemake = mock_snakemake('plot_summary')
         
->>>>>>> de46177e
     n_header = 4
 
     plot_costs()
