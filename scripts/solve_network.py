--- conflicted
+++ resolved
@@ -186,8 +186,6 @@
         define_constraints(n, lhs, "<=", 0, 'chplink', 'backpressure')
 
 
-<<<<<<< HEAD
-
 def add_pipe_retrofit_constraint(n):
     """Add constraint for retrofitting existing CH4 pipelines to H2 pipelines."""
 
@@ -208,7 +206,8 @@
     )
 
     define_constraints(n, lhs, "=", pipe_capacity, 'Link', 'pipe_retrofit')
-=======
+
+
 def add_co2_sequestration_limit(n, sns):
     
     co2_stores = n.stores.loc[n.stores.carrier=='co2 stored'].index
@@ -224,16 +223,12 @@
     name = 'co2_sequestration_limit'
     define_constraints(n, lhs, "<=", rhs, 'GlobalConstraint',
                        'mu', axes=pd.Index([name]), spec=name)
->>>>>>> ba4bea25
 
 
 def extra_functionality(n, snapshots):
     add_battery_constraints(n)
-<<<<<<< HEAD
     add_pipe_retrofit_constraint(n)
-=======
     add_co2_sequestration_limit(n, snapshots)
->>>>>>> ba4bea25
 
 
 def solve_network(n, config, opts='', **kwargs):
