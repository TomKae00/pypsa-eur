"""Solve network."""

import pypsa

import numpy as np

from pypsa.linopt import get_var, linexpr, define_constraints

from pypsa.linopf import network_lopf, ilopf

from vresutils.benchmark import memory_logger

from helper import override_component_attrs

import logging
logger = logging.getLogger(__name__)
pypsa.pf.logger.setLevel(logging.WARNING)


def add_land_use_constraint(n):

    #warning: this will miss existing offwind which is not classed AC-DC and has carrier 'offwind'
    for carrier in ['solar', 'onwind', 'offwind-ac', 'offwind-dc']:
        existing = n.generators.loc[n.generators.carrier == carrier, "p_nom"].groupby(n.generators.bus.map(n.buses.location)).sum()
        existing.index += " " + carrier + "-" + snakemake.wildcards.planning_horizons
        n.generators.loc[existing.index, "p_nom_max"] -= existing

    n.generators.p_nom_max.clip(lower=0, inplace=True)


def prepare_network(n, solve_opts=None):
    
    if 'clip_p_max_pu' in solve_opts:
        for df in (n.generators_t.p_max_pu, n.generators_t.p_min_pu, n.storage_units_t.inflow):
            df.where(df>solve_opts['clip_p_max_pu'], other=0., inplace=True)

    if solve_opts.get('load_shedding'):
        n.add("Carrier", "Load")
        n.madd("Generator", n.buses.index, " load",
               bus=n.buses.index,
               carrier='load',
               sign=1e-3, # Adjust sign to measure p and p_nom in kW instead of MW
               marginal_cost=1e2, # Eur/kWh
               # intersect between macroeconomic and surveybased
               # willingness to pay
               # http://journal.frontiersin.org/article/10.3389/fenrg.2015.00055/full
               p_nom=1e9 # kW
        )

    if solve_opts.get('noisy_costs'):
        for t in n.iterate_components():
            #if 'capital_cost' in t.df:
            #    t.df['capital_cost'] += 1e1 + 2.*(np.random.random(len(t.df)) - 0.5)
            if 'marginal_cost' in t.df:
                np.random.seed(174)
                t.df['marginal_cost'] += 1e-2 + 2e-3 * (np.random.random(len(t.df)) - 0.5)

        for t in n.iterate_components(['Line', 'Link']):
            np.random.seed(123)
            t.df['capital_cost'] += (1e-1 + 2e-2 * (np.random.random(len(t.df)) - 0.5)) * t.df['length']

    if solve_opts.get('nhours'):
        nhours = solve_opts['nhours']
        n.set_snapshots(n.snapshots[:nhours])
        n.snapshot_weightings[:] = 8760./nhours

    if snakemake.config['foresight'] == 'myopic':
        add_land_use_constraint(n)

    return n


def add_battery_constraints(n):

    chargers_b = n.links.carrier.str.contains("battery charger")
    chargers = n.links.index[chargers_b & n.links.p_nom_extendable]
    dischargers = chargers.str.replace("charger", "discharger")

    if chargers.empty or ('Link', 'p_nom') not in n.variables.index:
        return

    link_p_nom = get_var(n, "Link", "p_nom")

    lhs = linexpr((1,link_p_nom[chargers]),
                  (-n.links.loc[dischargers, "efficiency"].values,
                   link_p_nom[dischargers].values))

    define_constraints(n, lhs, "=", 0, 'Link', 'charger_ratio')


def add_chp_constraints(n):

    electric_bool = (n.links.index.str.contains("urban central")
                     & n.links.index.str.contains("CHP")
                     & n.links.index.str.contains("electric"))
    heat_bool = (n.links.index.str.contains("urban central")
                 & n.links.index.str.contains("CHP")
                 & n.links.index.str.contains("heat"))

    electric = n.links.index[electric_bool]
    heat = n.links.index[heat_bool]

    electric_ext = n.links.index[electric_bool & n.links.p_nom_extendable]
    heat_ext = n.links.index[heat_bool & n.links.p_nom_extendable]

    electric_fix = n.links.index[electric_bool & ~n.links.p_nom_extendable]
    heat_fix = n.links.index[heat_bool & ~n.links.p_nom_extendable]

    link_p = get_var(n, "Link", "p")

    if not electric_ext.empty:

        link_p_nom = get_var(n, "Link", "p_nom")

        #ratio of output heat to electricity set by p_nom_ratio
        lhs = linexpr((n.links.loc[electric_ext, "efficiency"]
                       *n.links.loc[electric_ext, "p_nom_ratio"],
                       link_p_nom[electric_ext]),
                      (-n.links.loc[heat_ext, "efficiency"].values,
                       link_p_nom[heat_ext].values))

        define_constraints(n, lhs, "=", 0, 'chplink', 'fix_p_nom_ratio')

        #top_iso_fuel_line for extendable
        lhs = linexpr((1,link_p[heat_ext]),
                      (1,link_p[electric_ext].values),
                      (-1,link_p_nom[electric_ext].values))

        define_constraints(n, lhs, "<=", 0, 'chplink', 'top_iso_fuel_line_ext')

    if not electric_fix.empty:

        #top_iso_fuel_line for fixed
        lhs = linexpr((1,link_p[heat_fix]),
                      (1,link_p[electric_fix].values))

        rhs = n.links.loc[electric_fix, "p_nom"].values

        define_constraints(n, lhs, "<=", rhs, 'chplink', 'top_iso_fuel_line_fix')

    if not electric.empty:

        #backpressure
        lhs = linexpr((n.links.loc[electric, "c_b"].values
                       *n.links.loc[heat, "efficiency"],
                       link_p[heat]),
                      (-n.links.loc[electric, "efficiency"].values,
                       link_p[electric].values))

        define_constraints(n, lhs, "<=", 0, 'chplink', 'backpressure')



def add_pipe_retrofit_constraint(n):
    """Add constraint for retrofitting existing CH4 pipelines to H2 pipelines."""

    gas_pipes_i = n.links[n.links.carrier=="Gas pipeline"].index
    h2_retrofitted_i = n.links[n.links.carrier=='H2 pipeline retrofitted'].index

    if h2_retrofitted_i.empty or gas_pipes_i.empty: return

    link_p_nom = get_var(n, "Link", "p_nom")

    pipe_capacity = n.links.loc[gas_pipes_i, 'p_nom']
    # according to hydrogen backbone strategy (April, 2020) p.15
    # https://gasforclimate2050.eu/wp-content/uploads/2020/07/2020_European-Hydrogen-Backbone_Report.pdf
    # 60% of original natural gas capacity could be used in cost-optimal case as H2 capacity
    lhs = linexpr((1, link_p_nom.loc[h2_retrofitted_i].rename(index=lambda x: x.replace("H2 pipeline retrofitted", "Gas pipeline"))),
                  (-0.6, link_p_nom.loc[gas_pipes_i]))

    define_constraints(n, lhs, "=", 0., 'Link', 'pipe_retrofit')


def extra_functionality(n, snapshots):
    add_chp_constraints(n)
    add_battery_constraints(n)
    add_pipe_retrofit_constraint(n)


def solve_network(n, config, opts='', **kwargs):
    solver_options = config['solving']['solver'].copy()
    solver_name = solver_options.pop('name')
<<<<<<< HEAD

    def run_lopf(n, allow_warning_status=False, fix_zero_lines=False, fix_ext_lines=False):
        free_output_series_dataframes(n)

        if fix_zero_lines:
            fix_lines_b = (n.lines.s_nom_opt == 0.) & n.lines.s_nom_extendable
            fix_links_b = (n.links.carrier=='DC') & (n.links.p_nom_opt == 0.) & n.links.p_nom_extendable
            fix_branches(n,
                         lines_s_nom=pd.Series(0., n.lines.index[fix_lines_b]),
                         links_p_nom=pd.Series(0., n.links.index[fix_links_b]))

        if fix_ext_lines:
            fix_branches(n,
                         lines_s_nom=n.lines.loc[n.lines.s_nom_extendable, 's_nom_opt'],
                         links_p_nom=n.links.loc[(n.links.carrier=='DC') & n.links.p_nom_extendable, 'p_nom_opt'])
            if "line_volume_constraint" in n.global_constraints.index:
                n.global_constraints.drop("line_volume_constraint",inplace=True)
        else:
            if "line_volume_constraint" not in n.global_constraints.index:
                line_volume = getattr(n, 'line_volume_limit', None)
                if line_volume is not None and not np.isinf(line_volume):
                    n.add("GlobalConstraint",
                          "line_volume_constraint",
                          type="transmission_volume_expansion_limit",
                          carrier_attribute="AC,DC",
                          sense="<=",
                          constant=line_volume)


        # Firing up solve will increase memory consumption tremendously, so
        # make sure we freed everything we can
        gc.collect()

        #from pyomo.opt import ProblemFormat
        #print("Saving model to MPS")
        #n.model.write('/home/ka/ka_iai/ka_kc5996/projects/pypsa-eur/128-B-I.mps', format=ProblemFormat.mps)
        #print("Model is saved to MPS")
        #sys.exit()


        status, termination_condition = n.lopf(pyomo=False,
                                               solver_name=solver_name,
                                               solver_logfile=solver_log,
                                               solver_options=solver_options,
                                               solver_dir=tmpdir,
                                               extra_functionality=extra_functionality,
                                               formulation=solve_opts['formulation'])
                                               #extra_postprocessing=extra_postprocessing
                                               #keep_files=True
                                               #free_memory={'pypsa'}

        assert status == "ok" or allow_warning_status and status == 'warning', \
            ("network_lopf did abort with status={} "
             "and termination_condition={}"
             .format(status, termination_condition))

        if not fix_ext_lines and "line_volume_constraint" in n.global_constraints.index:
            n.line_volume_limit_dual = n.global_constraints.at["line_volume_constraint","mu"]
            print("line volume limit dual:",n.line_volume_limit_dual)

        return status, termination_condition

    lines_ext_b = n.lines.s_nom_extendable
    if lines_ext_b.any():
        # puh: ok, we need to iterate, since there is a relation
        # between s/p_nom and r, x for branches.
        msq_threshold = 0.01
        lines = pd.DataFrame(n.lines[['r', 'x', 'type', 'num_parallel']])

        lines['s_nom'] = (
            np.sqrt(3) * n.lines['type'].map(n.line_types.i_nom) *
            n.lines.bus0.map(n.buses.v_nom)
        ).where(n.lines.type != '', n.lines['s_nom'])

        lines_ext_typed_b = (n.lines.type != '') & lines_ext_b
        lines_ext_untyped_b = (n.lines.type == '') & lines_ext_b

        def update_line_parameters(n, zero_lines_below=10, fix_zero_lines=False):
            if zero_lines_below > 0:
                n.lines.loc[n.lines.s_nom_opt < zero_lines_below, 's_nom_opt'] = 0.
                n.links.loc[(n.links.carrier=='DC') & (n.links.p_nom_opt < zero_lines_below), 'p_nom_opt'] = 0.

            if lines_ext_untyped_b.any():
                for attr in ('r', 'x'):
                    n.lines.loc[lines_ext_untyped_b, attr] = (
                        lines[attr].multiply(lines['s_nom']/n.lines['s_nom_opt'])
                    )

            if lines_ext_typed_b.any():
                n.lines.loc[lines_ext_typed_b, 'num_parallel'] = (
                    n.lines['s_nom_opt']/lines['s_nom']
                )
                logger.debug("lines.num_parallel={}".format(n.lines.loc[lines_ext_typed_b, 'num_parallel']))

        iteration = 1

        lines['s_nom_opt'] = lines['s_nom'] * n.lines['num_parallel'].where(n.lines.type != '', 1.)
        status, termination_condition = run_lopf(n, allow_warning_status=True)

        def msq_diff(n):
            lines_err = np.sqrt(((n.lines['s_nom_opt'] - lines['s_nom_opt'])**2).mean())/lines['s_nom_opt'].mean()
            logger.info("Mean square difference after iteration {} is {}".format(iteration, lines_err))
            return lines_err

        min_iterations = solve_opts.get('min_iterations', 2)
        max_iterations = solve_opts.get('max_iterations', 999)

        while msq_diff(n) > msq_threshold or iteration < min_iterations:
            if iteration >= max_iterations:
                logger.info("Iteration {} beyond max_iterations {}. Stopping ...".format(iteration, max_iterations))
                break

            update_line_parameters(n)
            lines['s_nom_opt'] = n.lines['s_nom_opt']
            iteration += 1

            status, termination_condition = run_lopf(n, allow_warning_status=True)

        update_line_parameters(n, zero_lines_below=100)

        logger.info("Starting last run with fixed extendable lines")

        # Not really needed, could also be taken out
        # if 'snakemake' in globals():
        #     fn = os.path.basename(snakemake.output[0])
        #     n.export_to_netcdf('/home/vres/data/jonas/playground/pypsa-eur/' + fn)

    status, termination_condition = run_lopf(n, allow_warning_status=True, fix_ext_lines=True)

    # Drop zero lines from network
    # zero_lines_i = n.lines.index[(n.lines.s_nom_opt == 0.) & n.lines.s_nom_extendable]
    # if len(zero_lines_i):
    #     n.mremove("Line", zero_lines_i)
    # zero_links_i = n.links.index[(n.links.p_nom_opt == 0.) & n.links.p_nom_extendable]
    # if len(zero_links_i):
    #     n.mremove("Link", zero_links_i)


=======
    cf_solving = config['solving']['options']
    track_iterations = cf_solving.get('track_iterations', False)
    min_iterations = cf_solving.get('min_iterations', 4)
    max_iterations = cf_solving.get('max_iterations', 6)

    # add to network for extra_functionality
    n.config = config
    n.opts = opts

    if cf_solving.get('skip_iterations', False):
        network_lopf(n, solver_name=solver_name, solver_options=solver_options,
                     extra_functionality=extra_functionality, **kwargs)
    else:
        ilopf(n, solver_name=solver_name, solver_options=solver_options,
              track_iterations=track_iterations,
              min_iterations=min_iterations,
              max_iterations=max_iterations,
              extra_functionality=extra_functionality, **kwargs)
>>>>>>> de46177e
    return n


if __name__ == "__main__":
    if 'snakemake' not in globals():
        from helper import mock_snakemake
<<<<<<< HEAD
        snakemake = mock_snakemake('solve_network',
                                   network='elec', simpl='', clusters='37',
                                   lv='1.0', opts='', planning_horizons='2020',
                                   sector_opts='168H-T-H-B-I')

    tmpdir = snakemake.config['solving'].get('tmpdir')
    if tmpdir is not None:
        patch_pyomo_tmpdir(tmpdir)
=======
        snakemake = mock_snakemake(
            'solve_network',
            simpl='',
            clusters=48,
            lv=1.0,
            sector_opts='Co2L0-168H-T-H-B-I-solar3-dist1',
            planning_horizons=2050,
        )
>>>>>>> de46177e

    logging.basicConfig(filename=snakemake.log.python,
                        level=snakemake.config['logging_level'])

    tmpdir = snakemake.config['solving'].get('tmpdir')
    if tmpdir is not None:
        Path(tmpdir).mkdir(parents=True, exist_ok=True)
    opts = snakemake.wildcards.opts.split('-')
    solve_opts = snakemake.config['solving']['options']

    fn = getattr(snakemake.log, 'memory', None)
    with memory_logger(filename=fn, interval=30.) as mem:

        overrides = override_component_attrs(snakemake.input.overrides)
        n = pypsa.Network(snakemake.input.network, override_component_attrs=overrides)

        n = prepare_network(n, solve_opts)

        n = solve_network(n, config=snakemake.config, opts=opts,
                          solver_dir=tmpdir,
                          solver_logfile=snakemake.log.solver)

        if "lv_limit" in n.global_constraints.index:
            n.line_volume_limit = n.global_constraints.at["lv_limit", "constant"]
            n.line_volume_limit_dual = n.global_constraints.at["lv_limit", "mu"]

        n.export_to_netcdf(snakemake.output[0])

    logger.info("Maximum memory usage: {}".format(mem.mem_usage))<|MERGE_RESOLUTION|>--- conflicted
+++ resolved
@@ -180,146 +180,6 @@
 def solve_network(n, config, opts='', **kwargs):
     solver_options = config['solving']['solver'].copy()
     solver_name = solver_options.pop('name')
-<<<<<<< HEAD
-
-    def run_lopf(n, allow_warning_status=False, fix_zero_lines=False, fix_ext_lines=False):
-        free_output_series_dataframes(n)
-
-        if fix_zero_lines:
-            fix_lines_b = (n.lines.s_nom_opt == 0.) & n.lines.s_nom_extendable
-            fix_links_b = (n.links.carrier=='DC') & (n.links.p_nom_opt == 0.) & n.links.p_nom_extendable
-            fix_branches(n,
-                         lines_s_nom=pd.Series(0., n.lines.index[fix_lines_b]),
-                         links_p_nom=pd.Series(0., n.links.index[fix_links_b]))
-
-        if fix_ext_lines:
-            fix_branches(n,
-                         lines_s_nom=n.lines.loc[n.lines.s_nom_extendable, 's_nom_opt'],
-                         links_p_nom=n.links.loc[(n.links.carrier=='DC') & n.links.p_nom_extendable, 'p_nom_opt'])
-            if "line_volume_constraint" in n.global_constraints.index:
-                n.global_constraints.drop("line_volume_constraint",inplace=True)
-        else:
-            if "line_volume_constraint" not in n.global_constraints.index:
-                line_volume = getattr(n, 'line_volume_limit', None)
-                if line_volume is not None and not np.isinf(line_volume):
-                    n.add("GlobalConstraint",
-                          "line_volume_constraint",
-                          type="transmission_volume_expansion_limit",
-                          carrier_attribute="AC,DC",
-                          sense="<=",
-                          constant=line_volume)
-
-
-        # Firing up solve will increase memory consumption tremendously, so
-        # make sure we freed everything we can
-        gc.collect()
-
-        #from pyomo.opt import ProblemFormat
-        #print("Saving model to MPS")
-        #n.model.write('/home/ka/ka_iai/ka_kc5996/projects/pypsa-eur/128-B-I.mps', format=ProblemFormat.mps)
-        #print("Model is saved to MPS")
-        #sys.exit()
-
-
-        status, termination_condition = n.lopf(pyomo=False,
-                                               solver_name=solver_name,
-                                               solver_logfile=solver_log,
-                                               solver_options=solver_options,
-                                               solver_dir=tmpdir,
-                                               extra_functionality=extra_functionality,
-                                               formulation=solve_opts['formulation'])
-                                               #extra_postprocessing=extra_postprocessing
-                                               #keep_files=True
-                                               #free_memory={'pypsa'}
-
-        assert status == "ok" or allow_warning_status and status == 'warning', \
-            ("network_lopf did abort with status={} "
-             "and termination_condition={}"
-             .format(status, termination_condition))
-
-        if not fix_ext_lines and "line_volume_constraint" in n.global_constraints.index:
-            n.line_volume_limit_dual = n.global_constraints.at["line_volume_constraint","mu"]
-            print("line volume limit dual:",n.line_volume_limit_dual)
-
-        return status, termination_condition
-
-    lines_ext_b = n.lines.s_nom_extendable
-    if lines_ext_b.any():
-        # puh: ok, we need to iterate, since there is a relation
-        # between s/p_nom and r, x for branches.
-        msq_threshold = 0.01
-        lines = pd.DataFrame(n.lines[['r', 'x', 'type', 'num_parallel']])
-
-        lines['s_nom'] = (
-            np.sqrt(3) * n.lines['type'].map(n.line_types.i_nom) *
-            n.lines.bus0.map(n.buses.v_nom)
-        ).where(n.lines.type != '', n.lines['s_nom'])
-
-        lines_ext_typed_b = (n.lines.type != '') & lines_ext_b
-        lines_ext_untyped_b = (n.lines.type == '') & lines_ext_b
-
-        def update_line_parameters(n, zero_lines_below=10, fix_zero_lines=False):
-            if zero_lines_below > 0:
-                n.lines.loc[n.lines.s_nom_opt < zero_lines_below, 's_nom_opt'] = 0.
-                n.links.loc[(n.links.carrier=='DC') & (n.links.p_nom_opt < zero_lines_below), 'p_nom_opt'] = 0.
-
-            if lines_ext_untyped_b.any():
-                for attr in ('r', 'x'):
-                    n.lines.loc[lines_ext_untyped_b, attr] = (
-                        lines[attr].multiply(lines['s_nom']/n.lines['s_nom_opt'])
-                    )
-
-            if lines_ext_typed_b.any():
-                n.lines.loc[lines_ext_typed_b, 'num_parallel'] = (
-                    n.lines['s_nom_opt']/lines['s_nom']
-                )
-                logger.debug("lines.num_parallel={}".format(n.lines.loc[lines_ext_typed_b, 'num_parallel']))
-
-        iteration = 1
-
-        lines['s_nom_opt'] = lines['s_nom'] * n.lines['num_parallel'].where(n.lines.type != '', 1.)
-        status, termination_condition = run_lopf(n, allow_warning_status=True)
-
-        def msq_diff(n):
-            lines_err = np.sqrt(((n.lines['s_nom_opt'] - lines['s_nom_opt'])**2).mean())/lines['s_nom_opt'].mean()
-            logger.info("Mean square difference after iteration {} is {}".format(iteration, lines_err))
-            return lines_err
-
-        min_iterations = solve_opts.get('min_iterations', 2)
-        max_iterations = solve_opts.get('max_iterations', 999)
-
-        while msq_diff(n) > msq_threshold or iteration < min_iterations:
-            if iteration >= max_iterations:
-                logger.info("Iteration {} beyond max_iterations {}. Stopping ...".format(iteration, max_iterations))
-                break
-
-            update_line_parameters(n)
-            lines['s_nom_opt'] = n.lines['s_nom_opt']
-            iteration += 1
-
-            status, termination_condition = run_lopf(n, allow_warning_status=True)
-
-        update_line_parameters(n, zero_lines_below=100)
-
-        logger.info("Starting last run with fixed extendable lines")
-
-        # Not really needed, could also be taken out
-        # if 'snakemake' in globals():
-        #     fn = os.path.basename(snakemake.output[0])
-        #     n.export_to_netcdf('/home/vres/data/jonas/playground/pypsa-eur/' + fn)
-
-    status, termination_condition = run_lopf(n, allow_warning_status=True, fix_ext_lines=True)
-
-    # Drop zero lines from network
-    # zero_lines_i = n.lines.index[(n.lines.s_nom_opt == 0.) & n.lines.s_nom_extendable]
-    # if len(zero_lines_i):
-    #     n.mremove("Line", zero_lines_i)
-    # zero_links_i = n.links.index[(n.links.p_nom_opt == 0.) & n.links.p_nom_extendable]
-    # if len(zero_links_i):
-    #     n.mremove("Link", zero_links_i)
-
-
-=======
     cf_solving = config['solving']['options']
     track_iterations = cf_solving.get('track_iterations', False)
     min_iterations = cf_solving.get('min_iterations', 4)
@@ -338,23 +198,12 @@
               min_iterations=min_iterations,
               max_iterations=max_iterations,
               extra_functionality=extra_functionality, **kwargs)
->>>>>>> de46177e
     return n
 
 
 if __name__ == "__main__":
     if 'snakemake' not in globals():
         from helper import mock_snakemake
-<<<<<<< HEAD
-        snakemake = mock_snakemake('solve_network',
-                                   network='elec', simpl='', clusters='37',
-                                   lv='1.0', opts='', planning_horizons='2020',
-                                   sector_opts='168H-T-H-B-I')
-
-    tmpdir = snakemake.config['solving'].get('tmpdir')
-    if tmpdir is not None:
-        patch_pyomo_tmpdir(tmpdir)
-=======
         snakemake = mock_snakemake(
             'solve_network',
             simpl='',
@@ -363,7 +212,6 @@
             sector_opts='Co2L0-168H-T-H-B-I-solar3-dist1',
             planning_horizons=2050,
         )
->>>>>>> de46177e
 
     logging.basicConfig(filename=snakemake.log.python,
                         level=snakemake.config['logging_level'])
