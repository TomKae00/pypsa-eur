# SPDX-FileCopyrightText: Contributors to PyPSA-Eur <https://github.com/pypsa/pypsa-eur>
#
# SPDX-License-Identifier: MIT
"""
Adds all sector-coupling components to the network, including demand and supply
technologies for the buildings, transport and industry sectors.
"""

import logging
import os
from itertools import product
from types import SimpleNamespace

import networkx as nx
import numpy as np
import pandas as pd
import pypsa
import xarray as xr
from networkx.algorithms import complement
from networkx.algorithms.connectivity.edge_augmentation import k_edge_augmentation
from pypsa.geo import haversine_pts
from scipy.stats import beta

from scripts._helpers import (
    configure_logging,
    get,
    set_scenario_config,
    update_config_from_wildcards,
)
from scripts.add_electricity import (
    calculate_annuity,
    flatten,
    load_costs,
    sanitize_carriers,
    sanitize_locations,
)
from scripts.build_energy_totals import (
    build_co2_totals,
    build_eea_co2,
    build_eurostat,
    build_eurostat_co2,
)
from scripts.build_transport_demand import transport_degree_factor
from scripts.definitions.heat_sector import HeatSector
from scripts.definitions.heat_system import HeatSystem
from scripts.definitions.tes_system import TesSystem
from scripts.prepare_network import maybe_adjust_costs_and_potentials

spatial = SimpleNamespace()
logger = logging.getLogger(__name__)


def define_spatial(nodes, options):
    """
    Namespace for spatial.

    Parameters
    ----------
    nodes : list-like
    """

    spatial.nodes = nodes

    # biomass

    spatial.biomass = SimpleNamespace()
    spatial.msw = SimpleNamespace()

    if options.get("biomass_spatial", options["biomass_transport"]):
        spatial.biomass.nodes = nodes + " solid biomass"
        spatial.biomass.nodes_unsustainable = nodes + " unsustainable solid biomass"
        spatial.biomass.bioliquids = nodes + " unsustainable bioliquids"
        spatial.biomass.locations = nodes
        spatial.biomass.industry = nodes + " solid biomass for industry"
        spatial.biomass.industry_cc = nodes + " solid biomass for industry CC"
        spatial.msw.nodes = nodes + " municipal solid waste"
        spatial.msw.locations = nodes
    else:
        spatial.biomass.nodes = ["EU solid biomass"]
        spatial.biomass.nodes_unsustainable = ["EU unsustainable solid biomass"]
        spatial.biomass.bioliquids = ["EU unsustainable bioliquids"]
        spatial.biomass.locations = ["EU"]
        spatial.biomass.industry = ["solid biomass for industry"]
        spatial.biomass.industry_cc = ["solid biomass for industry CC"]
        spatial.msw.nodes = ["EU municipal solid waste"]
        spatial.msw.locations = ["EU"]

    spatial.biomass.df = pd.DataFrame(vars(spatial.biomass), index=nodes)
    spatial.msw.df = pd.DataFrame(vars(spatial.msw), index=nodes)

    # co2

    spatial.co2 = SimpleNamespace()

    if options["co2_spatial"]:
        spatial.co2.nodes = nodes + " co2 stored"
        spatial.co2.locations = nodes
        spatial.co2.vents = nodes + " co2 vent"
        spatial.co2.process_emissions = nodes + " process emissions"
    else:
        spatial.co2.nodes = ["co2 stored"]
        spatial.co2.locations = ["EU"]
        spatial.co2.vents = ["co2 vent"]
        spatial.co2.process_emissions = ["process emissions"]

    spatial.co2.df = pd.DataFrame(vars(spatial.co2), index=nodes)

    # gas

    spatial.gas = SimpleNamespace()

    if options["gas_network"]:
        spatial.gas.nodes = nodes + " gas"
        spatial.gas.locations = nodes
        spatial.gas.biogas = nodes + " biogas"
        spatial.gas.industry = nodes + " gas for industry"
        spatial.gas.industry_cc = nodes + " gas for industry CC"
        spatial.gas.biogas_to_gas = nodes + " biogas to gas"
        spatial.gas.biogas_to_gas_cc = nodes + " biogas to gas CC"
    else:
        spatial.gas.nodes = ["EU gas"]
        spatial.gas.locations = ["EU"]
        spatial.gas.biogas = ["EU biogas"]
        spatial.gas.industry = ["gas for industry"]
        spatial.gas.biogas_to_gas = ["EU biogas to gas"]
        if options.get("biomass_spatial", options["biomass_transport"]):
            spatial.gas.biogas_to_gas_cc = nodes + " biogas to gas CC"
        else:
            spatial.gas.biogas_to_gas_cc = ["EU biogas to gas CC"]
        if options.get("co2_spatial", options["co2_network"]):
            spatial.gas.industry_cc = nodes + " gas for industry CC"
        else:
            spatial.gas.industry_cc = ["gas for industry CC"]

    spatial.gas.df = pd.DataFrame(vars(spatial.gas), index=nodes)

    # ammonia

    if options["ammonia"]:
        spatial.ammonia = SimpleNamespace()
        if options["ammonia"] == "regional":
            spatial.ammonia.nodes = nodes + " NH3"
            spatial.ammonia.locations = nodes
        else:
            spatial.ammonia.nodes = ["EU NH3"]
            spatial.ammonia.locations = ["EU"]

        spatial.ammonia.df = pd.DataFrame(vars(spatial.ammonia), index=nodes)

    # hydrogen
    spatial.h2 = SimpleNamespace()
    spatial.h2.nodes = nodes + " H2"
    spatial.h2.locations = nodes

    # methanol

    # beware: unlike other carriers, uses locations rather than locations+carriername
    # this allows to avoid separation between nodes and locations

    spatial.methanol = SimpleNamespace()

    spatial.methanol.nodes = ["EU methanol"]
    spatial.methanol.locations = ["EU"]

    if options["methanol"]["regional_methanol_demand"]:
        spatial.methanol.demand_locations = nodes
        spatial.methanol.industry = nodes + " industry methanol"
        spatial.methanol.shipping = nodes + " shipping methanol"
    else:
        spatial.methanol.demand_locations = ["EU"]
        spatial.methanol.shipping = ["EU shipping methanol"]
        spatial.methanol.industry = ["EU industry methanol"]

    # oil
    spatial.oil = SimpleNamespace()

    spatial.oil.nodes = ["EU oil"]
    spatial.oil.locations = ["EU"]

    if options["regional_oil_demand"]:
        spatial.oil.demand_locations = nodes
        spatial.oil.naphtha = nodes + " naphtha for industry"
        spatial.oil.non_sequestered_hvc = nodes + " non-sequestered HVC"
        spatial.oil.kerosene = nodes + " kerosene for aviation"
        spatial.oil.shipping = nodes + " shipping oil"
        spatial.oil.agriculture_machinery = nodes + " agriculture machinery oil"
        spatial.oil.land_transport = nodes + " land transport oil"
    else:
        spatial.oil.demand_locations = ["EU"]
        spatial.oil.naphtha = ["EU naphtha for industry"]
        spatial.oil.non_sequestered_hvc = ["EU non-sequestered HVC"]
        spatial.oil.kerosene = ["EU kerosene for aviation"]
        spatial.oil.shipping = ["EU shipping oil"]
        spatial.oil.agriculture_machinery = ["EU agriculture machinery oil"]
        spatial.oil.land_transport = ["EU land transport oil"]

    # uranium
    spatial.uranium = SimpleNamespace()
    spatial.uranium.nodes = ["EU uranium"]
    spatial.uranium.locations = ["EU"]

    # coal
    spatial.coal = SimpleNamespace()
    spatial.coal.nodes = ["EU coal"]
    spatial.coal.locations = ["EU"]

    if options["regional_coal_demand"]:
        spatial.coal.demand_locations = nodes
        spatial.coal.industry = nodes + " coal for industry"
    else:
        spatial.coal.demand_locations = ["EU"]
        spatial.coal.industry = ["EU coal for industry"]

    # lignite
    spatial.lignite = SimpleNamespace()
    spatial.lignite.nodes = ["EU lignite"]
    spatial.lignite.locations = ["EU"]

    # deep geothermal
    spatial.geothermal_heat = SimpleNamespace()
    spatial.geothermal_heat.nodes = ["EU enhanced geothermal systems"]
    spatial.geothermal_heat.locations = ["EU"]

    return spatial


spatial = SimpleNamespace()


def determine_emission_sectors(options):
    sectors = ["electricity"]
    if options["transport"]:
        sectors += ["rail non-elec", "road non-elec"]
    if options["heating"]:
        sectors += ["residential non-elec", "services non-elec"]
    if options["industry"]:
        sectors += [
            "industrial non-elec",
            "industrial processes",
            "domestic aviation",
            "international aviation",
            "domestic navigation",
            "international navigation",
        ]
    if options["agriculture"]:
        sectors += ["agriculture"]

    return sectors


def co2_emissions_year(
    countries, input_eurostat, options, emissions_scope, input_co2, year
):
    """
    Calculate CO2 emissions in one specific year (e.g. 1990 or 2018).
    """
    eea_co2 = build_eea_co2(input_co2, year, emissions_scope)

    eurostat = build_eurostat(input_eurostat, countries)

    # this only affects the estimation of CO2 emissions for BA, RS, AL, ME, MK, XK
    eurostat_co2 = build_eurostat_co2(eurostat, year)

    co2_totals = build_co2_totals(countries, eea_co2, eurostat_co2)

    sectors = determine_emission_sectors(options)

    co2_emissions = co2_totals.loc[countries, sectors].sum().sum()

    # convert MtCO2 to GtCO2
    co2_emissions *= 0.001

    return co2_emissions


# TODO: move to own rule with sector-opts wildcard?
def build_carbon_budget(
    o,
    input_eurostat,
    fn,
    emissions_scope,
    input_co2,
    options,
    countries,
    planning_horizons,
):
    """
    Distribute carbon budget following beta or exponential transition path.
    """

    if "be" in o:
        # beta decay
        carbon_budget = float(o[o.find("cb") + 2 : o.find("be")])
        be = float(o[o.find("be") + 2 :])
    if "ex" in o:
        # exponential decay
        carbon_budget = float(o[o.find("cb") + 2 : o.find("ex")])
        r = float(o[o.find("ex") + 2 :])

    e_1990 = co2_emissions_year(
        countries,
        input_eurostat,
        options,
        emissions_scope,
        input_co2,
        year=1990,
    )

    # emissions at the beginning of the path (last year available 2018)
    e_0 = co2_emissions_year(
        countries,
        input_eurostat,
        options,
        emissions_scope,
        input_co2,
        year=2018,
    )

    if not isinstance(planning_horizons, list):
        planning_horizons = [planning_horizons]
    t_0 = planning_horizons[0]

    if "be" in o:
        # final year in the path
        t_f = t_0 + (2 * carbon_budget / e_0).round(0)

        def beta_decay(t):
            cdf_term = (t - t_0) / (t_f - t_0)
            return (e_0 / e_1990) * (1 - beta.cdf(cdf_term, be, be))

        # emissions (relative to 1990)
        co2_cap = pd.Series({t: beta_decay(t) for t in planning_horizons}, name=o)

    elif "ex" in o:
        T = carbon_budget / e_0
        m = (1 + np.sqrt(1 + r * T)) / T

        def exponential_decay(t):
            return (e_0 / e_1990) * (1 + (m + r) * (t - t_0)) * np.exp(-m * (t - t_0))

        co2_cap = pd.Series(
            {t: exponential_decay(t) for t in planning_horizons}, name=o
        )
    else:
        raise ValueError("Transition path must be either beta or exponential decay")

    # TODO log in Snakefile
    csvs_folder = fn.rsplit("/", 1)[0]
    if not os.path.exists(csvs_folder):
        os.makedirs(csvs_folder)
    co2_cap.to_csv(fn, float_format="%.3f")


def add_lifetime_wind_solar(n, costs):
    """
    Add lifetime for solar and wind generators.
    """
    for carrier in ["solar", "onwind", "offwind"]:
        gen_i = n.generators.index.str.contains(carrier)
        n.generators.loc[gen_i, "lifetime"] = costs.at[carrier, "lifetime"]


def haversine(p, n):
    coord0 = n.buses.loc[p.bus0, ["x", "y"]].values
    coord1 = n.buses.loc[p.bus1, ["x", "y"]].values
    return 1.5 * haversine_pts(coord0, coord1)


def create_network_topology(
    n, prefix, carriers=["DC"], connector=" -> ", bidirectional=True
):
    """
    Create a network topology from transmission lines and link carrier
    selection.

    Parameters
    ----------
    n : pypsa.Network
    prefix : str
    carriers : list-like
    connector : str
    bidirectional : bool, default True
        True: one link for each connection
        False: one link for each connection and direction (back and forth)

    Returns
    -------
    pd.DataFrame with columns bus0, bus1, length, underwater_fraction
    """

    ln_attrs = ["bus0", "bus1", "length"]
    lk_attrs = ["bus0", "bus1", "length", "underwater_fraction"]
    lk_attrs = n.links.columns.intersection(lk_attrs)

    candidates = pd.concat(
        [n.lines[ln_attrs], n.links.loc[n.links.carrier.isin(carriers), lk_attrs]]
    ).fillna(0)

    # base network topology purely on location not carrier
    candidates["bus0"] = candidates.bus0.map(n.buses.location)
    candidates["bus1"] = candidates.bus1.map(n.buses.location)

    positive_order = candidates.bus0 < candidates.bus1
    candidates_p = candidates[positive_order]
    swap_buses = {"bus0": "bus1", "bus1": "bus0"}
    candidates_n = candidates[~positive_order].rename(columns=swap_buses)
    candidates = pd.concat([candidates_p, candidates_n])

    def make_index(c):
        return prefix + c.bus0 + connector + c.bus1

    topo = candidates.groupby(["bus0", "bus1"], as_index=False).mean()
    topo.index = topo.apply(make_index, axis=1)

    if not bidirectional:
        topo_reverse = topo.copy()
        topo_reverse.rename(columns=swap_buses, inplace=True)
        topo_reverse.index = topo_reverse.apply(make_index, axis=1)
        topo = pd.concat([topo, topo_reverse])

    return topo


def update_wind_solar_costs(
    n: pypsa.Network,
    costs: pd.DataFrame,
    profiles: dict[str, str],
    landfall_lengths: dict = None,
    line_length_factor: int | float = 1,
) -> None:
    """
    Update costs for wind and solar generators added with pypsa-eur to those
    cost in the planning year.

    Parameters
    ----------
    n : pypsa.Network
        Network to update generator costs
    costs : pd.DataFrame
        Cost assumptions DataFrame
    line_length_factor : int | float, optional
        Factor to multiply line lengths by, by default 1
    landfall_lengths : dict, optional
        Dictionary of landfall lengths per technology, by default None
    profiles : dict[str, str]
        Dictionary mapping technology names to profile file paths
        e.g. {'offwind-dc': 'path/to/profile.nc'}
    """

    if landfall_lengths is None:
        landfall_lengths = {}

    # NB: solar costs are also manipulated for rooftop
    # when distribution grid is inserted
    n.generators.loc[n.generators.carrier == "solar", "capital_cost"] = costs.at[
        "solar-utility", "capital_cost"
    ]

    n.generators.loc[n.generators.carrier == "onwind", "capital_cost"] = costs.at[
        "onwind", "capital_cost"
    ]

    # for offshore wind, need to calculated connection costs
    for key, fn in profiles.items():
        tech = key[len("profile_") :]
        landfall_length = landfall_lengths.get(tech, 0.0)

        if tech not in n.generators.carrier.values:
            continue

        with xr.open_dataset(fn) as ds:
            # if-statement for compatibility with old profiles
            if "year" in ds.indexes:
                ds = ds.sel(year=ds.year.min(), drop=True)

            ds = ds.stack(bus_bin=["bus", "bin"])

            distance = ds["average_distance"].to_pandas()
            distance.index = distance.index.map(flatten)
            submarine_cost = costs.at[tech + "-connection-submarine", "capital_cost"]
            underground_cost = costs.at[
                tech + "-connection-underground", "capital_cost"
            ]
            connection_cost = line_length_factor * (
                distance * submarine_cost + landfall_length * underground_cost
            )

            # Take 'offwind-float' capital cost for 'float', and 'offwind' capital cost for the rest ('ac' and 'dc')
            midtech = tech.split("-", 2)[1]
            if midtech == "float":
                capital_cost = (
                    costs.at[tech, "capital_cost"]
                    + costs.at[tech + "-station", "capital_cost"]
                    + connection_cost
                )
            else:
                capital_cost = (
                    costs.at["offwind", "capital_cost"]
                    + costs.at[tech + "-station", "capital_cost"]
                    + connection_cost
                )

            logger.info(
                f"Added connection cost of {connection_cost.min():0.0f}-{connection_cost.max():0.0f} Eur/MW/a to {tech}"
            )

            n.generators.loc[n.generators.carrier == tech, "capital_cost"] = (
                capital_cost.rename(index=lambda node: node + " " + tech)
            )


def add_carrier_buses(
    n: pypsa.Network,
    carrier: str,
    costs: pd.DataFrame,
    spatial: SimpleNamespace,
    options: dict,
    cf_industry: dict | None = None,
    nodes: pd.Index | list | set | None = None,
) -> None:
    """
    Add buses and associated components for a specific carrier to the network.

    Creates a new carrier type in the network and adds corresponding buses, stores,
    and potentially generators depending on the carrier type. Special handling is
    implemented for fossil fuels, particularly oil which may include refining processes.

    Parameters
    ----------
    n : pypsa.Network
        The PyPSA network container object
    carrier : str
        Name of the energy carrier (e.g., 'gas', 'oil', 'coal', 'nuclear')
    costs : pd.DataFrame
        DataFrame containing cost assumptions for different technologies and fuels
    spatial : SimpleNamespace
        Namespace containing spatial information for different carriers, including
        nodes and locations
    options : dict
        Configuration dictionary, must contain 'fossil_fuels' boolean
    cf_industry : dict, optional
        Dictionary of industrial conversion factors, must contain 'oil_refining_emissions'
        if carrier is 'oil'
    nodes : pd.Index or list or set, optional
        Nodes where the carrier should be added. If None, nodes are taken from
        spatial data for the carrier

    Returns
    -------
    None
        Modifies the network object in-place by adding new components

    Notes
    -----
    - For gas carriers, energy is tracked in MWh_LHV (Lower Heating Value)
    - For other carriers, energy is tracked in MWh_th (thermal)
    - Special handling is implemented for oil refining emissions
    - Storage costs are technology-specific and based on volumetric capacity
    """
    if nodes is None:
        nodes = vars(spatial)[carrier].nodes
    location = vars(spatial)[carrier].locations

    # skip if carrier already exists
    if carrier in n.carriers.index:
        return

    if not isinstance(nodes, pd.Index):
        nodes = pd.Index(nodes)

    n.add("Carrier", carrier)

    unit = "MWh_LHV" if carrier == "gas" else "MWh_th"

    # Calculate carrier-specific storage costs
    if carrier == "gas":
        capital_cost = costs.at["gas storage", "capital_cost"]
    elif carrier == "oil":
        # based on https://www.engineeringtoolbox.com/fuels-higher-calorific-values-d_169.html
        mwh_per_m3 = 44.9 * 724 * 0.278 * 1e-3  # MJ/kg * kg/m3 * kWh/MJ * MWh/kWh
        capital_cost = (
            costs.at["General liquid hydrocarbon storage (product)", "capital_cost"]
            / mwh_per_m3
        )
    elif carrier == "methanol":
        # based on https://www.engineeringtoolbox.com/fossil-fuels-energy-content-d_1298.html
        mwh_per_m3 = 5.54 * 791 * 1e-3  # kWh/kg * kg/m3 * MWh/kWh
        capital_cost = (
            costs.at["General liquid hydrocarbon storage (product)", "capital_cost"]
            / mwh_per_m3
        )
    else:
        capital_cost = 0.1

    n.add("Bus", nodes, location=location, carrier=carrier, unit=unit)

    n.add(
        "Store",
        nodes + " Store",
        bus=nodes,
        e_nom_extendable=True,
        e_cyclic=True,
        carrier=carrier,
        capital_cost=capital_cost,
    )

    fossils = ["coal", "gas", "oil", "lignite"]
    if options["fossil_fuels"] and carrier in fossils:
        suffix = ""

        if carrier == "oil" and cf_industry["oil_refining_emissions"] > 0:
            n.add(
                "Bus",
                nodes + " primary",
                location=location,
                carrier=carrier + " primary",
                unit=unit,
            )

            n.add(
                "Link",
                nodes + " refining",
                bus0=nodes + " primary",
                bus1=nodes,
                bus2="co2 atmosphere",
                location=location,
                carrier=carrier + " refining",
                p_nom=1e6,
                efficiency=1
                - (
                    cf_industry["oil_refining_emissions"]
                    / costs.at[carrier, "CO2 intensity"]
                ),
                efficiency2=cf_industry["oil_refining_emissions"],
            )

            suffix = " primary"

        n.add(
            "Generator",
            nodes + suffix,
            bus=nodes + suffix,
            p_nom_extendable=True,
            carrier=carrier + suffix,
            marginal_cost=costs.at[carrier, "fuel"],
        )


# TODO: PyPSA-Eur merge issue
def remove_elec_base_techs(n: pypsa.Network, carriers_to_keep: dict) -> None:
    """
    Remove conventional generators (e.g. OCGT) and storage units (e.g.
    batteries and H2) from base electricity-only network, since they're added
    here differently using links.

    Parameters
    ----------
    n : pypsa.Network
        Network to remove components from
    carriers_to_keep : dict
        Dictionary specifying which carriers to keep for each component type
        e.g. {'Generator': ['hydro'], 'StorageUnit': ['PHS']}
    """
    for c in n.iterate_components(carriers_to_keep):
        to_keep = carriers_to_keep[c.name]
        to_remove = pd.Index(c.df.carrier.unique()).symmetric_difference(to_keep)
        if to_remove.empty:
            continue
        logger.info(f"Removing {c.list_name} with carrier {list(to_remove)}")
        names = c.df.index[c.df.carrier.isin(to_remove)]
        n.remove(c.name, names)
        n.carriers.drop(to_remove, inplace=True, errors="ignore")


# TODO: PyPSA-Eur merge issue
def remove_non_electric_buses(n):
    """
    Remove buses from pypsa-eur with carriers which are not AC buses.
    """
    if to_drop := list(n.buses.query("carrier not in ['AC', 'DC']").carrier.unique()):
        logger.info(f"Drop buses from PyPSA-Eur with carrier: {to_drop}")
        n.buses = n.buses[n.buses.carrier.isin(["AC", "DC"])]


def patch_electricity_network(n, costs, carriers_to_keep, profiles, landfall_lengths):
    remove_elec_base_techs(n, carriers_to_keep)
    remove_non_electric_buses(n)
    update_wind_solar_costs(
        n, costs, landfall_lengths=landfall_lengths, profiles=profiles
    )
    n.loads["carrier"] = "electricity"
    n.buses["location"] = n.buses.index
    n.buses["unit"] = "MWh_el"
    # remove trailing white space of load index until new PyPSA version after v0.18.
    n.loads.rename(lambda x: x.strip(), inplace=True)
    n.loads_t.p_set.rename(lambda x: x.strip(), axis=1, inplace=True)


def add_eu_bus(n, x=-5.5, y=46):
    """
    Add EU bus to the network.

    This cosmetic bus serves as a reference point for the location of
    the EU buses in the plots and summaries.
    """
    n.add("Bus", "EU", location="EU", x=x, y=y, carrier="none")
    n.add("Carrier", "none")


def add_co2_tracking(n, costs, options, sequestration_potential_file=None):
    """
    Add CO2 tracking components to the network including atmospheric CO2,
    CO2 storage, and sequestration infrastructure.

    Parameters
    ----------
    n : pypsa.Network
        The PyPSA network container object
    costs : pd.DataFrame
        Cost assumptions for different technologies, must include
        'CO2 storage tank' with 'capital_cost' column
    options : dict
        Configuration options containing at least:
        - regional_co2_sequestration_potential: dict with keys
            - enable: bool
            - max_size: float
            - years_of_storage: float
        - co2_sequestration_cost: float
        - co2_sequestration_lifetime: float
        - co2_vent: bool
    sequestration_potential_file : str, optional
        Path to CSV file containing regional CO2 sequestration potentials.
        Required if options['regional_co2_sequestration_potential']['enable'] is True.

    Returns
    -------
    None
        Modifies the network object in-place by adding CO2-related components.

    Notes
    -----
    Adds several components to track CO2:
    - Atmospheric CO2 store
    - CO2 storage tanks
    - CO2 sequestration infrastructure
    - Optional CO2 venting facilities
    """
    # minus sign because opposite to how fossil fuels used:
    # CH4 burning puts CH4 down, atmosphere up
    n.add("Carrier", "co2", co2_emissions=-1.0)

    # this tracks CO2 in the atmosphere
    n.add("Bus", "co2 atmosphere", location="EU", carrier="co2", unit="t_co2")

    # can also be negative
    n.add(
        "Store",
        "co2 atmosphere",
        e_nom_extendable=True,
        e_min_pu=-1,
        carrier="co2",
        bus="co2 atmosphere",
    )

    # add CO2 tanks
    n.add(
        "Bus",
        spatial.co2.nodes,
        location=spatial.co2.locations,
        carrier="co2 stored",
        unit="t_co2",
    )

    n.add(
        "Store",
        spatial.co2.nodes,
        e_nom_extendable=True,
        capital_cost=costs.at["CO2 storage tank", "capital_cost"],
        carrier="co2 stored",
        e_cyclic=True,
        bus=spatial.co2.nodes,
    )
    n.add("Carrier", "co2 stored")

    # this tracks CO2 sequestered, e.g. underground
    sequestration_buses = pd.Index(spatial.co2.nodes).str.replace(
        " stored", " sequestered"
    )
    n.add(
        "Bus",
        sequestration_buses,
        location=spatial.co2.locations,
        carrier="co2 sequestered",
        unit="t_co2",
    )

    n.add(
        "Link",
        sequestration_buses,
        bus0=spatial.co2.nodes,
        bus1=sequestration_buses,
        carrier="co2 sequestered",
        efficiency=1.0,
        p_nom_extendable=True,
    )

    if options["regional_co2_sequestration_potential"]["enable"]:
        if sequestration_potential_file is None:
            raise ValueError(
                "sequestration_potential_file must be provided when "
                "regional_co2_sequestration_potential is enabled"
            )
        upper_limit = (
            options["regional_co2_sequestration_potential"]["max_size"] * 1e3
        )  # Mt
        annualiser = options["regional_co2_sequestration_potential"]["years_of_storage"]
        e_nom_max = pd.read_csv(sequestration_potential_file, index_col=0).squeeze()
        e_nom_max = (
            e_nom_max.reindex(spatial.co2.locations)
            .fillna(0.0)
            .clip(upper=upper_limit)
            .mul(1e6)
            / annualiser
        )  # t
        e_nom_max = e_nom_max.rename(index=lambda x: x + " co2 sequestered")
    else:
        e_nom_max = np.inf

    n.add(
        "Store",
        sequestration_buses,
        e_nom_extendable=True,
        e_nom_max=e_nom_max,
        capital_cost=options["co2_sequestration_cost"],
        marginal_cost=-0.1,
        bus=sequestration_buses,
        lifetime=options["co2_sequestration_lifetime"],
        carrier="co2 sequestered",
    )

    n.add("Carrier", "co2 sequestered")

    if options["co2_vent"]:
        n.add(
            "Link",
            spatial.co2.vents,
            bus0=spatial.co2.nodes,
            bus1="co2 atmosphere",
            carrier="co2 vent",
            efficiency=1.0,
            p_nom_extendable=True,
        )


def add_co2_network(n, costs, co2_network_cost_factor=1.0):
    """
    Add CO2 transport network to the PyPSA network.

    Creates a CO2 pipeline network with both onshore and submarine pipeline segments,
    considering different costs for each type. The network allows bidirectional flow
    and is extendable.

    Parameters
    ----------
    n : pypsa.Network
        The PyPSA network container object
    costs : pd.DataFrame
        Cost assumptions for different technologies. Must contain entries for
        'CO2 pipeline' and 'CO2 submarine pipeline' with 'capital_cost' and 'lifetime'
        columns
    co2_network_cost_factor : float, optional
        Factor to scale the capital costs of the CO2 network, default 1.0

    Returns
    -------
    None
        Modifies the network object in-place by adding CO2 pipeline links

    Notes
    -----
    The function creates bidirectional CO2 pipeline links between nodes, with costs
    depending on the underwater fraction of the pipeline. The network topology is
    created using the create_network_topology helper function.
    """
    logger.info("Adding CO2 network.")
    co2_links = create_network_topology(n, "CO2 pipeline ")

    if "underwater_fraction" not in co2_links.columns:
        co2_links["underwater_fraction"] = 0.0

    cost_onshore = (
        (1 - co2_links.underwater_fraction)
        * costs.at["CO2 pipeline", "capital_cost"]
        * co2_links.length
    )
    cost_submarine = (
        co2_links.underwater_fraction
        * costs.at["CO2 submarine pipeline", "capital_cost"]
        * co2_links.length
    )
    capital_cost = cost_onshore + cost_submarine
    capital_cost *= co2_network_cost_factor

    n.add(
        "Link",
        co2_links.index,
        bus0=co2_links.bus0.values + " co2 stored",
        bus1=co2_links.bus1.values + " co2 stored",
        p_min_pu=-1,
        p_nom_extendable=True,
        length=co2_links.length.values,
        capital_cost=capital_cost.values,
        carrier="CO2 pipeline",
        lifetime=costs.at["CO2 pipeline", "lifetime"],
    )


def add_allam_gas(
    n: pypsa.Network,
    costs: pd.DataFrame,
    pop_layout: pd.DataFrame,
    spatial: SimpleNamespace,
) -> None:
    """
    Add Allam cycle gas power plants to the network as Link components.

    Allam cycle plants are modeled as links with four buses:
    - Input: natural gas
    - Output: electricity
    - Output: CO2 for storage/usage (98% of emissions)
    - Output: CO2 to atmosphere (2% of emissions)

    Parameters
    ----------
    n : pypsa.Network
        The PyPSA network container object
    costs : pd.DataFrame
        Costs and parameters for different technologies. Must contain 'allam' and 'gas'
        entries with columns for 'fixed', 'VOM', 'efficiency', 'lifetime', and
        'CO2 intensity' parameters
    pop_layout : pd.DataFrame
        DataFrame containing population layout data with nodes as index
    spatial : SimpleNamespace
        Container for spatial data with attributes:
        - gas.df: DataFrame with gas network nodes
        - co2.df: DataFrame with CO2 network nodes
        Both DataFrames must have a 'nodes' column

    Returns
    -------
    None
        Modifies the network object in-place by adding Allam cycle plants as Links

    Notes
    -----
    The Allam cycle is a novel natural gas power plant design with integrated
    carbon capture. It captures approximately 98% of CO2 emissions, with 2%
    going to the atmosphere.
    """
    logger.info("Adding Allam cycle gas power plants.")

    nodes = pop_layout.index

    n.add(
        "Link",
        nodes,
        suffix=" allam gas",
        bus0=spatial.gas.df.loc[nodes, "nodes"].values,
        bus1=nodes,
        bus2=spatial.co2.df.loc[nodes, "nodes"].values,
        bus3="co2 atmosphere",
        carrier="allam gas",
        p_nom_extendable=True,
        capital_cost=costs.at["allam", "capital_cost"]
        * costs.at["allam", "efficiency"],
        marginal_cost=costs.at["allam", "VOM"] * costs.at["allam", "efficiency"],
        efficiency=costs.at["allam", "efficiency"],
        efficiency2=0.98 * costs.at["gas", "CO2 intensity"],
        efficiency3=0.02 * costs.at["gas", "CO2 intensity"],
        lifetime=costs.at["allam", "lifetime"],
    )


def add_biomass_to_methanol(n, costs):
    n.add(
        "Link",
        spatial.biomass.nodes,
        suffix=" biomass-to-methanol",
        bus0=spatial.biomass.nodes,
        bus1=spatial.methanol.nodes,
        bus2="co2 atmosphere",
        carrier="biomass-to-methanol",
        lifetime=costs.at["biomass-to-methanol", "lifetime"],
        efficiency=costs.at["biomass-to-methanol", "efficiency"],
        efficiency2=-costs.at["solid biomass", "CO2 intensity"]
        + costs.at["biomass-to-methanol", "CO2 stored"],
        p_nom_extendable=True,
        capital_cost=costs.at["biomass-to-methanol", "capital_cost"]
        / costs.at["biomass-to-methanol", "efficiency"],
        marginal_cost=costs.loc["biomass-to-methanol", "VOM"]
        / costs.at["biomass-to-methanol", "efficiency"],
    )


def add_biomass_to_methanol_cc(n, costs):
    n.add(
        "Link",
        spatial.biomass.nodes,
        suffix=" biomass-to-methanol CC",
        bus0=spatial.biomass.nodes,
        bus1=spatial.methanol.nodes,
        bus2="co2 atmosphere",
        bus3=spatial.co2.nodes,
        carrier="biomass-to-methanol CC",
        lifetime=costs.at["biomass-to-methanol", "lifetime"],
        efficiency=costs.at["biomass-to-methanol", "efficiency"],
        efficiency2=-costs.at["solid biomass", "CO2 intensity"]
        + costs.at["biomass-to-methanol", "CO2 stored"]
        * (1 - costs.at["biomass-to-methanol", "capture rate"]),
        efficiency3=costs.at["biomass-to-methanol", "CO2 stored"]
        * costs.at["biomass-to-methanol", "capture rate"],
        p_nom_extendable=True,
        capital_cost=costs.at["biomass-to-methanol", "capital_cost"]
        / costs.at["biomass-to-methanol", "efficiency"]
        + costs.at["biomass CHP capture", "capital_cost"]
        * costs.at["biomass-to-methanol", "CO2 stored"],
        marginal_cost=costs.loc["biomass-to-methanol", "VOM"]
        / costs.at["biomass-to-methanol", "efficiency"],
    )


def add_methanol_to_power(n, costs, pop_layout, types=None):
    if types is None:
        types = {}

    nodes = pop_layout.index

    if types["allam"]:
        logger.info("Adding Allam cycle methanol power plants.")

        n.add(
            "Link",
            nodes,
            suffix=" allam methanol",
            bus0=spatial.methanol.nodes,
            bus1=nodes,
            bus2=spatial.co2.df.loc[nodes, "nodes"].values,
            bus3="co2 atmosphere",
            carrier="allam methanol",
            p_nom_extendable=True,
            capital_cost=costs.at["allam", "capital_cost"]
            * costs.at["allam", "efficiency"],
            marginal_cost=costs.at["allam", "VOM"] * costs.at["allam", "efficiency"],
            efficiency=costs.at["allam", "efficiency"],
            efficiency2=0.98 * costs.at["methanolisation", "carbondioxide-input"],
            efficiency3=0.02 * costs.at["methanolisation", "carbondioxide-input"],
            lifetime=25,
        )

    if types["ccgt"]:
        logger.info("Adding methanol CCGT power plants.")

        # efficiency * EUR/MW * (annuity + FOM)
        capital_cost = costs.at["CCGT", "efficiency"] * costs.at["CCGT", "capital_cost"]

        n.add(
            "Link",
            nodes,
            suffix=" CCGT methanol",
            bus0=spatial.methanol.nodes,
            bus1=nodes,
            bus2="co2 atmosphere",
            carrier="CCGT methanol",
            p_nom_extendable=True,
            capital_cost=capital_cost,
            marginal_cost=costs.at["CCGT", "VOM"],
            efficiency=costs.at["CCGT", "efficiency"],
            efficiency2=costs.at["methanolisation", "carbondioxide-input"],
            lifetime=costs.at["CCGT", "lifetime"],
        )

    if types["ccgt_cc"]:
        logger.info(
            "Adding methanol CCGT power plants with post-combustion carbon capture."
        )

        # TODO consider efficiency changes / energy inputs for CC

        # efficiency * EUR/MW * (annuity + FOM)
        capital_cost = costs.at["CCGT", "efficiency"] * costs.at["CCGT", "capital_cost"]

        capital_cost_cc = (
            capital_cost
            + costs.at["cement capture", "capital_cost"]
            * costs.at["methanolisation", "carbondioxide-input"]
        )

        n.add(
            "Link",
            nodes,
            suffix=" CCGT methanol CC",
            bus0=spatial.methanol.nodes,
            bus1=nodes,
            bus2=spatial.co2.df.loc[nodes, "nodes"].values,
            bus3="co2 atmosphere",
            carrier="CCGT methanol CC",
            p_nom_extendable=True,
            capital_cost=capital_cost_cc,
            marginal_cost=costs.at["CCGT", "VOM"],
            efficiency=costs.at["CCGT", "efficiency"],
            efficiency2=costs.at["cement capture", "capture_rate"]
            * costs.at["methanolisation", "carbondioxide-input"],
            efficiency3=(1 - costs.at["cement capture", "capture_rate"])
            * costs.at["methanolisation", "carbondioxide-input"],
            lifetime=costs.at["CCGT", "lifetime"],
        )

    if types["ocgt"]:
        logger.info("Adding methanol OCGT power plants.")

        n.add(
            "Link",
            nodes,
            suffix=" OCGT methanol",
            bus0=spatial.methanol.nodes,
            bus1=nodes,
            bus2="co2 atmosphere",
            carrier="OCGT methanol",
            p_nom_extendable=True,
            capital_cost=costs.at["OCGT", "capital_cost"]
            * costs.at["OCGT", "efficiency"],
            marginal_cost=costs.at["OCGT", "VOM"] * costs.at["OCGT", "efficiency"],
            efficiency=costs.at["OCGT", "efficiency"],
            efficiency2=costs.at["methanolisation", "carbondioxide-input"],
            lifetime=costs.at["OCGT", "lifetime"],
        )


def add_methanol_reforming(n, costs):
    logger.info("Adding methanol steam reforming.")

    tech = "Methanol steam reforming"

    capital_cost = costs.at[tech, "capital_cost"] / costs.at[tech, "methanol-input"]

    n.add(
        "Link",
        spatial.h2.locations,
        suffix=f" {tech}",
        bus0=spatial.methanol.nodes,
        bus1=spatial.h2.nodes,
        bus2="co2 atmosphere",
        p_nom_extendable=True,
        capital_cost=capital_cost,
        efficiency=1 / costs.at[tech, "methanol-input"],
        efficiency2=costs.at["methanolisation", "carbondioxide-input"],
        carrier=tech,
        lifetime=costs.at[tech, "lifetime"],
    )


def add_methanol_reforming_cc(n, costs):
    logger.info("Adding methanol steam reforming with carbon capture.")

    tech = "Methanol steam reforming"

    # TODO: heat release and electricity demand for process and carbon capture
    # but the energy demands for carbon capture have not yet been added for other CC processes
    # 10.1016/j.rser.2020.110171: 0.129 kWh_e/kWh_H2, -0.09 kWh_heat/kWh_H2

    capital_cost = costs.at[tech, "capital_cost"] / costs.at[tech, "methanol-input"]

    capital_cost_cc = (
        capital_cost
        + costs.at["cement capture", "capital_cost"]
        * costs.at["methanolisation", "carbondioxide-input"]
    )

    n.add(
        "Link",
        spatial.h2.locations,
        suffix=f" {tech} CC",
        bus0=spatial.methanol.nodes,
        bus1=spatial.h2.nodes,
        bus2="co2 atmosphere",
        bus3=spatial.co2.nodes,
        p_nom_extendable=True,
        capital_cost=capital_cost_cc,
        efficiency=1 / costs.at[tech, "methanol-input"],
        efficiency2=(1 - costs.at["cement capture", "capture_rate"])
        * costs.at["methanolisation", "carbondioxide-input"],
        efficiency3=costs.at["cement capture", "capture_rate"]
        * costs.at["methanolisation", "carbondioxide-input"],
        carrier=f"{tech} CC",
        lifetime=costs.at[tech, "lifetime"],
    )


def add_dac(n, costs):
    heat_carriers = ["urban central heat", "services urban decentral heat"]
    heat_buses = n.buses.index[n.buses.carrier.isin(heat_carriers)]
    locations = n.buses.location[heat_buses]

    electricity_input = (
        costs.at["direct air capture", "electricity-input"]
        + costs.at["direct air capture", "compression-electricity-input"]
    )  # MWh_el / tCO2
    heat_input = (
        costs.at["direct air capture", "heat-input"]
        - costs.at["direct air capture", "compression-heat-output"]
    )  # MWh_th / tCO2

    n.add(
        "Link",
        heat_buses.str.replace(" heat", " DAC"),
        bus0=locations.values,
        bus1=heat_buses,
        bus2="co2 atmosphere",
        bus3=spatial.co2.df.loc[locations, "nodes"].values,
        carrier="DAC",
        capital_cost=costs.at["direct air capture", "capital_cost"] / electricity_input,
        efficiency=-heat_input / electricity_input,
        efficiency2=-1 / electricity_input,
        efficiency3=1 / electricity_input,
        p_nom_extendable=True,
        lifetime=costs.at["direct air capture", "lifetime"],
    )


def add_co2limit(n, options, co2_totals_file, countries, nyears, limit):
    """
    Add a global CO2 emissions constraint to the network.

    Parameters
    ----------
    n : pypsa.Network
        The PyPSA network container object
    options : dict
        Dictionary of options determining which sectors to consider for emissions
    co2_totals_file : str
        Path to CSV file containing historical CO2 emissions data in Mt
        (megatonnes) per country and sector
    countries : list
        List of country codes to consider for the CO2 limit
    nyears : float, optional
        Number of years for the CO2 budget, by default 1.0
    limit : float, optional
        CO2 limit as a fraction of 1990 levels, by default 0.0

    Returns
    -------
    None
        The function modifies the network object in-place by adding a global
        CO2 constraint.

    Notes
    -----
    The function reads historical CO2 emissions data, calculates a total limit
    based on the specified countries and sectors, and adds a global constraint
    to the network. The limit is calculated as a fraction of historical emissions
    multiplied by the number of years.
    """
    logger.info(f"Adding CO2 budget limit as per unit of 1990 levels of {limit}")

    sectors = determine_emission_sectors(options)

    # convert Mt to tCO2
    co2_totals = 1e6 * pd.read_csv(co2_totals_file, index_col=0)

    co2_limit = co2_totals.loc[countries, sectors].sum().sum()

    co2_limit *= limit * nyears

    n.add(
        "GlobalConstraint",
        "CO2Limit",
        carrier_attribute="co2_emissions",
        sense="<=",
        type="co2_atmosphere",
        constant=co2_limit,
    )


def cycling_shift(df, steps=1):
    """
    Cyclic shift on index of pd.Series|pd.DataFrame by number of steps.
    """
    df = df.copy()
    new_index = np.roll(df.index, steps)
    df.values[:] = df.reindex(index=new_index).values
    return df


def add_generation(
    n: pypsa.Network,
    costs: pd.DataFrame,
    pop_layout: pd.DataFrame,
    conventionals: dict[str, str],
    spatial: SimpleNamespace,
    options: dict,
    cf_industry: dict,
) -> None:
    """
    Add conventional electricity generation to the network.

    Creates links between carrier buses and demand nodes for conventional generators,
    including their efficiency, costs, and CO2 emissions.

    Parameters
    ----------
    n : pypsa.Network
        The PyPSA network container object
    costs : pd.DataFrame
        DataFrame containing cost and technical parameters for different technologies
    pop_layout : pd.DataFrame
        DataFrame with population layout data, used for demand nodes
    conventionals : Dict[str, str]
        Dictionary mapping generator types to their energy carriers
        e.g., {'OCGT': 'gas', 'CCGT': 'gas', 'coal': 'coal'}
    spatial : SimpleNamespace
        Namespace containing spatial information for different carriers,
        including nodes and locations
    options : dict
        Configuration dictionary containing settings for the model
    cf_industry : dict
        Dictionary of industrial conversion factors, needed for carrier buses

    Returns
    -------
    None
        Modifies the network object in-place by adding generation components

    Notes
    -----
    - Costs (VOM and fixed) are given per MWel and automatically adjusted by efficiency
    - CO2 emissions are tracked through a link to the 'co2 atmosphere' bus
    - Generator lifetimes are considered in the capital cost calculation
    """
    logger.info("Adding electricity generation")

    nodes = pop_layout.index

    for generator, carrier in conventionals.items():
        carrier_nodes = vars(spatial)[carrier].nodes

        add_carrier_buses(
            n=n,
            carrier=carrier,
            costs=costs,
            spatial=spatial,
            options=options,
            cf_industry=cf_industry,
        )

        n.add(
            "Link",
            nodes + " " + generator,
            bus0=carrier_nodes,
            bus1=nodes,
            bus2="co2 atmosphere",
            marginal_cost=costs.at[generator, "efficiency"]
            * costs.at[generator, "VOM"],  # NB: VOM is per MWel
            capital_cost=costs.at[generator, "efficiency"]
            * costs.at[generator, "capital_cost"],  # NB: fixed cost is per MWel
            p_nom_extendable=True,
            carrier=generator,
            efficiency=costs.at[generator, "efficiency"],
            efficiency2=costs.at[carrier, "CO2 intensity"],
            lifetime=costs.at[generator, "lifetime"],
        )


def add_ammonia(
    n: pypsa.Network,
    costs: pd.DataFrame,
    pop_layout: pd.DataFrame,
    spatial: SimpleNamespace,
    cf_industry: dict,
) -> None:
    """
    Add ammonia synthesis, cracking, and storage infrastructure to the network.

    Creates the necessary components for an ammonia economy including Haber-Bosch
    synthesis plants, ammonia crackers, and storage facilities. Links are created
    between electricity, hydrogen, and ammonia buses.

    Parameters
    ----------
    n : pypsa.Network
        The PyPSA network container object
    costs : pd.DataFrame
        Technology cost assumptions with MultiIndex columns containing
        'fixed', 'VOM', 'efficiency', 'lifetime', etc.
    pop_layout : pd.DataFrame
        Population layout data with index of location nodes
    spatial : Namespace
        Configuration object containing ammonia-specific spatial information
        with attributes:
        - nodes: list of ammonia bus nodes
        - locations: list of geographical locations
    cf_industry : dict
        Industry-specific conversion factors including
        'MWh_NH3_per_MWh_H2_cracker' for ammonia cracking efficiency
    logger : logging.Logger
        Logger object for output messages

    Returns
    -------
    None
        Modifies the network object in-place by adding ammonia-related components

    Notes
    -----
    The function adds several components:
    - NH3 carrier
    - Ammonia buses at specified locations
    - Haber-Bosch synthesis plants linking electricity, hydrogen, and ammonia
    - Ammonia crackers for converting back to hydrogen
    - Ammonia storage facilities
    """
    logger.info("Adding ammonia carrier with synthesis, cracking and storage")

    nodes = pop_layout.index

    n.add("Carrier", "NH3")

    n.add(
        "Bus", spatial.ammonia.nodes, location=spatial.ammonia.locations, carrier="NH3"
    )

    n.add(
        "Link",
        nodes,
        suffix=" Haber-Bosch",
        bus0=nodes,
        bus1=spatial.ammonia.nodes,
        bus2=nodes + " H2",
        p_nom_extendable=True,
        carrier="Haber-Bosch",
        efficiency=1 / costs.at["Haber-Bosch", "electricity-input"],
        efficiency2=-costs.at["Haber-Bosch", "hydrogen-input"]
        / costs.at["Haber-Bosch", "electricity-input"],
        capital_cost=costs.at["Haber-Bosch", "capital_cost"]
        / costs.at["Haber-Bosch", "electricity-input"],
        marginal_cost=costs.at["Haber-Bosch", "VOM"]
        / costs.at["Haber-Bosch", "electricity-input"],
        lifetime=costs.at["Haber-Bosch", "lifetime"],
    )

    n.add(
        "Link",
        nodes,
        suffix=" ammonia cracker",
        bus0=spatial.ammonia.nodes,
        bus1=nodes + " H2",
        p_nom_extendable=True,
        carrier="ammonia cracker",
        efficiency=1 / cf_industry["MWh_NH3_per_MWh_H2_cracker"],
        capital_cost=costs.at["Ammonia cracker", "capital_cost"]
        / cf_industry["MWh_NH3_per_MWh_H2_cracker"],  # given per MW_H2
        lifetime=costs.at["Ammonia cracker", "lifetime"],
    )

    # Ammonia Storage
    n.add(
        "Store",
        spatial.ammonia.nodes,
        suffix=" ammonia store",
        bus=spatial.ammonia.nodes,
        e_nom_extendable=True,
        e_cyclic=True,
        carrier="ammonia store",
        capital_cost=costs.at[
            "NH3 (l) storage tank incl. liquefaction", "capital_cost"
        ],
        lifetime=costs.at["NH3 (l) storage tank incl. liquefaction", "lifetime"],
    )


def insert_electricity_distribution_grid(
    n: pypsa.Network,
    costs: pd.DataFrame,
    options: dict,
    pop_layout: pd.DataFrame,
    solar_rooftop_potentials_fn: str,
) -> None:
    """
    Insert electricity distribution grid components into the network.

    Adds low voltage buses, distribution grid links, rooftop solar potential,
    and home battery storage systems to the network. Also adjusts the connection
    points of various loads and distributed energy resources to the low voltage grid.

    Parameters
    ----------
    n : pypsa.Network
        The PyPSA network container object to be modified
    costs : pd.DataFrame
        Technology cost assumptions with technologies as index and cost parameters
        as columns, including 'fixed' costs, 'lifetime', and component-specific
        parameters like 'efficiency'
    options : dict
        Configuration options containing at least:
        - transmission_efficiency: dict with distribution grid parameters
        - marginal_cost_storage: float for storage operation costs
    pop_layout : pd.DataFrame
        Population data per node with at least:
        - 'total' column containing population in thousands
        Index should match network nodes

    Returns
    -------
    None
        Modifies the network object in-place by adding components

    Notes
    -----
    Components added to the network:
    - Low voltage buses for each node
    - Distribution grid links connecting high to low voltage
    - Rooftop solar potential based on population density
    - Home battery storage systems with separate charger/discharger links

    The function also adjusts the connection points of loads like:
    - Regular electricity demand
    - Electric vehicles (BEV chargers and V2G)
    - Heat pumps
    - Resistive heaters
    - Micro-CHP units
    """
    nodes = n.buses.query("carrier == 'AC'").index

    n.add(
        "Bus",
        nodes + " low voltage",
        location=nodes,
        carrier="low voltage",
        unit="MWh_el",
    )

    n.add(
        "Link",
        nodes + " electricity distribution grid",
        bus0=nodes,
        bus1=nodes + " low voltage",
        p_nom_extendable=True,
        p_min_pu=-1,
        carrier="electricity distribution grid",
        efficiency=1,
        lifetime=costs.at["electricity distribution grid", "lifetime"],
        capital_cost=costs.at["electricity distribution grid", "capital_cost"],
    )

    # deduct distribution losses from electricity demand as these are included in total load
    # https://nbviewer.org/github/Open-Power-System-Data/datapackage_timeseries/blob/2020-10-06/main.ipynb
    if (
        efficiency := options["transmission_efficiency"]
        .get("electricity distribution grid", {})
        .get("efficiency_static")
    ) and "electricity distribution grid" in options["transmission_efficiency"][
        "enable"
    ]:
        logger.info(
            f"Deducting distribution losses from electricity demand: {np.around(100 * (1 - efficiency), decimals=2)}%"
        )
        n.loads_t.p_set.loc[:, n.loads.carrier == "electricity"] *= efficiency

    # this catches regular electricity load and "industry electricity" and
    # "agriculture machinery electric" and "agriculture electricity"
    loads = n.loads.index[n.loads.carrier.str.contains("electric")]
    n.loads.loc[loads, "bus"] += " low voltage"

    bevs = n.links.index[n.links.carrier == "BEV charger"]
    n.links.loc[bevs, "bus0"] += " low voltage"

    v2gs = n.links.index[n.links.carrier == "V2G"]
    n.links.loc[v2gs, "bus1"] += " low voltage"

    hps = n.links.index[n.links.carrier.str.contains("heat pump")]
    n.links.loc[hps, "bus1"] += " low voltage"

    rh = n.links.index[n.links.carrier.str.contains("resistive heater")]
    n.links.loc[rh, "bus1"] += " low voltage"

    mchp = n.links.index[n.links.carrier.str.contains("micro gas")]
    n.links.loc[mchp, "bus1"] += " low voltage"

    # set existing solar to cost of utility cost rather the 50-50 rooftop-utility
    solar = n.generators.index[n.generators.carrier == "solar"]
    n.generators.loc[solar, "capital_cost"] = costs.at["solar-utility", "capital_cost"]

    fn = solar_rooftop_potentials_fn
    if len(fn) > 0:
        potential = pd.read_csv(fn, index_col=["bus", "bin"]).squeeze()
        potential.index = potential.index.map(flatten) + " solar"

        n.add(
            "Generator",
            solar,
            suffix=" rooftop",
            bus=n.generators.loc[solar, "bus"] + " low voltage",
            carrier="solar rooftop",
            p_nom_extendable=True,
            p_nom_max=potential.loc[solar],
            marginal_cost=n.generators.loc[solar, "marginal_cost"],
            capital_cost=costs.at["solar-rooftop", "capital_cost"],
            efficiency=n.generators.loc[solar, "efficiency"],
            p_max_pu=n.generators_t.p_max_pu[solar],
            lifetime=costs.at["solar-rooftop", "lifetime"],
        )

    n.add("Carrier", "home battery")

    n.add(
        "Bus",
        nodes + " home battery",
        location=nodes,
        carrier="home battery",
        unit="MWh_el",
    )

    n.add(
        "Store",
        nodes + " home battery",
        bus=nodes + " home battery",
        location=nodes,
        e_cyclic=True,
        e_nom_extendable=True,
        carrier="home battery",
        capital_cost=costs.at["home battery storage", "capital_cost"],
        lifetime=costs.at["battery storage", "lifetime"],
    )

    n.add(
        "Link",
        nodes + " home battery charger",
        bus0=nodes + " low voltage",
        bus1=nodes + " home battery",
        carrier="home battery charger",
        efficiency=costs.at["battery inverter", "efficiency"] ** 0.5,
        capital_cost=costs.at["home battery inverter", "capital_cost"],
        p_nom_extendable=True,
        lifetime=costs.at["battery inverter", "lifetime"],
    )

    n.add(
        "Link",
        nodes + " home battery discharger",
        bus0=nodes + " home battery",
        bus1=nodes + " low voltage",
        carrier="home battery discharger",
        efficiency=costs.at["battery inverter", "efficiency"] ** 0.5,
        marginal_cost=costs.at["home battery storage", "marginal_cost"],
        p_nom_extendable=True,
        lifetime=costs.at["battery inverter", "lifetime"],
    )


def insert_gas_distribution_costs(
    n: pypsa.Network,
    costs: pd.DataFrame,
    options: dict,
) -> None:
    """
    Insert gas distribution grid costs into gas-consuming components.

    Adds distribution grid costs to decentralized gas boilers and micro-CHP units
    by increasing their capital costs. The additional cost is calculated as a factor
    of electricity distribution grid costs.

    Parameters
    ----------
    n : pypsa.Network
        The PyPSA network container object to be modified
    costs : pd.DataFrame
        Technology cost assumptions with technologies as index and cost parameters
        as columns, must include 'electricity distribution grid' with 'fixed' costs
    options : dict
        Configuration options containing at least:
        - gas_distribution_grid_cost_factor: float
          Factor to multiply electricity distribution grid costs by

    Returns
    -------
    None
        Modifies the network object in-place by updating capital costs of gas
        components

    Notes
    -----
    The function adds distribution grid costs to:
    - Decentralized gas boilers (excluding urban central heating)
    - Micro-CHP units

    The additional cost is calculated by multiplying the electricity distribution
    grid fixed cost by the gas distribution grid cost factor.
    """
    f_costs = options["gas_distribution_grid_cost_factor"]

    logger.info(
        f"Inserting gas distribution grid with investment cost factor of {f_costs}"
    )

    capital_cost = costs.at["electricity distribution grid", "capital_cost"] * f_costs

    # Add costs to decentralized gas boilers
    gas_b = n.links.index[
        n.links.carrier.str.contains("gas boiler")
        & (~n.links.carrier.str.contains("urban central"))
    ]
    n.links.loc[gas_b, "capital_cost"] += capital_cost

    # Add costs to micro CHPs
    mchp = n.links.index[n.links.carrier.str.contains("micro gas")]
    n.links.loc[mchp, "capital_cost"] += capital_cost


def add_electricity_grid_connection(n, costs):
    carriers = ["onwind", "solar", "solar-hsat"]

    gens = n.generators.index[n.generators.carrier.isin(carriers)]

    n.generators.loc[gens, "capital_cost"] += costs.at[
        "electricity grid connection", "capital_cost"
    ]


def add_storage_and_grids(
    n,
    costs,
    pop_layout,
    h2_cavern_file,
    cavern_types,
    clustered_gas_network_file,
    gas_input_nodes,
    spatial,
    options,
):
    """
    Add storage and grid infrastructure to the network including hydrogen, gas, and battery systems.

    Parameters
    ----------
    n : pypsa.Network
        The PyPSA network container object
    costs : pd.DataFrame
        Technology cost assumptions
    pop_layout : pd.DataFrame
        Population layout with index of locations/nodes
    h2_cavern_file : str
        Path to CSV file containing hydrogen cavern storage potentials
    cavern_types : list
        List of underground storage types to consider
    clustered_gas_network_file : str, optional
        Path to CSV file containing gas network data
    gas_input_nodes : pd.DataFrame
        DataFrame containing gas input node information (LNG, pipeline, etc.)
    spatial : object, optional
        Object containing spatial information about nodes and their locations
    options : dict, optional
        Dictionary of configuration options. Defaults to empty dict if not provided.
        Key options include:
        - hydrogen_fuel_cell : bool
        - hydrogen_turbine : bool
        - hydrogen_underground_storage : bool
        - gas_network : bool
        - H2_retrofit : bool
        - H2_network : bool
        - methanation : bool
        - coal_cc : bool
        - SMR_cc : bool
        - SMR : bool
        - min_part_load_methanation : float
        - cc_fraction : float
    logger : logging.Logger, optional
        Logger for output messages. If None, no logging is performed.

    Returns
    -------
    None
        The function modifies the network object in-place by adding various
        storage and grid components.

    Notes
    -----
    This function adds multiple types of storage and grid infrastructure:
    - Hydrogen infrastructure (electrolysis, fuel cells, storage)
    - Gas network infrastructure
    - Battery storage systems
    - Carbon capture and conversion facilities (if enabled in options)
    """
    # Set defaults
    options = options or {}

    logger.info("Add hydrogen storage")

    nodes = pop_layout.index

    n.add("Carrier", "H2")

    n.add("Bus", nodes + " H2", location=nodes, carrier="H2", unit="MWh_LHV")

    n.add(
        "Link",
        nodes + " H2 Electrolysis",
        bus1=nodes + " H2",
        bus0=nodes,
        p_nom_extendable=True,
        carrier="H2 Electrolysis",
        efficiency=costs.at["electrolysis", "efficiency"],
        capital_cost=costs.at["electrolysis", "capital_cost"],
        lifetime=costs.at["electrolysis", "lifetime"],
    )

    if options["hydrogen_fuel_cell"]:
        logger.info("Adding hydrogen fuel cell for re-electrification.")

        n.add(
            "Link",
            nodes + " H2 Fuel Cell",
            bus0=nodes + " H2",
            bus1=nodes,
            p_nom_extendable=True,
            carrier="H2 Fuel Cell",
            efficiency=costs.at["fuel cell", "efficiency"],
            capital_cost=costs.at["fuel cell", "capital_cost"]
            * costs.at["fuel cell", "efficiency"],  # NB: fixed cost is per MWel
            lifetime=costs.at["fuel cell", "lifetime"],
        )

    if options["hydrogen_turbine"]:
        logger.info(
            "Adding hydrogen turbine for re-electrification. Assuming OCGT technology costs."
        )
        # TODO: perhaps replace with hydrogen-specific technology assumptions.

        n.add(
            "Link",
            nodes + " H2 turbine",
            bus0=nodes + " H2",
            bus1=nodes,
            p_nom_extendable=True,
            carrier="H2 turbine",
            efficiency=costs.at["OCGT", "efficiency"],
            capital_cost=costs.at["OCGT", "capital_cost"]
            * costs.at["OCGT", "efficiency"],  # NB: fixed cost is per MWel
            marginal_cost=costs.at["OCGT", "VOM"],
            lifetime=costs.at["OCGT", "lifetime"],
        )

    h2_caverns = pd.read_csv(h2_cavern_file, index_col=0)

    if (
        not h2_caverns.empty
        and options["hydrogen_underground_storage"]
        and set(cavern_types).intersection(h2_caverns.columns)
    ):
        h2_caverns = h2_caverns[cavern_types].sum(axis=1)

        # only use sites with at least 2 TWh potential
        h2_caverns = h2_caverns[h2_caverns > 2]

        # convert TWh to MWh
        h2_caverns = h2_caverns * 1e6

        # clip at 1000 TWh for one location
        h2_caverns.clip(upper=1e9, inplace=True)

        logger.info("Add hydrogen underground storage")

        h2_capital_cost = costs.at["hydrogen storage underground", "capital_cost"]

        n.add(
            "Store",
            h2_caverns.index + " H2 Store",
            bus=h2_caverns.index + " H2",
            e_nom_extendable=True,
            e_nom_max=h2_caverns.values,
            e_cyclic=True,
            carrier="H2 Store",
            capital_cost=h2_capital_cost,
            lifetime=costs.at["hydrogen storage underground", "lifetime"],
        )

    # hydrogen stored overground (where not already underground)
    tech = "hydrogen storage tank type 1 including compressor"
    nodes_overground = h2_caverns.index.symmetric_difference(nodes)

    n.add(
        "Store",
        nodes_overground + " H2 Store",
        bus=nodes_overground + " H2",
        e_nom_extendable=True,
        e_cyclic=True,
        carrier="H2 Store",
        capital_cost=costs.at[tech, "capital_cost"],
        lifetime=costs.at[tech, "lifetime"],
    )

    if options["H2_retrofit"]:
        gas_pipes = pd.read_csv(clustered_gas_network_file, index_col=0)

    if options["gas_network"]:
        logger.info(
            "Add natural gas infrastructure, incl. LNG terminals, production, storage and entry-points."
        )
        gas_pipes = pd.read_csv(clustered_gas_network_file, index_col=0)

        if options["H2_retrofit"]:
            gas_pipes["p_nom_max"] = gas_pipes.p_nom
            gas_pipes["p_nom_min"] = 0.0
            # 0.1 EUR/MWkm/a to prefer decommissioning to address degeneracy
            gas_pipes["capital_cost"] = 0.1 * gas_pipes.length
            gas_pipes["p_nom_extendable"] = True
        else:
            gas_pipes["p_nom_max"] = np.inf
            gas_pipes["p_nom_min"] = gas_pipes.p_nom
            gas_pipes["capital_cost"] = (
                gas_pipes.length * costs.at["CH4 (g) pipeline", "capital_cost"]
            )
            gas_pipes["p_nom_extendable"] = False

        n.add(
            "Link",
            gas_pipes.index,
            bus0=gas_pipes.bus0 + " gas",
            bus1=gas_pipes.bus1 + " gas",
            p_min_pu=gas_pipes.p_min_pu,
            p_nom=gas_pipes.p_nom,
            p_nom_extendable=gas_pipes.p_nom_extendable,
            p_nom_max=gas_pipes.p_nom_max,
            p_nom_min=gas_pipes.p_nom_min,
            length=gas_pipes.length,
            capital_cost=gas_pipes.capital_cost,
            tags=gas_pipes.name,
            carrier="gas pipeline",
            lifetime=np.inf,
        )

        # remove fossil generators where there is neither
        # production, LNG terminal, nor entry-point beyond system scope

        unique = gas_input_nodes.index.unique()
        gas_i = n.generators.carrier == "gas"
        internal_i = ~n.generators.bus.map(n.buses.location).isin(unique)

        remove_i = n.generators[gas_i & internal_i].index
        n.generators.drop(remove_i, inplace=True)

        input_types = ["lng", "pipeline", "production"]
        p_nom = gas_input_nodes[input_types].sum(axis=1).rename(lambda x: x + " gas")
        n.generators.loc[gas_i, "p_nom_extendable"] = False
        n.generators.loc[gas_i, "p_nom"] = p_nom

        # add existing gas storage capacity
        gas_i = n.stores.carrier == "gas"
        e_nom = (
            gas_input_nodes["storage"]
            .rename(lambda x: x + " gas Store")
            .reindex(n.stores.index)
            .fillna(0.0)
            * 1e3
        )  # MWh_LHV
        e_nom.clip(
            upper=e_nom.quantile(0.98), inplace=True
        )  # limit extremely large storage
        n.stores.loc[gas_i, "e_nom_min"] = e_nom

        # add candidates for new gas pipelines to achieve full connectivity

        G = nx.Graph()

        gas_buses = n.buses.loc[n.buses.carrier == "gas", "location"]
        G.add_nodes_from(np.unique(gas_buses.values))

        sel = gas_pipes.p_nom > 1500
        attrs = ["bus0", "bus1", "length"]
        G.add_weighted_edges_from(gas_pipes.loc[sel, attrs].values)

        # find all complement edges
        complement_edges = pd.DataFrame(complement(G).edges, columns=["bus0", "bus1"])
        complement_edges["length"] = complement_edges.apply(
            haversine, axis=1, args=(n,)
        )

        # apply k_edge_augmentation weighted by length of complement edges
        k_edge = options["gas_network_connectivity_upgrade"]
        if augmentation := list(
            k_edge_augmentation(G, k_edge, avail=complement_edges.values)
        ):
            new_gas_pipes = pd.DataFrame(augmentation, columns=["bus0", "bus1"])
            new_gas_pipes["length"] = new_gas_pipes.apply(haversine, axis=1, args=(n,))

            new_gas_pipes.index = new_gas_pipes.apply(
                lambda x: f"gas pipeline new {x.bus0} <-> {x.bus1}", axis=1
            )

            n.add(
                "Link",
                new_gas_pipes.index,
                bus0=new_gas_pipes.bus0 + " gas",
                bus1=new_gas_pipes.bus1 + " gas",
                p_min_pu=-1,  # new gas pipes are bidirectional
                p_nom_extendable=True,
                length=new_gas_pipes.length,
                capital_cost=new_gas_pipes.length
                * costs.at["CH4 (g) pipeline", "capital_cost"],
                carrier="gas pipeline new",
                lifetime=costs.at["CH4 (g) pipeline", "lifetime"],
            )

    if options["H2_retrofit"]:
        logger.info("Add retrofitting options of existing CH4 pipes to H2 pipes.")

        fr = "gas pipeline"
        to = "H2 pipeline retrofitted"
        h2_pipes = gas_pipes.rename(index=lambda x: x.replace(fr, to))

        n.add(
            "Link",
            h2_pipes.index,
            bus0=h2_pipes.bus0 + " H2",
            bus1=h2_pipes.bus1 + " H2",
            p_min_pu=-1.0,  # allow that all H2 retrofit pipelines can be used in both directions
            p_nom_max=h2_pipes.p_nom * options["H2_retrofit_capacity_per_CH4"],
            p_nom_extendable=True,
            length=h2_pipes.length,
            capital_cost=costs.at["H2 (g) pipeline repurposed", "capital_cost"]
            * h2_pipes.length,
            tags=h2_pipes.name,
            carrier="H2 pipeline retrofitted",
            lifetime=costs.at["H2 (g) pipeline repurposed", "lifetime"],
        )

    if options["H2_network"]:
        logger.info("Add options for new hydrogen pipelines.")

        h2_pipes = create_network_topology(
            n, "H2 pipeline ", carriers=["DC", "gas pipeline"]
        )
        h2_buses_loc = n.buses.query("carrier == 'H2'").location  # noqa: F841
        h2_pipes = h2_pipes.query("bus0 in @h2_buses_loc and bus1 in @h2_buses_loc")

        # TODO Add efficiency losses
        n.add(
            "Link",
            h2_pipes.index,
            bus0=h2_pipes.bus0.values + " H2",
            bus1=h2_pipes.bus1.values + " H2",
            p_min_pu=-1,
            p_nom_extendable=True,
            length=h2_pipes.length.values,
            capital_cost=costs.at["H2 (g) pipeline", "capital_cost"]
            * h2_pipes.length.values,
            carrier="H2 pipeline",
            lifetime=costs.at["H2 (g) pipeline", "lifetime"],
        )

    n.add("Carrier", "battery")

    n.add("Bus", nodes + " battery", location=nodes, carrier="battery", unit="MWh_el")

    n.add(
        "Store",
        nodes + " battery",
        bus=nodes + " battery",
        e_cyclic=True,
        e_nom_extendable=True,
        carrier="battery",
        capital_cost=costs.at["battery storage", "capital_cost"],
        lifetime=costs.at["battery storage", "lifetime"],
    )

    n.add(
        "Link",
        nodes + " battery charger",
        bus0=nodes,
        bus1=nodes + " battery",
        carrier="battery charger",
        efficiency=costs.at["battery inverter", "efficiency"] ** 0.5,
        capital_cost=costs.at["battery inverter", "capital_cost"],
        p_nom_extendable=True,
        lifetime=costs.at["battery inverter", "lifetime"],
    )

    n.add(
        "Link",
        nodes + " battery discharger",
        bus0=nodes + " battery",
        bus1=nodes,
        carrier="battery discharger",
        efficiency=costs.at["battery inverter", "efficiency"] ** 0.5,
        p_nom_extendable=True,
        lifetime=costs.at["battery inverter", "lifetime"],
    )

    if options["methanation"]:
        n.add(
            "Link",
            spatial.nodes,
            suffix=" Sabatier",
            bus0=nodes + " H2",
            bus1=spatial.gas.nodes,
            bus2=spatial.co2.nodes,
            p_nom_extendable=True,
            carrier="Sabatier",
            p_min_pu=options["min_part_load_methanation"],
            efficiency=costs.at["methanation", "efficiency"],
            efficiency2=-costs.at["methanation", "efficiency"]
            * costs.at["gas", "CO2 intensity"],
            capital_cost=costs.at["methanation", "capital_cost"]
            * costs.at["methanation", "efficiency"],  # costs given per kW_gas
            lifetime=costs.at["methanation", "lifetime"],
        )

    if options["coal_cc"]:
        n.add(
            "Link",
            spatial.nodes,
            suffix=" coal CC",
            bus0=spatial.coal.nodes,
            bus1=spatial.nodes,
            bus2="co2 atmosphere",
            bus3=spatial.co2.nodes,
            marginal_cost=costs.at["coal", "efficiency"]
            * costs.at["coal", "VOM"],  # NB: VOM is per MWel
            capital_cost=costs.at["coal", "efficiency"]
            * costs.at["coal", "capital_cost"]
            + costs.at["biomass CHP capture", "capital_cost"]
            * costs.at["coal", "CO2 intensity"],  # NB: fixed cost is per MWel
            p_nom_extendable=True,
            carrier="coal",
            efficiency=costs.at["coal", "efficiency"],
            efficiency2=costs.at["coal", "CO2 intensity"]
            * (1 - costs.at["biomass CHP capture", "capture_rate"]),
            efficiency3=costs.at["coal", "CO2 intensity"]
            * costs.at["biomass CHP capture", "capture_rate"],
            lifetime=costs.at["coal", "lifetime"],
        )

    if options["SMR_cc"]:
        n.add(
            "Link",
            spatial.nodes,
            suffix=" SMR CC",
            bus0=spatial.gas.nodes,
            bus1=nodes + " H2",
            bus2="co2 atmosphere",
            bus3=spatial.co2.nodes,
            p_nom_extendable=True,
            carrier="SMR CC",
            efficiency=costs.at["SMR CC", "efficiency"],
            efficiency2=costs.at["gas", "CO2 intensity"] * (1 - options["cc_fraction"]),
            efficiency3=costs.at["gas", "CO2 intensity"] * options["cc_fraction"],
            capital_cost=costs.at["SMR CC", "capital_cost"],
            lifetime=costs.at["SMR CC", "lifetime"],
        )

    if options["SMR"]:
        n.add(
            "Link",
            nodes + " SMR",
            bus0=spatial.gas.nodes,
            bus1=nodes + " H2",
            bus2="co2 atmosphere",
            p_nom_extendable=True,
            carrier="SMR",
            efficiency=costs.at["SMR", "efficiency"],
            efficiency2=costs.at["gas", "CO2 intensity"],
            capital_cost=costs.at["SMR", "capital_cost"],
            lifetime=costs.at["SMR", "lifetime"],
        )


def check_land_transport_shares(shares):
    # Sums up the shares, ignoring None values
    total_share = sum(filter(None, shares))
    if total_share != 1:
        logger.warning(
            f"Total land transport shares sum up to {total_share:.2%},"
            "corresponding to increased or decreased demand assumptions."
        )


def get_temp_efficency(
    car_efficiency,
    temperature,
    deadband_lw,
    deadband_up,
    degree_factor_lw,
    degree_factor_up,
):
    """
    Correct temperature depending on heating and cooling for respective car
    type.
    """
    # temperature correction for EVs
    dd = transport_degree_factor(
        temperature,
        deadband_lw,
        deadband_up,
        degree_factor_lw,
        degree_factor_up,
    )

    temp_eff = 1 / (1 + dd)

    return car_efficiency * temp_eff


def add_EVs(
    n: pypsa.Network,
    avail_profile: pd.DataFrame,
    dsm_profile: pd.DataFrame,
    p_set: pd.Series,
    electric_share: pd.Series,
    number_cars: pd.Series,
    temperature: pd.DataFrame,
    spatial: SimpleNamespace,
    options: dict,
) -> None:
    """
    Add electric vehicle (EV) infrastructure to the network.

    Creates EV batteries, chargers, and optional vehicle-to-grid (V2G) components
    with temperature-dependent efficiency and demand-side management capabilities.

    Parameters
    ----------
    n : pypsa.Network
        The PyPSA network container object to be modified
    avail_profile : pd.DataFrame
        Availability profile for EV charging with snapshots as index and nodes as columns
    dsm_profile : pd.DataFrame
        Demand-side management profile defining minimum state of charge
        with snapshots as index and nodes as columns
    p_set : pd.Series
        Base power demand profile for EVs
    electric_share : pd.Series
        Share of electric vehicles per node
    number_cars : pd.Series
        Number of cars per node
    temperature : pd.DataFrame
        Ambient temperature per node and timestamp
    spatial : SimpleNamespace
        Spatial configuration containing at least:
        - nodes: list or Index of node names
    options : dict
        Configuration options containing at least:
        - transport_electric_efficiency: float
        - transport_heating_deadband_lower: float
        - transport_heating_deadband_upper: float
        - EV_lower_degree_factor: float
        - EV_upper_degree_factor: float
        - bev_charge_rate: float
        - bev_charge_efficiency: float
        - bev_dsm: bool
        - bev_energy: float
        - bev_dsm_availability: float
        - v2g: bool

    Returns
    -------
    None
        Modifies the network object in-place by adding EV components

    Notes
    -----
    Components added to the network:
    - EV battery buses for each node
    - EV loads with temperature-corrected efficiency
    - BEV chargers with availability profiles
    - Optional EV battery storage if DSM is enabled
    - Optional V2G links if V2G is enabled

    The function accounts for temperature effects on efficiency and implements
    a rolling average smoothing for the power profile.
    """
    # Add EV battery carrier and buses
    n.add("Carrier", "EV battery")

    n.add(
        "Bus",
        spatial.nodes,
        suffix=" EV battery",
        location=spatial.nodes,
        carrier="EV battery",
        unit="MWh_el",
    )

    # Calculate temperature-corrected efficiency
    car_efficiency = options["transport_electric_efficiency"]
    efficiency = get_temp_efficency(
        car_efficiency,
        temperature,
        options["transport_heating_deadband_lower"],
        options["transport_heating_deadband_upper"],
        options["EV_lower_degree_factor"],
        options["EV_upper_degree_factor"],
    )

    # Apply rolling average smoothing to power profile
    p_shifted = (p_set + cycling_shift(p_set, 1) + cycling_shift(p_set, 2)) / 3
    cyclic_eff = p_set.div(p_shifted)
    efficiency *= cyclic_eff

    # Calculate load profile
    profile = electric_share * p_set.div(efficiency)

    # Add EV load
    n.add(
        "Load",
        spatial.nodes,
        suffix=" land transport EV",
        bus=spatial.nodes + " EV battery",
        carrier="land transport EV",
        p_set=profile.loc[n.snapshots],
    )

    # Add BEV chargers
    p_nom = number_cars * options["bev_charge_rate"] * electric_share
    n.add(
        "Link",
        spatial.nodes,
        suffix=" BEV charger",
        bus0=spatial.nodes,
        bus1=spatial.nodes + " EV battery",
        p_nom=p_nom,
        carrier="BEV charger",
        p_max_pu=avail_profile.loc[n.snapshots, spatial.nodes],
        lifetime=1,
        efficiency=options["bev_charge_efficiency"],
    )

    # Add demand-side management components if enabled
    if options["bev_dsm"]:
        e_nom = (
            number_cars
            * options["bev_energy"]
            * options["bev_dsm_availability"]
            * electric_share
        )

        n.add(
            "Store",
            spatial.nodes,
            suffix=" EV battery",
            bus=spatial.nodes + " EV battery",
            carrier="EV battery",
            e_cyclic=True,
            e_nom=e_nom,
            e_max_pu=1,
            e_min_pu=dsm_profile.loc[n.snapshots, spatial.nodes],
        )

        # Add vehicle-to-grid if enabled
        if options["v2g"]:
            n.add(
                "Link",
                spatial.nodes,
                suffix=" V2G",
                bus1=spatial.nodes,
                bus0=spatial.nodes + " EV battery",
                p_nom=p_nom * options["bev_dsm_availability"],
                carrier="V2G",
                p_max_pu=avail_profile.loc[n.snapshots, spatial.nodes],
                lifetime=1,
                efficiency=options["bev_charge_efficiency"],
            )


def add_fuel_cell_cars(
    n: pypsa.Network,
    p_set: pd.Series,
    fuel_cell_share: float,
    temperature: pd.Series,
    options: dict,
    spatial: SimpleNamespace,
) -> None:
    """
    Add hydrogen fuel cell vehicles to the network as hydrogen loads.

    Creates temperature-dependent hydrogen demand profiles for fuel cell vehicles
    based on transport energy demand, fuel cell share, and temperature-dependent
    efficiency factors.

    Parameters
    ----------
    n : pypsa.Network
        The PyPSA network container object to be modified
    p_set : pd.Series
        Base transport energy demand profile
    fuel_cell_share : float
        Share of transport demand met by fuel cell vehicles (between 0 and 1)
    temperature : pd.Series
        Temperature time series used for efficiency correction
    options : dict
        Configuration options containing at least:
        - transport_fuel_cell_efficiency: float
          Base efficiency of fuel cell vehicles
        - transport_heating_deadband_lower: float
          Lower temperature threshold for efficiency correction
        - transport_heating_deadband_upper: float
          Upper temperature threshold for efficiency correction
        - ICE_lower_degree_factor: float
          Efficiency correction factor for low temperatures
        - ICE_upper_degree_factor: float
          Efficiency correction factor for high temperatures
    spatial : SimpleNamespace
        Spatial configuration containing at least:
        - nodes: list of network nodes
        - h2.nodes: list of hydrogen bus locations

    Returns
    -------
    None
        Modifies the network object in-place by adding fuel cell vehicle loads

    Notes
    -----
    The hydrogen demand is calculated by:
    1. Applying temperature-dependent efficiency corrections
    2. Converting transport energy demand to hydrogen demand
    3. Scaling by the fuel cell vehicle share
    """
    car_efficiency = options["transport_fuel_cell_efficiency"]

    # Calculate temperature-corrected efficiency
    efficiency = get_temp_efficency(
        car_efficiency,
        temperature,
        options["transport_heating_deadband_lower"],
        options["transport_heating_deadband_upper"],
        options["ICE_lower_degree_factor"],
        options["ICE_upper_degree_factor"],
    )

    # Calculate hydrogen demand profile
    profile = fuel_cell_share * p_set.div(efficiency)

    # Add hydrogen load for fuel cell vehicles
    n.add(
        "Load",
        spatial.nodes,
        suffix=" land transport fuel cell",
        bus=spatial.h2.nodes,
        carrier="land transport fuel cell",
        p_set=profile.loc[n.snapshots],
    )


def add_ice_cars(
    n: pypsa.Network,
    costs: pd.DataFrame,
    p_set: pd.DataFrame,
    ice_share: pd.DataFrame,
    temperature: pd.DataFrame,
    cf_industry: pd.DataFrame,
    spatial: SimpleNamespace,
    options: dict,
) -> None:
    """
    Add internal combustion engine (ICE) vehicles to the network.

    Creates the necessary infrastructure for representing ICE vehicles in the
    transport sector, including oil buses, temperature-dependent efficiency,
    and CO2 emissions. Can model demand either regionally or aggregated at EU level.

    Parameters
    ----------
    n : pypsa.Network
        The PyPSA network container object to be modified
    costs : pd.DataFrame
        Technology cost assumptions with technologies as index and cost parameters
        as columns, must include 'oil' with 'CO2 intensity'
    p_set : pd.DataFrame
        Transport demand time series
    ice_share : pd.DataFrame
        Share of internal combustion engines in transport demand
    temperature : pd.DataFrame
        Hourly temperature time series per node
    cf_industry : pd.DataFrame
        Industrial capacity factors for oil demand
    spatial : SimpleNamespace
        Spatial resolution configuration containing at least:
        - oil.land_transport: names for transport nodes
        - oil.demand_locations: locations of demand
        - oil.nodes: names of oil supply nodes
    options : dict
        Configuration options containing at least:
        - transport_ice_efficiency: float for baseline ICE efficiency
        - transport_heating_deadband_lower: float for lower temperature threshold
        - transport_heating_deadband_upper: float for upper temperature threshold
        - ICE_lower_degree_factor: float for low temperature efficiency impact
        - ICE_upper_degree_factor: float for high temperature efficiency impact
        - regional_oil_demand: bool for regional vs EU-wide demand modeling

    Returns
    -------
    None
        Modifies the network object in-place by adding ICE-related components

    Notes
    -----
    The function adds:
    - Oil carrier buses
    - Temperature-dependent transport oil demand
    - Links from oil supply to transport with CO2 emissions
    """
    add_carrier_buses(
        n=n,
        carrier="oil",
        costs=costs,
        spatial=spatial,
        options=options,
        cf_industry=cf_industry,
    )

    car_efficiency = options["transport_ice_efficiency"]

    # Calculate temperature-corrected efficiency
    efficiency = get_temp_efficency(
        car_efficiency,
        temperature,
        options["transport_heating_deadband_lower"],
        options["transport_heating_deadband_upper"],
        options["ICE_lower_degree_factor"],
        options["ICE_upper_degree_factor"],
    )

    # Calculate oil demand profile
    profile = ice_share * p_set.div(efficiency).rename(
        columns=lambda x: x + " land transport oil"
    )

    if not options["regional_oil_demand"]:
        profile = profile.sum(axis=1).to_frame(name="EU land transport oil")

    # Add transport oil buses
    n.add(
        "Bus",
        spatial.oil.land_transport,
        location=spatial.oil.demand_locations,
        carrier="land transport oil",
        unit="land transport",
    )

    # Add transport oil demand
    n.add(
        "Load",
        spatial.oil.land_transport,
        bus=spatial.oil.land_transport,
        carrier="land transport oil",
        p_set=profile.loc[n.snapshots],
    )

    # Add oil supply links with CO2 emissions
    n.add(
        "Link",
        spatial.oil.land_transport,
        bus0=spatial.oil.nodes,
        bus1=spatial.oil.land_transport,
        bus2="co2 atmosphere",
        carrier="land transport oil",
        efficiency2=costs.at["oil", "CO2 intensity"],
        p_nom_extendable=True,
    )


def add_land_transport(
    n,
    costs,
    transport_demand_file,
    transport_data_file,
    avail_profile_file,
    dsm_profile_file,
    temp_air_total_file,
    cf_industry,
    options,
    investment_year,
    nodes,
) -> None:
    """
    Add land transport demand and infrastructure to the network.

    Parameters
    ----------
    n : pypsa.Network
        The PyPSA network container object
    costs : pd.DataFrame
        Cost assumptions for different technologies
    transport_demand_file : str
        Path to CSV file containing transport demand in driven km [100 km]
    transport_data_file : str
        Path to CSV file containing number of cars per region
    avail_profile_file : str
        Path to CSV file containing availability profiles
    dsm_profile_file : str
        Path to CSV file containing demand-side management profiles
    temp_air_total_file : str
        Path to netCDF file containing air temperature data
    options : dict
        Dictionary containing configuration options, specifically:
        - land_transport_fuel_cell_share
        - land_transport_electric_share
        - land_transport_ice_share
    investment_year : int
        Year for which to get the transport shares
    nodes : list-like
        List of spatial nodes to consider

    Returns
    -------
    None
        Modifies the network object in-place by adding transport-related
        components and their properties.

    Notes
    -----
    The function adds different types of land transport (electric vehicles,
    fuel cell vehicles, and internal combustion engines) to the network
    based on specified shares and profiles.
    """
    if logger:
        logger.info("Add land transport")

    # read in transport demand in units driven km [100 km]
    transport = pd.read_csv(transport_demand_file, index_col=0, parse_dates=True)
    number_cars = pd.read_csv(transport_data_file, index_col=0)["number cars"]
    avail_profile = pd.read_csv(avail_profile_file, index_col=0, parse_dates=True)
    dsm_profile = pd.read_csv(dsm_profile_file, index_col=0, parse_dates=True)

    # exogenous share of passenger car type
    engine_types = ["fuel_cell", "electric", "ice"]
    shares = pd.Series()
    for engine in engine_types:
        share_key = f"land_transport_{engine}_share"
        shares[engine] = get(options[share_key], investment_year)
        if logger:
            logger.info(f"{engine} share: {shares[engine] * 100}%")

    check_land_transport_shares(shares)

    p_set = transport[nodes]

    # temperature for correction factor for heating/cooling
    temperature = xr.open_dataarray(temp_air_total_file).to_pandas()

    if shares["electric"] > 0:
        add_EVs(
            n,
            avail_profile,
            dsm_profile,
            p_set,
            shares["electric"],
            number_cars,
            temperature,
            spatial,
            options,
        )

    if shares["fuel_cell"] > 0:
        add_fuel_cell_cars(
            n=n,
            p_set=p_set,
            fuel_cell_share=shares["fuel_cell"],
            temperature=temperature,
            options=options,
            spatial=spatial,
        )
    if shares["ice"] > 0:
        add_ice_cars(
            n,
            costs,
            p_set,
            shares["ice"],
            temperature,
            cf_industry,
            spatial,
            options,
        )


def build_heat_demand(
    n, hourly_heat_demand_file, pop_weighted_energy_totals, heating_efficiencies
):
    """
    Build heat demand time series and adjust electricity load to account for electric heating.

    Parameters
    ----------
    n : pypsa.Network
        The PyPSA network container object
    hourly_heat_demand_file : str
        Path to netCDF file containing hourly heat demand data
    pop_weighted_energy_totals : pd.DataFrame
        Population-weighted energy totals containing columns for total and
        electricity consumption for different sectors and uses
    heating_efficiencies : dict
        Dictionary mapping sector and use combinations to their heating efficiencies

    Returns
    -------
    pd.DataFrame
        Heat demand time series with hierarchical columns for different sectors
        and uses (residential/services, water/space)

    Notes
    -----
    The function:
    - Constructs heat demand profiles for different sectors and uses
    - Adjusts the electricity load profiles by subtracting electric heating
    - Modifies the network object in-place by updating n.loads_t.p_set
    """
    heat_demand_shape = (
        xr.open_dataset(hourly_heat_demand_file).to_dataframe().unstack(level=1)
    )

    sectors = [sector.value for sector in HeatSector]
    uses = ["water", "space"]

    heat_demand = {}
    electric_heat_supply = {}
    for sector, use in product(sectors, uses):
        name = f"{sector} {use}"

        # efficiency for final energy to thermal energy service
        eff = pop_weighted_energy_totals.index.str[:2].map(
            heating_efficiencies[f"total {sector} {use} efficiency"]
        )

        heat_demand[name] = (
            heat_demand_shape[name] / heat_demand_shape[name].sum()
        ).multiply(pop_weighted_energy_totals[f"total {sector} {use}"] * eff) * 1e6
        electric_heat_supply[name] = (
            heat_demand_shape[name] / heat_demand_shape[name].sum()
        ).multiply(pop_weighted_energy_totals[f"electricity {sector} {use}"]) * 1e6

    heat_demand = pd.concat(heat_demand, axis=1)
    electric_heat_supply = pd.concat(electric_heat_supply, axis=1)

    # subtract from electricity load since heat demand already in heat_demand
    electric_nodes = n.loads.index[n.loads.carrier == "electricity"]
    n.loads_t.p_set[electric_nodes] = (
        n.loads_t.p_set[electric_nodes]
        - electric_heat_supply.T.groupby(level=1).sum().T[electric_nodes]
    )

    return heat_demand


def add_heat(
    n: pypsa.Network,
    costs: pd.DataFrame,
    cop_profiles_file: str,
    direct_heat_source_utilisation_profile_file: str,
    hourly_heat_demand_total_file: str,
    ptes_e_max_pu_file: str,
    ptes_direct_utilisation_profile_file: str,
    ates_e_nom_max: str,
    ates_capex_as_fraction_of_geothermal_heat_source: float,
    ates_recovery_factor: float,
    enable_ates: bool,
    ates_marginal_cost_charger: float,
    district_heat_share_file: str,
    solar_thermal_total_file: str,
    retro_cost_file: str,
    floor_area_file: str,
    heat_source_profile_files: dict[str, str],
    params: dict,
    pop_weighted_energy_totals: pd.DataFrame,
    heating_efficiencies: pd.DataFrame,
    pop_layout: pd.DataFrame,
    spatial: object,
    options: dict,
    investment_year: int,
):
    """
    Add heat sector to the network including heat demand, heat pumps, storage, and conversion technologies.

    Parameters
    ----------
    n : pypsa.Network
        The PyPSA network object
    costs : pd.DataFrame
        DataFrame containing cost information for different technologies
    cop_profiles_file : str
        Path to NetCDF file containing coefficient of performance (COP) values for heat pumps
    direct_heat_source_utilisation_profile_file : str
        Path to NetCDF file containing direct heat source utilisation profiles
    hourly_heat_demand_total_file : str
        Path to CSV file containing hourly heat demand data
    ptes_direct_utilisation_profile_file: str
        Path to CSV file indicating when supplemental heating for thermal energy storage (TES) is needed
    district_heat_share_file : str
        Path to CSV file containing district heating share information
    solar_thermal_total_file : str
        Path to NetCDF file containing solar thermal generation data
    retro_cost_file : str
        Path to CSV file containing retrofitting costs
    floor_area_file : str
        Path to CSV file containing floor area data
    heat_source_profile_files : dict[str, str]
        Dictionary mapping heat source names to their data file paths
    params : dict
        Dictionary containing parameters including:
        - heat_pump_sources
        - heat_utilisation_potentials
        - direct_utilisation_heat_sources
    pop_weighted_energy_totals : pd.DataFrame
        Population-weighted energy totals by region
    heating_efficiencies : pd.DataFrame
        Heating system efficiencies
    pop_layout : pd.DataFrame
        Population layout data with columns for fraction and country
    spatial : object
        Object containing spatial data with attributes for different carriers (gas, co2, etc.)
    options : dict
        Dictionary containing configuration options for heat sector components
    investment_year : int
        Year for which to get the heat sector components and costs

    Returns
    -------
    None
        Modifies the network object in-place by adding heat sector components

    Notes
    -----
    The function adds various heat sector components to the network including:
    - Heat demand for different sectors (residential, services)
    - Heat pumps with different heat sources
    - Thermal energy storage if enabled
    - Gas boilers if enabled
    - Solar thermal if enabled
    - Combined heat and power (CHP) plants if enabled
    - Building retrofitting options if enabled
    """
    logger.info("Add heat sector")

    sectors = [sector.value for sector in HeatSector]

    heat_demand = build_heat_demand(
        n,
        hourly_heat_demand_total_file,
        pop_weighted_energy_totals,
        heating_efficiencies,
    )

    cop = xr.open_dataarray(cop_profiles_file)
    direct_heat_profile = xr.open_dataarray(direct_heat_source_utilisation_profile_file)
    district_heat_info = pd.read_csv(district_heat_share_file, index_col=0)
    dist_fraction = district_heat_info["district fraction of node"]
    urban_fraction = district_heat_info["urban fraction"]

    # NB: must add costs of central heating afterwards (EUR 400 / kWpeak, 50a, 1% FOM from Fraunhofer ISE)

    # exogenously reduce space heat demand
    if options["reduce_space_heat_exogenously"]:
        dE = get(options["reduce_space_heat_exogenously_factor"], investment_year)
        logger.info(f"Assumed space heat reduction of {dE:.2%}")
        for sector in sectors:
            heat_demand[sector + " space"] = (1 - dE) * heat_demand[sector + " space"]

    if options["solar_thermal"]:
        solar_thermal = (
            xr.open_dataarray(solar_thermal_total_file)
            .to_pandas()
            .reindex(index=n.snapshots)
        )
        # 1e3 converts from W/m^2 to MW/(1000m^2) = kW/m^2
        solar_thermal = options["solar_cf_correction"] * solar_thermal / 1e3

    for heat_system in (
        HeatSystem
    ):  # this loops through all heat systems defined in _entities.HeatSystem
        overdim_factor = options["overdimension_heat_generators"][
            heat_system.central_or_decentral
        ]
        if heat_system == HeatSystem.URBAN_CENTRAL:
            nodes = dist_fraction.index[dist_fraction > 0]
        else:
            nodes = pop_layout.index

        n.add("Carrier", f"{heat_system} heat")

        n.add(
            "Bus",
            nodes + f" {heat_system.value} heat",
            location=nodes,
            carrier=f"{heat_system.value} heat",
            unit="MWh_th",
        )

        # if heat_system == HeatSystem.URBAN_CENTRAL and options["central_heat_vent"]:
        if options["heat_vent"][heat_system.system_type.value]:
            n.add(
                "Generator",
                nodes + f" {heat_system} heat vent",
                bus=nodes + f" {heat_system} heat",
                location=nodes,
                carrier=f"{heat_system} heat vent",
                p_nom_extendable=True,
                p_max_pu=0,
                p_min_pu=-1,
                unit="MWh_th",
                marginal_cost=-params["sector"]["marginal_cost_heat_vent"],
            )

        ## Add heat load
        factor = heat_system.heat_demand_weighting(
            urban_fraction=urban_fraction[nodes], dist_fraction=dist_fraction[nodes]
        )
        if heat_system != HeatSystem.URBAN_CENTRAL:
            heat_load = (
                heat_demand[
                    [
                        heat_system.sector.value + " water",
                        heat_system.sector.value + " space",
                    ]
                ]
                .T.groupby(level=1)
                .sum()
                .T[nodes]
                .multiply(factor)
            )

        else:
            heat_load = (
                heat_demand.T.groupby(level=1)
                .sum()
                .T[nodes]
                .multiply(
                    factor * (1 + options["district_heating"]["district_heating_loss"])
                )
            )

        n.add(
            "Load",
            nodes,
            suffix=f" {heat_system} heat",
            bus=nodes + f" {heat_system} heat",
            carrier=f"{heat_system} heat",
            p_set=heat_load.loc[n.snapshots],
        )

        if options["tes"]:
            tes_time_constant_days = options["tes_tau"][
                heat_system.central_or_decentral
            ]

            if options["district_heating"]["ttes"]["enable"]:
                n.add("Carrier", f"{heat_system} water tanks")

                n.add(
                    "Bus",
                    nodes + f" {heat_system} water tanks",
                    location=nodes,
                    carrier=f"{heat_system} water tanks",
                    unit="MWh_th",
                )

                energy_to_power_ratio_water_tanks = costs.at[
                    heat_system.central_or_decentral + " water tank storage",
                    "energy to power ratio",
                ]

                n.add(
                    "Link",
                    nodes,
                    suffix=f" {heat_system} water tanks charger",
                    bus0=nodes + f" {heat_system} heat",
                    bus1=nodes + f" {heat_system} water tanks",
                    efficiency=costs.at[
                        heat_system.central_or_decentral + " water tank charger",
                        "efficiency",
                    ],
                    carrier=f"{heat_system} water tanks charger",
                    p_nom_extendable=True,
                    marginal_cost=costs.at["water tank charger", "marginal_cost"],
                    lifetime=costs.at[
                        heat_system.central_or_decentral + " water tank storage", "lifetime"
                    ],
                )

                n.add(
                    "Link",
                    nodes,
                    suffix=f" {heat_system} water tanks discharger",
                    bus0=nodes + f" {heat_system} water tanks",
                    bus1=nodes + f" {heat_system} heat",
                    carrier=f"{heat_system} water tanks discharger",
                    efficiency=costs.at[
                        heat_system.central_or_decentral + " water tank discharger",
                        "efficiency",
                    ],
                    p_nom_extendable=True,
                    lifetime=costs.at[
                        heat_system.central_or_decentral + " water tank storage", "lifetime"
                    ],
                )

                n.links.loc[
                    nodes + f" {heat_system} water tanks charger", "energy to power ratio"
                ] = energy_to_power_ratio_water_tanks

                n.add(
                    "Store",
                    nodes,
                    suffix=f" {heat_system} water tanks",
                    bus=nodes + f" {heat_system} water tanks",
                    e_cyclic=True,
                    e_nom_extendable=True,
                    carrier=f"{heat_system} water tanks",
                    standing_loss=1 - np.exp(-1 / 24 / tes_time_constant_days),
                    capital_cost=costs.at[
                        heat_system.central_or_decentral + " water tank storage",
                        "capital_cost",
                    ],
                    lifetime=costs.at[
                        heat_system.central_or_decentral + " water tank storage", "lifetime"
                    ],
                )

            if heat_system == HeatSystem.URBAN_CENTRAL and options["district_heating"]["ptes"]["enable"
                ]:
                n.add("Carrier", f"{heat_system} water pits")

                n.add(
                    "Bus",
                    nodes + f" {heat_system} water pits",
                    location=nodes,
                    carrier=f"{heat_system} water pits",
                    unit="MWh_th",
                )

                energy_to_power_ratio_water_pit = costs.at[
                    "central water pit storage", "energy to power ratio"
                ]

                n.add(
                    "Link",
                    nodes,
                    suffix=f" {heat_system} water pits charger",
                    bus0=nodes + f" {heat_system} heat",
                    bus1=nodes + f" {heat_system} water pits",
                    efficiency=costs.at[
                        "central water pit charger",
                        "efficiency",
                    ],
                    carrier=f"{heat_system} water pits charger",
                    p_nom_extendable=True,
                    lifetime=costs.at["central water pit storage", "lifetime"],
                    marginal_cost=costs.at[
                        "central water pit charger", "marginal_cost"
                    ],
                )

                if options["district_heating"]["ptes"]["storage_temperature_boosting"]:
                    ptes_direct_utilisation_profile = (
                        xr.open_dataarray(ptes_direct_utilisation_profile_file)
                        .sel(name=nodes)
                        .to_pandas()
                        .reindex(index=n.snapshots)
                    )
                else:
                    ptes_direct_utilisation_profile = 1

                n.add(
                    "Link",
                    nodes,
                    suffix=f" {heat_system} water pits discharger",
                    bus0=nodes + f" {heat_system} water pits",
                    bus1=nodes + f" {heat_system} heat",
                    carrier=f"{heat_system} water pits discharger",
                    efficiency=costs.at[
                        "central water pit discharger",
                        "efficiency",
                    ]
                    * ptes_direct_utilisation_profile,
                    p_nom_extendable=True,
                    lifetime=costs.at["central water pit storage", "lifetime"],
                )
                n.links.loc[
                    nodes + f" {heat_system} water pits charger",
                    "energy to power ratio",
                ] = energy_to_power_ratio_water_pit

                if options["district_heating"]["ptes"]["dynamic_capacity"]:
                    # Load pre-calculated e_max_pu profiles
                    e_max_pu_data = xr.open_dataarray(ptes_e_max_pu_file)
                    e_max_pu = (
                        e_max_pu_data.sel(name=nodes)
                        .to_pandas()
                        .reindex(index=n.snapshots)
                    )
                else:
                    e_max_pu = 1

                n.add(
                    "Store",
                    nodes,
                    suffix=f" {heat_system} water pits",
                    bus=nodes + f" {heat_system} water pits",
                    e_cyclic=True,
                    e_nom_extendable=True,
                    e_max_pu=e_max_pu,
                    carrier=f"{heat_system} water pits",
                    standing_loss=1 - np.exp(-1 / 24 / tes_time_constant_days),
                    capital_cost=costs.at["central water pit storage", "capital_cost"],
                    lifetime=costs.at["central water pit storage", "lifetime"],
                )

        if enable_ates and heat_system == HeatSystem.URBAN_CENTRAL:
            n.add("Carrier", f"{heat_system} aquifer thermal energy storage")

            n.add(
                "Bus",
                nodes + f" {heat_system} aquifer thermal energy storage",
                location=nodes,
                carrier=f"{heat_system} aquifer thermal energy storage",
                unit="MWh_th",
            )

            n.add(
                "Link",
                nodes + f" {heat_system} aquifer thermal energy storage charger",
                bus0=nodes + f" {heat_system} heat",
                bus1=nodes + f" {heat_system} aquifer thermal energy storage",
                efficiency=1.0,
                carrier=f"{heat_system} aquifer thermal energy storage charger",
                p_nom_extendable=True,
                lifetime=costs.at["central geothermal heat source", "lifetime"],
                marginal_cost=ates_marginal_cost_charger,
                capital_cost=costs.at["central geothermal heat source", "capital_cost"]
                * ates_capex_as_fraction_of_geothermal_heat_source
                / 2,
            )

            n.add(
                "Link",
                nodes + f" {heat_system} aquifer thermal energy storage discharger",
                bus1=nodes + f" {heat_system} heat",
                bus0=nodes + f" {heat_system} aquifer thermal energy storage",
                efficiency=1.0,
                carrier=f"{heat_system} aquifer thermal energy storage discharger",
                p_nom_extendable=True,
                lifetime=costs.at["central geothermal heat source", "lifetime"],
                capital_cost=costs.at["central geothermal heat source", "capital_cost"]
                * ates_capex_as_fraction_of_geothermal_heat_source
                / 2,
            )

            ates_e_nom_max = pd.read_csv(ates_e_nom_max, index_col=0)["ates_potential"]
            n.add(
                "Store",
                nodes,
                suffix=f" {heat_system} aquifer thermal energy storage",
                bus=nodes + f" {heat_system} aquifer thermal energy storage",
                e_cyclic=True,
                e_nom_extendable=True,
                e_nom_max=ates_e_nom_max[nodes],
                carrier=f"{heat_system} aquifer thermal energy storage",
                standing_loss=1 - ates_recovery_factor ** (1 / 8760),
                lifetime=costs.at["central geothermal heat source", "lifetime"],
            )

        ## Add heat pumps
        for heat_source in params.heat_pump_sources[heat_system.system_type.value]:
            costs_name_heat_pump = heat_system.heat_pump_costs_name(heat_source)

            cop_heat_pump = (
                cop.sel(
                    heat_system=heat_system.system_type.value,
                    heat_source=heat_source,
                    name=nodes,
                )
                .to_pandas()
                .reindex(index=n.snapshots)
                if options["time_dep_hp_cop"]
                else costs.at[costs_name_heat_pump, "efficiency"]
            )

            if heat_source in params.limited_heat_sources:
                # get potential
                p_max_source = pd.read_csv(
                    heat_source_profile_files[heat_source],
                    index_col=0,
                ).squeeze()[nodes]

                # add resource
                heat_carrier = f"{heat_system} {heat_source} heat"
                n.add("Carrier", heat_carrier)
                n.add(
                    "Bus",
                    nodes,
                    suffix=f" {heat_carrier}",
                    carrier=heat_carrier,
                )

                if heat_source in params.direct_utilisation_heat_sources:
                    capital_cost = (
                        costs.at[
                            heat_system.heat_source_costs_name(heat_source),
                            "capital_cost",
                        ]
                        * overdim_factor
                    )
                    lifetime = costs.at[
                        heat_system.heat_source_costs_name(heat_source), "lifetime"
                    ]
                else:
                    capital_cost = 0.0
                    lifetime = np.inf
                n.add(
                    "Generator",
                    nodes,
                    suffix=f" {heat_carrier}",
                    bus=nodes + f" {heat_carrier}",
                    carrier=heat_carrier,
                    p_nom_extendable=True,
                    capital_cost=capital_cost,
                    lifetime=lifetime,
                    p_nom_max=p_max_source,
                )

                # add heat pump converting source heat + electricity to urban central heat
                n.add(
                    "Link",
                    nodes,
                    suffix=f" {heat_system} {heat_source} heat pump",
                    bus0=nodes + f" {heat_system} heat",
                    bus1=nodes,
                    bus2=nodes + f" {heat_carrier}",
                    carrier=f"{heat_system} {heat_source} heat pump",
                    efficiency=(1 / cop_heat_pump.clip(lower=0.001)).replace(1000, 0),
<<<<<<< HEAD
                    efficiency2=(1 / (cop_heat_pump - 1).clip(lower=0.001)).replace(
                        1000, 0
                    ),
=======
                    efficiency2=1
                    - (1 / cop_heat_pump.clip(lower=0.001)).replace(1000, 0),
>>>>>>> bb8b5f7f
                    capital_cost=costs.at[costs_name_heat_pump, "capital_cost"]
                    * overdim_factor,
                    p_nom_extendable=True,
                    p_max_pu=-cop_heat_pump / cop_heat_pump.clip(lower=0.001),
                    p_min_pu=0,
                    lifetime=costs.at[costs_name_heat_pump, "lifetime"],
                )

                if heat_source in params.direct_utilisation_heat_sources:
                    # 1 if source temperature exceeds forward temperature, 0 otherwise:
                    efficiency_direct_utilisation = (
                        direct_heat_profile.sel(
                            heat_source=heat_source,
                            name=nodes,
                        )
                        .to_pandas()
                        .reindex(index=n.snapshots)
                    )
                    # add link for direct usage of heat source when source temperature exceeds forward temperature
                    n.add(
                        "Link",
                        nodes,
                        suffix=f" {heat_system} {heat_source} heat direct utilisation",
                        bus0=nodes + f" {heat_carrier}",
                        bus1=nodes + f" {heat_system} heat",
                        efficiency=efficiency_direct_utilisation,
                        carrier=f"{heat_system} {heat_source} heat direct utilisation",
                        p_nom_extendable=True,
                    )

            if heat_source in {tes_system.value for tes_system in TesSystem}:

                n.add(
                    "Link",
                    nodes,
                    suffix=f" {heat_system} {heat_source} heat pump",
                    bus0=nodes + f" {heat_system} heat",
                    bus1=nodes,
                    carrier=f"{heat_system} {heat_source} heat pump",
<<<<<<< HEAD
                    efficiency=1,
=======
                    efficiency=(1 / (cop_heat_pump - 1).clip(lower=0.001)).replace(
                        1000, 0
                    ),
                    efficiency2=1
                    - (1 / cop_heat_pump.clip(lower=0.001)).replace(1000, 0),
>>>>>>> bb8b5f7f
                    capital_cost=costs.at[costs_name_heat_pump, "capital_cost"]
                    * overdim_factor,
                    p_nom_extendable=True,
                    p_min_pu=-cop_heat_pump / cop_heat_pump.clip(lower=0.001),
                    p_max_pu=0,
<<<<<<< HEAD
                    p_min_pu=-(1 / cop_heat_pump).where(cop_heat_pump > 0, 0),
=======
>>>>>>> bb8b5f7f
                    lifetime=costs.at[costs_name_heat_pump, "lifetime"],
                )

            else:
                n.add(
                    "Link",
                    nodes,
                    suffix=f" {heat_system} {heat_source} heat pump",
                    bus0=nodes + f" {heat_system} heat",
                    bus1=nodes,
                    carrier=f"{heat_system} {heat_source} heat pump",
                    efficiency=(1 / cop_heat_pump.clip(lower=0.001)).replace(1000, 0),
                    capital_cost=costs.at[costs_name_heat_pump, "capital_cost"]
                    * overdim_factor,
                    p_min_pu=-cop_heat_pump / cop_heat_pump.clip(lower=0.001),
                    p_max_pu=0,
                    p_nom_extendable=True,
                    lifetime=costs.at[costs_name_heat_pump, "lifetime"],
                )

        if options["resistive_heaters"]:
            key = f"{heat_system.central_or_decentral} resistive heater"

            n.add(
                "Link",
                nodes + f" {heat_system} resistive heater",
                bus0=nodes + f" {heat_system} heat",
                bus1=nodes,
                carrier=f"{heat_system} resistive heater",
                efficiency=1 / costs.at[key, "efficiency"],
                capital_cost=costs.at[key, "capital_cost"]
                * overdim_factor,
                p_max_pu=0,
                p_min_pu=-1,
                p_nom_extendable=True,
                lifetime=costs.at[key, "lifetime"],
            )

        if options["boilers"]:
            key = f"{heat_system.central_or_decentral} gas boiler"

            n.add(
                "Link",
                nodes + f" {heat_system} gas boiler",
                p_nom_extendable=True,
                bus0=spatial.gas.df.loc[nodes, "nodes"].values,
                bus1=nodes + f" {heat_system} heat",
                bus2="co2 atmosphere",
                carrier=f"{heat_system} gas boiler",
                efficiency=costs.at[key, "efficiency"],
                efficiency2=costs.at["gas", "CO2 intensity"],
                capital_cost=costs.at[key, "efficiency"]
                * costs.at[key, "capital_cost"]
                * overdim_factor,
                lifetime=costs.at[key, "lifetime"],
            )

        if options["solar_thermal"]:
            n.add("Carrier", f"{heat_system} solar thermal")

            n.add(
                "Generator",
                nodes,
                suffix=f" {heat_system} solar thermal collector",
                bus=nodes + f" {heat_system} heat",
                carrier=f"{heat_system} solar thermal",
                p_nom_extendable=True,
                capital_cost=costs.at[
                    heat_system.central_or_decentral + " solar thermal", "capital_cost"
                ]
                * overdim_factor,
                p_max_pu=solar_thermal[nodes],
                lifetime=costs.at[
                    heat_system.central_or_decentral + " solar thermal", "lifetime"
                ],
            )

        if options["chp"]["enable"] and heat_system == HeatSystem.URBAN_CENTRAL:
            # add non-biomass CHP; biomass CHP is added in biomass section
            for fuel in options["chp"]["fuel"]:
                if fuel == "solid biomass":
                    # Solid biomass CHP is added in add_biomass
                    continue
                fuel_nodes = getattr(spatial, fuel).df
                n.add(
                    "Link",
                    nodes + f" urban central {fuel} CHP",
                    bus0=fuel_nodes.loc[nodes, "nodes"].values,
                    bus1=nodes,
                    bus2=nodes + " urban central heat",
                    bus3="co2 atmosphere",
                    carrier=f"urban central {fuel} CHP",
                    p_nom_extendable=True,
                    capital_cost=costs.at["central gas CHP", "capital_cost"]
                    * costs.at["central gas CHP", "efficiency"],
                    marginal_cost=costs.at["central gas CHP", "VOM"],
                    efficiency=costs.at["central gas CHP", "efficiency"],
                    efficiency2=costs.at["central gas CHP", "efficiency"]
                    / costs.at["central gas CHP", "c_b"],
                    efficiency3=costs.at[fuel, "CO2 intensity"],
                    lifetime=costs.at["central gas CHP", "lifetime"],
                )

                n.add(
                    "Link",
                    nodes + f" urban central {fuel} CHP CC",
                    bus0=fuel_nodes.loc[nodes, "nodes"].values,
                    bus1=nodes,
                    bus2=nodes + " urban central heat",
                    bus3="co2 atmosphere",
                    bus4=spatial.co2.df.loc[nodes, "nodes"].values,
                    carrier=f"urban central {fuel} CHP CC",
                    p_nom_extendable=True,
                    capital_cost=costs.at["central gas CHP", "capital_cost"]
                    * costs.at["central gas CHP", "efficiency"]
                    + costs.at["biomass CHP capture", "capital_cost"]
                    * costs.at[fuel, "CO2 intensity"],
                    marginal_cost=costs.at["central gas CHP", "VOM"],
                    efficiency=costs.at["central gas CHP", "efficiency"]
                    - costs.at[fuel, "CO2 intensity"]
                    * (
                        costs.at["biomass CHP capture", "electricity-input"]
                        + costs.at[
                            "biomass CHP capture", "compression-electricity-input"
                        ]
                    ),
                    efficiency2=costs.at["central gas CHP", "efficiency"]
                    / costs.at["central gas CHP", "c_b"]
                    + costs.at[fuel, "CO2 intensity"]
                    * (
                        costs.at["biomass CHP capture", "heat-output"]
                        + costs.at["biomass CHP capture", "compression-heat-output"]
                        - costs.at["biomass CHP capture", "heat-input"]
                    ),
                    efficiency3=costs.at[fuel, "CO2 intensity"]
                    * (1 - costs.at["biomass CHP capture", "capture_rate"]),
                    efficiency4=costs.at[fuel, "CO2 intensity"]
                    * costs.at["biomass CHP capture", "capture_rate"],
                    lifetime=costs.at["central gas CHP", "lifetime"],
                )

        if (
            options["chp"]["enable"]
            and options["chp"]["micro_chp"]
            and heat_system.value != "urban central"
        ):
            n.add(
                "Link",
                nodes + f" {heat_system} micro gas CHP",
                p_nom_extendable=True,
                bus0=spatial.gas.df.loc[nodes, "nodes"].values,
                bus1=nodes,
                bus2=nodes + f" {heat_system} heat",
                bus3="co2 atmosphere",
                carrier=heat_system.value + " micro gas CHP",
                efficiency=costs.at["micro CHP", "efficiency"],
                efficiency2=costs.at["micro CHP", "efficiency-heat"],
                efficiency3=costs.at["gas", "CO2 intensity"],
                capital_cost=costs.at["micro CHP", "capital_cost"],
                lifetime=costs.at["micro CHP", "lifetime"],
            )

    if options["retrofitting"]["retro_endogen"]:
        logger.info("Add retrofitting endogenously")

        # retrofitting data 'retro_data' with 'costs' [EUR/m^2] and heat
        # demand 'dE' [per unit of original heat demand] for each country and
        # different retrofitting strengths [additional insulation thickness in m]
        retro_data = pd.read_csv(
            retro_cost_file,
            index_col=[0, 1],
            skipinitialspace=True,
            header=[0, 1],
        )
        # heated floor area [10^6 * m^2] per country
        floor_area_file = pd.read_csv(floor_area_file, index_col=[0, 1])

        n.add("Carrier", "retrofitting")

        # share of space heat demand 'w_space' of total heat demand
        w_space = {}
        for sector in sectors:
            w_space[sector] = heat_demand[sector + " space"] / (
                heat_demand[sector + " space"] + heat_demand[sector + " water"]
            )
        w_space["tot"] = (
            heat_demand["services space"] + heat_demand["residential space"]
        ) / heat_demand.T.groupby(level=[1]).sum().T

        for name in n.loads[
            n.loads.carrier.isin([x + " heat" for x in HeatSystem])
        ].index:
            node = n.buses.loc[name, "location"]
            ct = pop_layout.loc[node, "ct"]

            # weighting 'f' depending on the size of the population at the node
            if "urban central" in name:
                f = dist_fraction[node]
            elif "urban decentral" in name:
                f = urban_fraction[node] - dist_fraction[node]
            else:
                f = 1 - urban_fraction[node]
            if f == 0:
                continue
            # get sector name ("residential"/"services"/or both "tot" for urban central)
            if "services" in name:
                sec = "services"
            elif "residential" in name:
                sec = "residential"
            elif "urban central" in name:
                sec = "tot"
            else:
                raise ValueError(f"Unknown sector in {name}")

            # get floor aread at node and region (urban/rural) in m^2
            floor_area_node = (
                pop_layout.loc[node].fraction * floor_area_file.loc[ct, "value"] * 10**6
            ).loc[sec] * f
            # total heat demand at node [MWh]
            demand = n.loads_t.p_set[name]

            # space heat demand at node [MWh]
            space_heat_demand = demand * w_space[sec][node]
            # normed time profile of space heat demand 'space_pu' (values between 0-1),
            # p_max_pu/p_min_pu of retrofitting generators
            space_pu = (
                (space_heat_demand / space_heat_demand.max())
                .to_frame(name=node)
                .fillna(0)
            )

            # minimum heat demand 'dE' after retrofitting in units of original heat demand (values between 0-1)
            dE = retro_data.loc[(ct, sec), ("dE")]
            # get additional energy savings 'dE_diff' between the different retrofitting strengths/generators at one node
            dE_diff = abs(dE.diff()).fillna(1 - dE.iloc[0])
            # convert costs Euro/m^2 -> Euro/MWh
            capital_cost = (
                retro_data.loc[(ct, sec), ("cost")]
                * floor_area_node
                / ((1 - dE) * space_heat_demand.max())
            )
            if space_heat_demand.max() == 0:
                capital_cost = capital_cost.apply(lambda b: 0 if b == np.inf else b)

            # number of possible retrofitting measures 'strengths' (set in list at config.yaml 'l_strength')
            # given in additional insulation thickness [m]
            # for each measure, a retrofitting generator is added at the node
            strengths = retro_data.columns.levels[1]

            # check that ambitious retrofitting has higher costs per MWh than moderate retrofitting
            if (capital_cost.diff() < 0).sum():
                logger.warning(f"Costs are not linear for {ct} {sec}")
                s = capital_cost[(capital_cost.diff() < 0)].index
                strengths = strengths.drop(s)

            # reindex normed time profile of space heat demand back to hourly resolution
            space_pu = space_pu.reindex(index=heat_demand.index).ffill()

            # add for each retrofitting strength a generator with heat generation profile following the profile of the heat demand
            for strength in strengths:
                node_name = " ".join(name.split(" ")[2::])
                n.add(
                    "Generator",
                    [node],
                    suffix=" retrofitting " + strength + " " + node_name,
                    bus=name,
                    carrier="retrofitting",
                    p_nom_extendable=True,
                    p_nom_max=dE_diff[strength]
                    * space_heat_demand.max(),  # maximum energy savings for this renovation strength
                    p_max_pu=space_pu,
                    p_min_pu=space_pu,
                    country=ct,
                    capital_cost=capital_cost[strength]
                    * options["retrofitting"]["cost_factor"],
                )


def add_methanol(
    n: pypsa.Network,
    costs: pd.DataFrame,
    options: dict,
    spatial: SimpleNamespace,
    pop_layout: pd.DataFrame,
) -> None:
    """
    Add methanol-related components to the network.

    Adds methanol infrastructure including production, conversion, and power
    generation facilities based on specified options. Components can include
    biomass-to-methanol plants (with and without carbon capture), methanol
    power plants, and methanol reforming facilities.

    Parameters
    ----------
    n : pypsa.Network
        The PyPSA network container object to be modified
    costs : pd.DataFrame
        Technology cost assumptions with technologies as index and cost parameters
        as columns
    options : dict
        Configuration options containing at least:
        - methanol: dict with boolean flags for different methanol technologies
        - biomass: bool indicating if biomass technologies are enabled
    spatial : SimpleNamespace
        Spatial resolution and location-specific parameters for component placement
    pop_layout : pd.DataFrame
        Population data per node used for methanol power plant placement

    Returns
    -------
    None
        Modifies the network object in-place by adding methanol-related components

    Notes
    -----
    The function checks the following methanol options:
    - biomass_to_methanol: Enables biomass to methanol conversion
    - biomass_to_methanol_cc: Enables biomass to methanol with carbon capture
    - methanol_to_power: Enables methanol power plants
    - methanol_reforming: Enables methanol reforming
    - methanol_reforming_cc: Enables methanol reforming with carbon capture
    """
    methanol_options = options["methanol"]
    if not any(
        v if isinstance(v, bool) else any(v.values()) for v in methanol_options.values()
    ):
        return

    logger.info("Add methanol")
    add_carrier_buses(
        n=n,
        carrier="methanol",
        costs=costs,
        spatial=spatial,
        options=options,
    )

    if options["biomass"]:
        if methanol_options["biomass_to_methanol"]:
            add_biomass_to_methanol(n=n, costs=costs)

        if methanol_options["biomass_to_methanol_cc"]:
            add_biomass_to_methanol_cc(n=n, costs=costs)

    if methanol_options["methanol_to_power"]:
        add_methanol_to_power(
            n=n,
            costs=costs,
            pop_layout=pop_layout,
            types=methanol_options["methanol_to_power"],
        )

    if methanol_options["methanol_reforming"]:
        add_methanol_reforming(n=n, costs=costs)

    if methanol_options["methanol_reforming_cc"]:
        add_methanol_reforming_cc(n=n, costs=costs)


def add_biomass(
    n,
    costs,
    options,
    spatial,
    cf_industry,
    pop_layout,
    biomass_potentials_file,
    biomass_transport_costs_file=None,
    nyears=1,
):
    """
    Add biomass-related components to the PyPSA network.

    This function adds various biomass-related components including biogas,
    solid biomass, municipal solid waste, biomass transport, and different
    biomass conversion technologies (CHP, boilers, BtL, BioSNG, etc.).

    Parameters
    ----------
    n : pypsa.Network
        The PyPSA network container object
    costs : pd.DataFrame
        DataFrame containing technology cost assumptions
    options : dict
        Dictionary of configuration options including keys like:
        - gas_network : bool
        - biomass_transport : bool
        - biomass_spatial : bool
        - municipal_solid_waste : bool
        - biomass_to_liquid : bool
        - etc.
    spatial : object
        Object containing spatial information about different carriers (gas, biomass, etc.)
    cf_industry : dict
        Dictionary containing industrial sector configuration
    pop_layout : pd.DataFrame
        DataFrame containing population layout information
    biomass_potentials_file : str
        Path to CSV file containing biomass potentials data
    biomass_transport_costs_file : str, optional
        Path to CSV file containing biomass transport costs data.
        Required if biomass_transport or biomass_spatial options are True.
    nyears : float
        Number of years for which to scale the biomass potentials.

    Returns
    -------
    None
        The function modifies the network object in-place by adding
        biomass-related components.

    Notes
    -----
    The function adds various types of biomass-related components depending
    on the options provided, including:
    - Biogas and solid biomass generators
    - Municipal solid waste if enabled
    - Biomass transport infrastructure
    - Biomass conversion technologies (CHP, boilers, BtL, BioSNG)
    - Carbon capture options for different processes
    """
    logger.info("Add biomass")

    biomass_potentials = pd.read_csv(biomass_potentials_file, index_col=0) * nyears

    # need to aggregate potentials if gas not nodally resolved
    if options["gas_network"]:
        biogas_potentials_spatial = biomass_potentials["biogas"].rename(
            index=lambda x: x + " biogas"
        )
        unsustainable_biogas_potentials_spatial = biomass_potentials[
            "unsustainable biogas"
        ].rename(index=lambda x: x + " biogas")
    else:
        biogas_potentials_spatial = biomass_potentials["biogas"].sum()
        unsustainable_biogas_potentials_spatial = biomass_potentials[
            "unsustainable biogas"
        ].sum()

    if options.get("biomass_spatial", options["biomass_transport"]):
        solid_biomass_potentials_spatial = biomass_potentials["solid biomass"].rename(
            index=lambda x: x + " solid biomass"
        )
        msw_biomass_potentials_spatial = biomass_potentials[
            "municipal solid waste"
        ].rename(index=lambda x: x + " municipal solid waste")
        unsustainable_solid_biomass_potentials_spatial = biomass_potentials[
            "unsustainable solid biomass"
        ].rename(index=lambda x: x + " unsustainable solid biomass")
        unsustainable_liquid_biofuel_potentials_spatial = biomass_potentials[
            "unsustainable bioliquids"
        ].rename(index=lambda x: x + " unsustainable bioliquids")

    else:
        solid_biomass_potentials_spatial = biomass_potentials["solid biomass"].sum()
        msw_biomass_potentials_spatial = biomass_potentials[
            "municipal solid waste"
        ].sum()
        unsustainable_solid_biomass_potentials_spatial = biomass_potentials[
            "unsustainable solid biomass"
        ].sum()
        unsustainable_liquid_biofuel_potentials_spatial = biomass_potentials[
            "unsustainable bioliquids"
        ].sum()

    n.add("Carrier", "biogas")
    n.add("Carrier", "solid biomass")

    if (
        options["municipal_solid_waste"]
        and not options["industry"]
        and not (cf_industry["waste_to_energy"] or cf_industry["waste_to_energy_cc"])
    ):
        logger.warning(
            "Flag municipal_solid_waste can be only used with industry "
            "sector waste to energy."
            "Setting municipal_solid_waste=False."
        )
        options["municipal_solid_waste"] = False

    if options["municipal_solid_waste"]:
        n.add("Carrier", "municipal solid waste")

        n.add(
            "Bus",
            spatial.msw.nodes,
            location=spatial.msw.locations,
            carrier="municipal solid waste",
        )

        n.add(
            "Generator",
            spatial.msw.nodes,
            bus=spatial.msw.nodes,
            carrier="municipal solid waste",
            p_nom=msw_biomass_potentials_spatial,
            marginal_cost=0,  # costs.at["municipal solid waste", "fuel"],
            e_sum_min=msw_biomass_potentials_spatial,
            e_sum_max=msw_biomass_potentials_spatial,
        )

    n.add(
        "Bus",
        spatial.gas.biogas,
        location=spatial.gas.locations,
        carrier="biogas",
        unit="MWh_LHV",
    )

    n.add(
        "Bus",
        spatial.biomass.nodes,
        location=spatial.biomass.locations,
        carrier="solid biomass",
        unit="MWh_LHV",
    )

    n.add(
        "Generator",
        spatial.gas.biogas,
        bus=spatial.gas.biogas,
        carrier="biogas",
        p_nom=biogas_potentials_spatial,
        marginal_cost=costs.at["biogas", "fuel"],
        e_sum_min=0,
        e_sum_max=biogas_potentials_spatial,
    )

    n.add(
        "Generator",
        spatial.biomass.nodes,
        bus=spatial.biomass.nodes,
        carrier="solid biomass",
        p_nom=solid_biomass_potentials_spatial,
        marginal_cost=costs.at["solid biomass", "fuel"],
        e_sum_min=0,
        e_sum_max=solid_biomass_potentials_spatial,
    )

    if options["solid_biomass_import"].get("enable", False):
        biomass_import_price = options["solid_biomass_import"]["price"]
        # convert TWh in MWh
        biomass_import_max_amount = (
            options["solid_biomass_import"]["max_amount"] * 1e6 * nyears
        )
        biomass_import_upstream_emissions = options["solid_biomass_import"][
            "upstream_emissions_factor"
        ]

        logger.info(
            "Adding biomass import with cost %.2f EUR/MWh, a limit of %.2f TWh, and embedded emissions of %.2f%%",
            biomass_import_price,
            options["solid_biomass_import"]["max_amount"],
            biomass_import_upstream_emissions * 100,
        )

        n.add("Carrier", "solid biomass import")

        n.add(
            "Bus",
            ["EU solid biomass import"],
            location="EU",
            carrier="solid biomass import",
        )

        n.add(
            "Store",
            ["solid biomass import"],
            bus=["EU solid biomass import"],
            carrier="solid biomass import",
            e_nom=biomass_import_max_amount,
            marginal_cost=biomass_import_price,
            e_initial=biomass_import_max_amount,
        )

        n.add(
            "Link",
            spatial.biomass.nodes,
            suffix=" solid biomass import",
            bus0=["EU solid biomass import"],
            bus1=spatial.biomass.nodes,
            bus2="co2 atmosphere",
            carrier="solid biomass import",
            efficiency=1.0,
            efficiency2=biomass_import_upstream_emissions
            * costs.at["solid biomass", "CO2 intensity"],
            p_nom_extendable=True,
        )

    if biomass_potentials.filter(like="unsustainable").sum().sum() > 0:
        n.add(
            "Generator",
            spatial.gas.biogas,
            suffix=" unsustainable",
            bus=spatial.gas.biogas,
            carrier="unsustainable biogas",
            p_nom=unsustainable_biogas_potentials_spatial,
            p_nom_extendable=False,
            marginal_cost=costs.at["biogas", "fuel"],
            e_sum_min=unsustainable_biogas_potentials_spatial,
            e_sum_max=unsustainable_biogas_potentials_spatial,
        )

        n.add(
            "Generator",
            spatial.biomass.nodes_unsustainable,
            bus=spatial.biomass.nodes,
            carrier="unsustainable solid biomass",
            p_nom=unsustainable_solid_biomass_potentials_spatial,
            p_nom_extendable=False,
            marginal_cost=costs.at["fuelwood", "fuel"],
            e_sum_min=unsustainable_solid_biomass_potentials_spatial,
            e_sum_max=unsustainable_solid_biomass_potentials_spatial,
        )

        n.add(
            "Bus",
            spatial.biomass.bioliquids,
            location=spatial.biomass.locations,
            carrier="unsustainable bioliquids",
            unit="MWh_LHV",
        )

        n.add(
            "Generator",
            spatial.biomass.bioliquids,
            bus=spatial.biomass.bioliquids,
            carrier="unsustainable bioliquids",
            p_nom=unsustainable_liquid_biofuel_potentials_spatial,
            p_nom_extendable=False,
            marginal_cost=costs.at["biodiesel crops", "fuel"],
            e_sum_min=unsustainable_liquid_biofuel_potentials_spatial,
            e_sum_max=unsustainable_liquid_biofuel_potentials_spatial,
        )

        add_carrier_buses(
            n,
            carrier="oil",
            costs=costs,
            spatial=spatial,
            options=options,
            cf_industry=cf_industry,
        )

        n.add(
            "Link",
            spatial.biomass.bioliquids,
            bus0=spatial.biomass.bioliquids,
            bus1=spatial.oil.nodes,
            bus2="co2 atmosphere",
            carrier="unsustainable bioliquids",
            efficiency=1,
            efficiency2=-costs.at["oil", "CO2 intensity"],
            p_nom=unsustainable_liquid_biofuel_potentials_spatial,
            marginal_cost=costs.at["BtL", "VOM"],
        )

    if options["biogas_upgrading"]:
        n.add(
            "Link",
            spatial.gas.biogas_to_gas,
            bus0=spatial.gas.biogas,
            bus1=spatial.gas.nodes,
            bus2="co2 atmosphere",
            carrier="biogas to gas",
            capital_cost=costs.at["biogas", "capital_cost"]
            + costs.at["biogas upgrading", "capital_cost"],
            marginal_cost=costs.at["biogas upgrading", "VOM"],
            efficiency=costs.at["biogas", "efficiency"],
            efficiency2=-costs.at["gas", "CO2 intensity"],
            p_nom_extendable=True,
            lifetime=costs.at["biogas", "lifetime"],
        )

    if options["biogas_upgrading_cc"]:
        # Assuming for costs that the CO2 from upgrading is pure, such as in amine scrubbing. I.e., with and without CC is
        # equivalent. Adding biomass CHP capture because biogas is often small-scale and decentral so further
        # from e.g. CO2 grid or buyers. This is a proxy for the added cost for e.g. a raw biogas pipeline to a central upgrading facility
        n.add(
            "Link",
            spatial.gas.biogas_to_gas_cc,
            bus0=spatial.gas.biogas,
            bus1=spatial.gas.nodes,
            bus2=spatial.co2.nodes,
            bus3="co2 atmosphere",
            carrier="biogas to gas CC",
            capital_cost=costs.at["biogas CC", "capital_cost"]
            + costs.at["biogas upgrading", "capital_cost"]
            + costs.at["biomass CHP capture", "capital_cost"]
            * costs.at["biogas CC", "CO2 stored"],
            marginal_cost=costs.at["biogas CC", "VOM"]
            + costs.at["biogas upgrading", "VOM"],
            efficiency=costs.at["biogas CC", "efficiency"],
            efficiency2=costs.at["biogas CC", "CO2 stored"]
            * costs.at["biogas CC", "capture rate"],
            efficiency3=-costs.at["gas", "CO2 intensity"]
            - costs.at["biogas CC", "CO2 stored"]
            * costs.at["biogas CC", "capture rate"],
            p_nom_extendable=True,
            lifetime=costs.at["biogas CC", "lifetime"],
        )

    if options["biomass_transport"]:
        # add biomass transport
        transport_costs = pd.read_csv(biomass_transport_costs_file, index_col=0)
        transport_costs = transport_costs.squeeze()
        biomass_transport = create_network_topology(
            n, "biomass transport ", bidirectional=False
        )

        # costs
        bus0_costs = biomass_transport.bus0.apply(lambda x: transport_costs[x[:2]])
        bus1_costs = biomass_transport.bus1.apply(lambda x: transport_costs[x[:2]])
        biomass_transport["costs"] = pd.concat([bus0_costs, bus1_costs], axis=1).mean(
            axis=1
        )

        n.add(
            "Link",
            biomass_transport.index,
            bus0=biomass_transport.bus0 + " solid biomass",
            bus1=biomass_transport.bus1 + " solid biomass",
            p_nom_extendable=False,
            p_nom=5e4,
            length=biomass_transport.length.values,
            marginal_cost=biomass_transport.costs * biomass_transport.length.values,
            carrier="solid biomass transport",
        )

        if options["municipal_solid_waste"]:
            n.add(
                "Link",
                biomass_transport.index + " municipal solid waste",
                bus0=biomass_transport.bus0.values + " municipal solid waste",
                bus1=biomass_transport.bus1.values + " municipal solid waste",
                p_nom_extendable=False,
                p_nom=5e4,
                length=biomass_transport.length.values,
                marginal_cost=(
                    biomass_transport.costs * biomass_transport.length
                ).values,
                carrier="municipal solid waste transport",
            )

    elif options["biomass_spatial"]:
        # add artificial biomass generators at nodes which include transport costs
        transport_costs = pd.read_csv(biomass_transport_costs_file, index_col=0)
        transport_costs = transport_costs.squeeze()
        bus_transport_costs = spatial.biomass.nodes.to_series().apply(
            lambda x: transport_costs[x[:2]]
        )
        average_distance = 200  # km #TODO: validate this assumption

        n.add(
            "Generator",
            spatial.biomass.nodes,
            suffix=" transported",
            bus=spatial.biomass.nodes,
            carrier="solid biomass",
            p_nom=10000,
            marginal_cost=costs.at["solid biomass", "fuel"]
            + bus_transport_costs * average_distance,
        )
        n.add(
            "GlobalConstraint",
            "biomass limit",
            carrier_attribute="solid biomass",
            sense="<=",
            constant=biomass_potentials["solid biomass"].sum(),
            type="operational_limit",
        )
        if biomass_potentials["unsustainable solid biomass"].sum() > 0:
            n.add(
                "Generator",
                spatial.biomass.nodes_unsustainable,
                suffix=" transported",
                bus=spatial.biomass.nodes,
                carrier="unsustainable solid biomass",
                p_nom=10000,
                marginal_cost=costs.at["fuelwood", "fuel"]
                + bus_transport_costs.rename(
                    dict(
                        zip(spatial.biomass.nodes, spatial.biomass.nodes_unsustainable)
                    )
                )
                * average_distance,
            )
            # Set e_sum_min to 0 to allow for the faux biomass transport
            n.generators.loc[
                n.generators.carrier == "unsustainable solid biomass", "e_sum_min"
            ] = 0

            n.add(
                "GlobalConstraint",
                "unsustainable biomass limit",
                carrier_attribute="unsustainable solid biomass",
                sense="==",
                constant=biomass_potentials["unsustainable solid biomass"].sum(),
                type="operational_limit",
            )

        if options["municipal_solid_waste"]:
            # Add municipal solid waste
            n.add(
                "Generator",
                spatial.msw.nodes,
                suffix=" transported",
                bus=spatial.msw.nodes,
                carrier="municipal solid waste",
                p_nom=10000,
                marginal_cost=0  # costs.at["municipal solid waste", "fuel"]
                + bus_transport_costs.rename(
                    dict(zip(spatial.biomass.nodes, spatial.msw.nodes))
                )
                * average_distance,
            )
            n.generators.loc[
                n.generators.carrier == "municipal solid waste", "e_sum_min"
            ] = 0
            n.add(
                "GlobalConstraint",
                "msw limit",
                carrier_attribute="municipal solid waste",
                sense="==",
                constant=biomass_potentials["municipal solid waste"].sum(),
                type="operational_limit",
            )

    # AC buses with district heating
    urban_central = n.buses.index[n.buses.carrier == "urban central heat"]
    if (
        not urban_central.empty
        and options["chp"]["enable"]
        and ("solid biomass" in options["chp"]["fuel"])
    ):
        urban_central = urban_central.str[: -len(" urban central heat")]

        key = "central solid biomass CHP"

        n.add(
            "Link",
            urban_central + " urban central solid biomass CHP",
            bus0=spatial.biomass.df.loc[urban_central, "nodes"].values,
            bus1=urban_central,
            bus2=urban_central + " urban central heat",
            carrier="urban central solid biomass CHP",
            p_nom_extendable=True,
            capital_cost=costs.at[key, "capital_cost"] * costs.at[key, "efficiency"],
            marginal_cost=costs.at[key, "VOM"],
            efficiency=costs.at[key, "efficiency"],
            efficiency2=costs.at[key, "efficiency-heat"],
            lifetime=costs.at[key, "lifetime"],
        )

        n.add(
            "Link",
            urban_central + " urban central solid biomass CHP CC",
            bus0=spatial.biomass.df.loc[urban_central, "nodes"].values,
            bus1=urban_central,
            bus2=urban_central + " urban central heat",
            bus3="co2 atmosphere",
            bus4=spatial.co2.df.loc[urban_central, "nodes"].values,
            carrier="urban central solid biomass CHP CC",
            p_nom_extendable=True,
            capital_cost=costs.at[key + " CC", "capital_cost"]
            * costs.at[key + " CC", "efficiency"]
            + costs.at["biomass CHP capture", "capital_cost"]
            * costs.at["solid biomass", "CO2 intensity"],
            marginal_cost=costs.at[key + " CC", "VOM"],
            efficiency=costs.at[key + " CC", "efficiency"]
            - costs.at["solid biomass", "CO2 intensity"]
            * (
                costs.at["biomass CHP capture", "electricity-input"]
                + costs.at["biomass CHP capture", "compression-electricity-input"]
            ),
            efficiency2=costs.at[key + " CC", "efficiency-heat"],
            efficiency3=-costs.at["solid biomass", "CO2 intensity"]
            * costs.at["biomass CHP capture", "capture_rate"],
            efficiency4=costs.at["solid biomass", "CO2 intensity"]
            * costs.at["biomass CHP capture", "capture_rate"],
            lifetime=costs.at[key + " CC", "lifetime"],
        )

    if options["biomass_boiler"]:
        # TODO: Add surcharge for pellets
        nodes = pop_layout.index
        for name in [
            "residential rural",
            "services rural",
            "residential urban decentral",
            "services urban decentral",
        ]:
            n.add(
                "Link",
                nodes + f" {name} biomass boiler",
                p_nom_extendable=True,
                bus0=spatial.biomass.df.loc[nodes, "nodes"].values,
                bus1=nodes + f" {name} heat",
                carrier=name + " biomass boiler",
                efficiency=costs.at["biomass boiler", "efficiency"],
                capital_cost=costs.at["biomass boiler", "efficiency"]
                * costs.at["biomass boiler", "capital_cost"]
                * options["overdimension_heat_generators"][
                    HeatSystem(name).central_or_decentral
                ],
                marginal_cost=costs.at["biomass boiler", "pelletizing cost"],
                lifetime=costs.at["biomass boiler", "lifetime"],
            )

    # Solid biomass to liquid fuel
    if options["biomass_to_liquid"]:
        add_carrier_buses(
            n,
            carrier="oil",
            costs=costs,
            spatial=spatial,
            options=options,
            cf_industry=cf_industry,
        )
        n.add(
            "Link",
            spatial.biomass.nodes,
            suffix=" biomass to liquid",
            bus0=spatial.biomass.nodes,
            bus1=spatial.oil.nodes,
            bus2="co2 atmosphere",
            carrier="biomass to liquid",
            lifetime=costs.at["BtL", "lifetime"],
            efficiency=costs.at["BtL", "efficiency"],
            efficiency2=-costs.at["solid biomass", "CO2 intensity"]
            + costs.at["BtL", "CO2 stored"],
            p_nom_extendable=True,
            capital_cost=costs.at["BtL", "capital_cost"]
            * costs.at["BtL", "efficiency"],
            marginal_cost=costs.at["BtL", "VOM"] * costs.at["BtL", "efficiency"],
        )

    # Solid biomass to liquid fuel with carbon capture
    if options["biomass_to_liquid_cc"]:
        # Assuming that acid gas removal (incl. CO2) from syngas i performed with Rectisol
        # process (Methanol) and that electricity demand for this is included in the base process
        n.add(
            "Link",
            spatial.biomass.nodes,
            suffix=" biomass to liquid CC",
            bus0=spatial.biomass.nodes,
            bus1=spatial.oil.nodes,
            bus2="co2 atmosphere",
            bus3=spatial.co2.nodes,
            carrier="biomass to liquid CC",
            lifetime=costs.at["BtL", "lifetime"],
            efficiency=costs.at["BtL", "efficiency"],
            efficiency2=-costs.at["solid biomass", "CO2 intensity"]
            + costs.at["BtL", "CO2 stored"] * (1 - costs.at["BtL", "capture rate"]),
            efficiency3=costs.at["BtL", "CO2 stored"] * costs.at["BtL", "capture rate"],
            p_nom_extendable=True,
            capital_cost=costs.at["BtL", "capital_cost"] * costs.at["BtL", "efficiency"]
            + costs.at["biomass CHP capture", "capital_cost"]
            * costs.at["BtL", "CO2 stored"],
            marginal_cost=costs.at["BtL", "VOM"] * costs.at["BtL", "efficiency"],
        )

    # Electrobiofuels (BtL with hydrogen addition to make more use of biogenic carbon).
    # Combination of efuels and biomass to liquid, both based on Fischer-Tropsch.
    # Experimental version - use with caution
    if options["electrobiofuels"]:
        add_carrier_buses(
            n,
            carrier="oil",
            costs=costs,
            spatial=spatial,
            options=options,
            cf_industry=cf_industry,
        )
        efuel_scale_factor = costs.at["BtL", "C stored"]
        name = (
            pd.Index(spatial.biomass.nodes)
            + " "
            + pd.Index(spatial.h2.nodes.str.replace(" H2", ""))
        )
        n.add(
            "Link",
            name,
            suffix=" electrobiofuels",
            bus0=spatial.biomass.nodes,
            bus1=spatial.oil.nodes,
            bus2=spatial.h2.nodes,
            bus3="co2 atmosphere",
            carrier="electrobiofuels",
            lifetime=costs.at["electrobiofuels", "lifetime"],
            efficiency=costs.at["electrobiofuels", "efficiency-biomass"],
            efficiency2=-costs.at["electrobiofuels", "efficiency-biomass"]
            / costs.at["electrobiofuels", "efficiency-hydrogen"],
            efficiency3=-costs.at["solid biomass", "CO2 intensity"]
            + costs.at["BtL", "CO2 stored"]
            * (1 - costs.at["Fischer-Tropsch", "capture rate"]),
            p_nom_extendable=True,
            capital_cost=costs.at["BtL", "capital_cost"] * costs.at["BtL", "efficiency"]
            + efuel_scale_factor
            * costs.at["Fischer-Tropsch", "capital_cost"]
            * costs.at["Fischer-Tropsch", "efficiency"],
            marginal_cost=costs.at["BtL", "VOM"] * costs.at["BtL", "efficiency"]
            + efuel_scale_factor
            * costs.at["Fischer-Tropsch", "VOM"]
            * costs.at["Fischer-Tropsch", "efficiency"],
        )

    # BioSNG from solid biomass
    if options["biosng"]:
        n.add(
            "Link",
            spatial.biomass.nodes,
            suffix=" solid biomass to gas",
            bus0=spatial.biomass.nodes,
            bus1=spatial.gas.nodes,
            bus3="co2 atmosphere",
            carrier="BioSNG",
            lifetime=costs.at["BioSNG", "lifetime"],
            efficiency=costs.at["BioSNG", "efficiency"],
            efficiency3=-costs.at["solid biomass", "CO2 intensity"]
            + costs.at["BioSNG", "CO2 stored"],
            p_nom_extendable=True,
            capital_cost=costs.at["BioSNG", "capital_cost"]
            * costs.at["BioSNG", "efficiency"],
            marginal_cost=costs.at["BioSNG", "VOM"] * costs.at["BioSNG", "efficiency"],
        )

    # BioSNG from solid biomass with carbon capture
    if options["biosng_cc"]:
        # Assuming that acid gas removal (incl. CO2) from syngas i performed with Rectisol
        # process (Methanol) and that electricity demand for this is included in the base process
        n.add(
            "Link",
            spatial.biomass.nodes,
            suffix=" solid biomass to gas CC",
            bus0=spatial.biomass.nodes,
            bus1=spatial.gas.nodes,
            bus2=spatial.co2.nodes,
            bus3="co2 atmosphere",
            carrier="BioSNG CC",
            lifetime=costs.at["BioSNG", "lifetime"],
            efficiency=costs.at["BioSNG", "efficiency"],
            efficiency2=costs.at["BioSNG", "CO2 stored"]
            * costs.at["BioSNG", "capture rate"],
            efficiency3=-costs.at["solid biomass", "CO2 intensity"]
            + costs.at["BioSNG", "CO2 stored"]
            * (1 - costs.at["BioSNG", "capture rate"]),
            p_nom_extendable=True,
            capital_cost=costs.at["BioSNG", "capital_cost"]
            * costs.at["BioSNG", "efficiency"]
            + costs.at["biomass CHP capture", "capital_cost"]
            * costs.at["BioSNG", "CO2 stored"],
            marginal_cost=costs.at["BioSNG", "VOM"] * costs.at["BioSNG", "efficiency"],
        )

    if options["bioH2"]:
        name = (
            pd.Index(spatial.biomass.nodes)
            + " "
            + pd.Index(spatial.h2.nodes.str.replace(" H2", ""))
        )
        n.add(
            "Link",
            name,
            suffix=" solid biomass to hydrogen CC",
            bus0=spatial.biomass.nodes,
            bus1=spatial.h2.nodes,
            bus2=spatial.co2.nodes,
            bus3="co2 atmosphere",
            carrier="solid biomass to hydrogen",
            efficiency=costs.at["solid biomass to hydrogen", "efficiency"],
            efficiency2=costs.at["solid biomass", "CO2 intensity"]
            * options["cc_fraction"],
            efficiency3=-costs.at["solid biomass", "CO2 intensity"]
            * options["cc_fraction"],
            p_nom_extendable=True,
            capital_cost=costs.at["solid biomass to hydrogen", "capital_cost"]
            * costs.at["solid biomass to hydrogen", "efficiency"]
            + costs.at["biomass CHP capture", "capital_cost"]
            * costs.at["solid biomass", "CO2 intensity"],
            marginal_cost=0.0,
            lifetime=25,  # TODO: add value to technology-data
        )


def add_industry(
    n: pypsa.Network,
    costs: pd.DataFrame,
    industrial_demand_file: str,
    pop_layout: pd.DataFrame,
    pop_weighted_energy_totals: pd.DataFrame,
    options: dict,
    spatial: SimpleNamespace,
    cf_industry: dict,
    investment_year: int,
):
    """
    Add industry and their corresponding carrier buses to the network.

    Parameters
    ----------
    n : pypsa.Network
        The PyPSA network container object
    costs : pd.DataFrame
        Costs data including carbon capture, fuel costs, etc.
    industrial_demand_file : str
        Path to CSV file containing industrial demand data
    pop_layout : pd.DataFrame
        Population layout data with index of nodes
    pop_weighted_energy_totals : pd.DataFrame
        Population-weighted energy totals including aviation and navigation data
    options : dict
        Dictionary of configuration options including:
        - biomass_spatial
        - biomass_transport
        - gas_network
        - methanol configuration
        - regional_oil_demand
        - shipping shares (hydrogen, methanol, oil)
        - and others
    spatial : object
        Object containing spatial configuration for different carriers
        (biomass, gas, oil, methanol, etc.)
    cf_industry : dict
        Industry-specific configuration parameters
    investment_year : int
        Year for which investment costs should be considered
    HeatSystem : Enum
        Enumeration defining different heat system types

    Returns
    -------
    None
        The function modifies the network object in-place by adding
        industry-related components.

    Notes
    -----
    This function adds multiple components to the network including:
    - Industrial demand for various carriers
    - Shipping and aviation infrastructure
    - Carbon capture facilities
    - Heat systems
    - Process emission handling
    """
    logger.info("Add industrial demand")
    # add oil buses for shipping, aviation and naptha for industry
    add_carrier_buses(
        n,
        carrier="oil",
        costs=costs,
        spatial=spatial,
        options=options,
        cf_industry=cf_industry,
    )
    add_carrier_buses(
        n,
        carrier="methanol",
        costs=costs,
        spatial=spatial,
        options=options,
        cf_industry=cf_industry,
    )

    nodes = pop_layout.index
    nhours = n.snapshot_weightings.generators.sum()
    nyears = nhours / 8760

    # 1e6 to convert TWh to MWh
    industrial_demand = pd.read_csv(industrial_demand_file, index_col=0) * 1e6 * nyears

    n.add(
        "Bus",
        spatial.biomass.industry,
        location=spatial.biomass.locations,
        carrier="solid biomass for industry",
        unit="MWh_LHV",
    )

    if options.get("biomass_spatial", options["biomass_transport"]):
        p_set = (
            industrial_demand.loc[spatial.biomass.locations, "solid biomass"].rename(
                index=lambda x: x + " solid biomass for industry"
            )
            / nhours
        )
    else:
        p_set = industrial_demand["solid biomass"].sum() / nhours

    n.add(
        "Load",
        spatial.biomass.industry,
        bus=spatial.biomass.industry,
        carrier="solid biomass for industry",
        p_set=p_set,
    )

    n.add(
        "Link",
        spatial.biomass.industry,
        bus0=spatial.biomass.nodes,
        bus1=spatial.biomass.industry,
        carrier="solid biomass for industry",
        p_nom_extendable=True,
        efficiency=1.0,
    )

    if len(spatial.biomass.industry_cc) <= 1 and len(spatial.co2.nodes) > 1:
        link_names = nodes + " " + spatial.biomass.industry_cc
    else:
        link_names = spatial.biomass.industry_cc

    n.add(
        "Link",
        link_names,
        bus0=spatial.biomass.nodes,
        bus1=spatial.biomass.industry,
        bus2="co2 atmosphere",
        bus3=spatial.co2.nodes,
        carrier="solid biomass for industry CC",
        p_nom_extendable=True,
        capital_cost=costs.at["cement capture", "capital_cost"]
        * costs.at["solid biomass", "CO2 intensity"],
        efficiency=0.9,  # TODO: make config option
        efficiency2=-costs.at["solid biomass", "CO2 intensity"]
        * costs.at["cement capture", "capture_rate"],
        efficiency3=costs.at["solid biomass", "CO2 intensity"]
        * costs.at["cement capture", "capture_rate"],
        lifetime=costs.at["cement capture", "lifetime"],
    )

    n.add(
        "Bus",
        spatial.gas.industry,
        location=spatial.gas.locations,
        carrier="gas for industry",
        unit="MWh_LHV",
    )

    gas_demand = industrial_demand.loc[nodes, "methane"] / nhours

    if options["gas_network"]:
        spatial_gas_demand = gas_demand.rename(index=lambda x: x + " gas for industry")
    else:
        spatial_gas_demand = gas_demand.sum()

    n.add(
        "Load",
        spatial.gas.industry,
        bus=spatial.gas.industry,
        carrier="gas for industry",
        p_set=spatial_gas_demand,
    )

    n.add(
        "Link",
        spatial.gas.industry,
        bus0=spatial.gas.nodes,
        bus1=spatial.gas.industry,
        bus2="co2 atmosphere",
        carrier="gas for industry",
        p_nom_extendable=True,
        efficiency=1.0,
        efficiency2=costs.at["gas", "CO2 intensity"],
    )

    n.add(
        "Link",
        spatial.gas.industry_cc,
        bus0=spatial.gas.nodes,
        bus1=spatial.gas.industry,
        bus2="co2 atmosphere",
        bus3=spatial.co2.nodes,
        carrier="gas for industry CC",
        p_nom_extendable=True,
        capital_cost=costs.at["cement capture", "capital_cost"]
        * costs.at["gas", "CO2 intensity"],
        efficiency=0.9,
        efficiency2=costs.at["gas", "CO2 intensity"]
        * (1 - costs.at["cement capture", "capture_rate"]),
        efficiency3=costs.at["gas", "CO2 intensity"]
        * costs.at["cement capture", "capture_rate"],
        lifetime=costs.at["cement capture", "lifetime"],
    )

    n.add(
        "Load",
        nodes,
        suffix=" H2 for industry",
        bus=nodes + " H2",
        carrier="H2 for industry",
        p_set=industrial_demand.loc[nodes, "hydrogen"] / nhours,
    )

    # methanol for industry

    n.add(
        "Bus",
        spatial.methanol.industry,
        carrier="industry methanol",
        location=spatial.methanol.demand_locations,
        unit="MWh_LHV",
    )

    p_set_methanol = (
        industrial_demand["methanol"].rename(lambda x: x + " industry methanol")
        / nhours
    )

    if not options["methanol"]["regional_methanol_demand"]:
        p_set_methanol = p_set_methanol.sum()

    n.add(
        "Load",
        spatial.methanol.industry,
        bus=spatial.methanol.industry,
        carrier="industry methanol",
        p_set=p_set_methanol,
    )

    n.add(
        "Link",
        spatial.methanol.industry,
        bus0=spatial.methanol.nodes,
        bus1=spatial.methanol.industry,
        bus2="co2 atmosphere",
        carrier="industry methanol",
        p_nom_extendable=True,
        efficiency2=1 / options["MWh_MeOH_per_tCO2"],
        # CO2 intensity methanol based on stoichiometric calculation with 22.7 GJ/t methanol (32 g/mol), CO2 (44 g/mol), 277.78 MWh/TJ = 0.218 t/MWh
    )

    n.add(
        "Link",
        spatial.h2.locations + " methanolisation",
        bus0=spatial.h2.nodes,
        bus1=spatial.methanol.nodes,
        bus2=nodes,
        bus3=spatial.co2.nodes,
        carrier="methanolisation",
        p_nom_extendable=True,
        p_min_pu=options["min_part_load_methanolisation"],
        capital_cost=costs.at["methanolisation", "capital_cost"]
        * options["MWh_MeOH_per_MWh_H2"],  # EUR/MW_H2/a
        marginal_cost=options["MWh_MeOH_per_MWh_H2"]
        * costs.at["methanolisation", "VOM"],
        lifetime=costs.at["methanolisation", "lifetime"],
        efficiency=options["MWh_MeOH_per_MWh_H2"],
        efficiency2=-options["MWh_MeOH_per_MWh_H2"] / options["MWh_MeOH_per_MWh_e"],
        efficiency3=-options["MWh_MeOH_per_MWh_H2"] / options["MWh_MeOH_per_tCO2"],
    )

    if options["oil_boilers"]:
        nodes = pop_layout.index

        for heat_system in HeatSystem:
            if not heat_system == HeatSystem.URBAN_CENTRAL:
                n.add(
                    "Link",
                    nodes + f" {heat_system} oil boiler",
                    p_nom_extendable=True,
                    bus0=spatial.oil.nodes,
                    bus1=nodes + f" {heat_system} heat",
                    bus2="co2 atmosphere",
                    carrier=f"{heat_system} oil boiler",
                    efficiency=costs.at["decentral oil boiler", "efficiency"],
                    efficiency2=costs.at["oil", "CO2 intensity"],
                    capital_cost=costs.at["decentral oil boiler", "efficiency"]
                    * costs.at["decentral oil boiler", "capital_cost"]
                    * options["overdimension_heat_generators"][
                        heat_system.central_or_decentral
                    ],
                    lifetime=costs.at["decentral oil boiler", "lifetime"],
                )

    n.add(
        "Link",
        nodes + " Fischer-Tropsch",
        bus0=nodes + " H2",
        bus1=spatial.oil.nodes,
        bus2=spatial.co2.nodes,
        carrier="Fischer-Tropsch",
        efficiency=costs.at["Fischer-Tropsch", "efficiency"],
        capital_cost=costs.at["Fischer-Tropsch", "capital_cost"]
        * costs.at["Fischer-Tropsch", "efficiency"],  # EUR/MW_H2/a
        marginal_cost=costs.at["Fischer-Tropsch", "efficiency"]
        * costs.at["Fischer-Tropsch", "VOM"],
        efficiency2=-costs.at["oil", "CO2 intensity"]
        * costs.at["Fischer-Tropsch", "efficiency"],
        p_nom_extendable=True,
        p_min_pu=options["min_part_load_fischer_tropsch"],
        lifetime=costs.at["Fischer-Tropsch", "lifetime"],
    )

    # naphtha
    demand_factor = options["HVC_demand_factor"]
    if demand_factor != 1:
        logger.warning(f"Changing HVC demand by {demand_factor * 100 - 100:+.2f}%.")

    p_set_naphtha = (
        demand_factor
        * industrial_demand.loc[nodes, "naphtha"].rename(
            lambda x: x + " naphtha for industry"
        )
        / nhours
    )

    if not options["regional_oil_demand"]:
        p_set_naphtha = p_set_naphtha.sum()

    n.add(
        "Bus",
        spatial.oil.naphtha,
        location=spatial.oil.demand_locations,
        carrier="naphtha for industry",
        unit="MWh_LHV",
    )

    n.add(
        "Load",
        spatial.oil.naphtha,
        bus=spatial.oil.naphtha,
        carrier="naphtha for industry",
        p_set=p_set_naphtha,
    )
    # some CO2 from naphtha are process emissions from steam cracker
    # rest of CO2 released to atmosphere either in waste-to-energy or decay
    process_co2_per_naphtha = (
        industrial_demand.loc[nodes, "process emission from feedstock"].sum()
        / industrial_demand.loc[nodes, "naphtha"].sum()
    )
    # link to supply the naphtha for industry load
    n.add(
        "Link",
        spatial.oil.naphtha,
        bus0=spatial.oil.nodes,
        bus1=spatial.oil.naphtha,
        bus2=spatial.co2.process_emissions,
        carrier="naphtha for industry",
        p_nom_extendable=True,
        efficiency2=process_co2_per_naphtha,
    )

    non_sequestered = 1 - get(
        cf_industry["HVC_environment_sequestration_fraction"],
        investment_year,
    )
    # energetic efficiency from naphtha to HVC
    HVC_per_naphtha = (
        costs.at["oil", "CO2 intensity"] - process_co2_per_naphtha
    ) / costs.at["oil", "CO2 intensity"]

    # distribute HVC waste across population
    if len(spatial.oil.non_sequestered_hvc) == 1:
        HVC_potential = p_set_naphtha.sum() * nhours * non_sequestered * HVC_per_naphtha
    else:
        HVC_potential_sum = (
            p_set_naphtha.sum() * nhours * non_sequestered * HVC_per_naphtha
        )
        shares = pop_layout.total / pop_layout.total.sum()
        HVC_potential = shares.mul(HVC_potential_sum)
        HVC_potential.index = HVC_potential.index + " non-sequestered HVC"

    n.add("Carrier", "non-sequestered HVC")

    n.add(
        "Bus",
        spatial.oil.non_sequestered_hvc,
        location=spatial.oil.demand_locations,
        carrier="non-sequestered HVC",
        unit="MWh_LHV",
    )
    # add stores with population distributed potential - must be zero at the last step
    e_max_pu = pd.DataFrame(
        1, index=n.snapshots, columns=spatial.oil.non_sequestered_hvc
    )
    e_max_pu.iloc[-1, :] = 0

    n.add(
        "Store",
        spatial.oil.non_sequestered_hvc,
        bus=spatial.oil.non_sequestered_hvc,
        carrier="non-sequestered HVC",
        e_nom=HVC_potential,
        marginal_cost=0,
        e_initial=HVC_potential,
        e_max_pu=e_max_pu,
    )

    n.add(
        "Link",
        spatial.oil.demand_locations,
        suffix=" HVC to air",
        bus0=spatial.oil.non_sequestered_hvc,
        bus1="co2 atmosphere",
        carrier="HVC to air",
        p_nom_extendable=True,
        efficiency=costs.at["oil", "CO2 intensity"],
    )

    if cf_industry["waste_to_energy"] or cf_industry["waste_to_energy_cc"]:
        if options["biomass"] and options["municipal_solid_waste"]:
            n.add(
                "Link",
                spatial.msw.locations,
                bus0=spatial.msw.nodes,
                bus1=spatial.oil.non_sequestered_hvc,
                bus2="co2 atmosphere",
                carrier="municipal solid waste",
                p_nom_extendable=True,
                efficiency=1.0,
                efficiency2=-costs.at[
                    "oil", "CO2 intensity"
                ],  # because msw is co2 neutral and will be burned in waste CHP or decomposed as oil
            )

        if cf_industry["waste_to_energy"]:
            urban_central = spatial.nodes + " urban central heat"
            existing_urban_central = n.buses.index[
                n.buses.carrier == "urban central heat"
            ]
            urban_central_nodes = urban_central.map(
                lambda x: x if x in existing_urban_central else ""
            )
            n.add(
                "Link",
                spatial.nodes + " waste CHP",
                bus0=spatial.oil.non_sequestered_hvc,
                bus1=spatial.nodes,
                bus2=urban_central_nodes,
                bus3="co2 atmosphere",
                carrier="waste CHP",
                p_nom_extendable=True,
                capital_cost=costs.at["waste CHP", "capital_cost"]
                * costs.at["waste CHP", "efficiency"],
                marginal_cost=costs.at["waste CHP", "VOM"],
                efficiency=costs.at["waste CHP", "efficiency"],
                efficiency2=costs.at["waste CHP", "efficiency-heat"],
                efficiency3=costs.at["oil", "CO2 intensity"],
                lifetime=costs.at["waste CHP", "lifetime"],
            )

        if cf_industry["waste_to_energy_cc"]:
            n.add(
                "Link",
                spatial.nodes + " waste CHP CC",
                bus0=spatial.oil.non_sequestered_hvc,
                bus1=spatial.nodes,
                bus2=urban_central_nodes,
                bus3="co2 atmosphere",
                bus4=spatial.co2.nodes,
                carrier="waste CHP CC",
                p_nom_extendable=True,
                capital_cost=costs.at["waste CHP CC", "capital_cost"]
                * costs.at["waste CHP CC", "efficiency"]
                + costs.at["biomass CHP capture", "capital_cost"]
                * costs.at["oil", "CO2 intensity"],
                marginal_cost=costs.at["waste CHP CC", "VOM"],
                efficiency=costs.at["waste CHP CC", "efficiency"],
                efficiency2=costs.at["waste CHP CC", "efficiency-heat"],
                efficiency3=costs.at["oil", "CO2 intensity"]
                * (1 - options["cc_fraction"]),
                efficiency4=costs.at["oil", "CO2 intensity"] * options["cc_fraction"],
                lifetime=costs.at["waste CHP CC", "lifetime"],
            )

    # TODO simplify bus expression
    n.add(
        "Load",
        nodes,
        suffix=" low-temperature heat for industry",
        bus=[
            (
                node + " urban central heat"
                if node + " urban central heat" in n.buses.index
                else node + " services urban decentral heat"
            )
            for node in nodes
        ],
        carrier="low-temperature heat for industry",
        p_set=industrial_demand.loc[nodes, "low-temperature heat"] / nhours,
    )

    # remove today's industrial electricity demand by scaling down total electricity demand
    for ct in n.buses.country.dropna().unique():
        # TODO map onto n.bus.country

        loads_i = n.loads.index[
            (n.loads.index.str[:2] == ct) & (n.loads.carrier == "electricity")
        ]
        if n.loads_t.p_set[loads_i].empty:
            continue
        factor = (
            1
            - industrial_demand.loc[loads_i, "current electricity"].sum()
            / n.loads_t.p_set[loads_i].sum().sum()
        )
        n.loads_t.p_set[loads_i] *= factor

    n.add(
        "Load",
        nodes,
        suffix=" industry electricity",
        bus=nodes,
        carrier="industry electricity",
        p_set=industrial_demand.loc[nodes, "electricity"] / nhours,
    )

    n.add(
        "Bus",
        spatial.co2.process_emissions,
        location=spatial.co2.locations,
        carrier="process emissions",
        unit="t_co2",
    )

    if options["co2_spatial"] or options["co2_network"]:
        p_set = (
            -industrial_demand.loc[nodes, "process emission"].rename(
                index=lambda x: x + " process emissions"
            )
            / nhours
        )
    else:
        p_set = -industrial_demand.loc[nodes, "process emission"].sum() / nhours

    n.add(
        "Load",
        spatial.co2.process_emissions,
        bus=spatial.co2.process_emissions,
        carrier="process emissions",
        p_set=p_set,
    )

    n.add(
        "Link",
        spatial.co2.process_emissions,
        bus0=spatial.co2.process_emissions,
        bus1="co2 atmosphere",
        carrier="process emissions",
        p_nom_extendable=True,
        efficiency=1.0,
    )

    # assume enough local waste heat for CC
    n.add(
        "Link",
        spatial.co2.locations,
        suffix=" process emissions CC",
        bus0=spatial.co2.process_emissions,
        bus1="co2 atmosphere",
        bus2=spatial.co2.nodes,
        carrier="process emissions CC",
        p_nom_extendable=True,
        capital_cost=costs.at["cement capture", "capital_cost"],
        efficiency=1 - costs.at["cement capture", "capture_rate"],
        efficiency2=costs.at["cement capture", "capture_rate"],
        lifetime=costs.at["cement capture", "lifetime"],
    )

    if options["ammonia"]:
        if options["ammonia"] == "regional":
            p_set = (
                industrial_demand.loc[spatial.ammonia.locations, "ammonia"].rename(
                    index=lambda x: x + " NH3"
                )
                / nhours
            )
        else:
            p_set = industrial_demand["ammonia"].sum() / nhours

        n.add(
            "Load",
            spatial.ammonia.nodes,
            bus=spatial.ammonia.nodes,
            carrier="NH3",
            p_set=p_set,
        )

    if industrial_demand[["coke", "coal"]].sum().sum() > 0:
        add_carrier_buses(
            n,
            carrier="coal",
            costs=costs,
            spatial=spatial,
            options=options,
            cf_industry=cf_industry,
        )

        mwh_coal_per_mwh_coke = 1.366  # from eurostat energy balance
        p_set = (
            industrial_demand["coal"]
            + mwh_coal_per_mwh_coke * industrial_demand["coke"]
        ) / nhours

        p_set.rename(lambda x: x + " coal for industry", inplace=True)

        if not options["regional_coal_demand"]:
            p_set = p_set.sum()

        n.add(
            "Bus",
            spatial.coal.industry,
            location=spatial.coal.demand_locations,
            carrier="coal for industry",
            unit="MWh_LHV",
        )

        n.add(
            "Load",
            spatial.coal.industry,
            bus=spatial.coal.industry,
            carrier="coal for industry",
            p_set=p_set,
        )

        n.add(
            "Link",
            spatial.coal.industry,
            bus0=spatial.coal.nodes,
            bus1=spatial.coal.industry,
            bus2="co2 atmosphere",
            carrier="coal for industry",
            p_nom_extendable=True,
            efficiency2=costs.at["coal", "CO2 intensity"],
        )


def add_aviation(
    n: pypsa.Network,
    costs: pd.DataFrame,
    pop_layout: pd.DataFrame,
    pop_weighted_energy_totals: pd.DataFrame,
    options: dict,
    spatial: SimpleNamespace,
) -> None:
    logger.info("Add aviation")

    nodes = pop_layout.index
    nhours = n.snapshot_weightings.generators.sum()

    demand_factor = options["aviation_demand_factor"]
    if demand_factor != 1:
        logger.warning(
            f"Changing aviation demand by {demand_factor * 100 - 100:+.2f}%."
        )

    all_aviation = ["total international aviation", "total domestic aviation"]

    p_set = (
        demand_factor
        * pop_weighted_energy_totals.loc[nodes, all_aviation].sum(axis=1)
        * 1e6
        / nhours
    ).rename(lambda x: x + " kerosene for aviation")

    if not options["regional_oil_demand"]:
        p_set = p_set.sum()

    n.add(
        "Bus",
        spatial.oil.kerosene,
        location=spatial.oil.demand_locations,
        carrier="kerosene for aviation",
        unit="MWh_LHV",
    )

    n.add(
        "Load",
        spatial.oil.kerosene,
        bus=spatial.oil.kerosene,
        carrier="kerosene for aviation",
        p_set=p_set,
    )

    n.add(
        "Link",
        spatial.oil.kerosene,
        bus0=spatial.oil.nodes,
        bus1=spatial.oil.kerosene,
        bus2="co2 atmosphere",
        carrier="kerosene for aviation",
        p_nom_extendable=True,
        efficiency2=costs.at["oil", "CO2 intensity"],
    )

    if options["methanol"]["methanol_to_kerosene"]:
        tech = "methanol-to-kerosene"

        logger.info(f"Adding {tech}.")

        capital_cost = costs.at[tech, "capital_cost"] / costs.at[tech, "methanol-input"]

        n.add(
            "Link",
            spatial.h2.locations,
            suffix=f" {tech}",
            carrier=tech,
            capital_cost=capital_cost,
            marginal_cost=costs.at[tech, "VOM"] / costs.at[tech, "methanol-input"],
            bus0=spatial.methanol.nodes,
            bus1=spatial.oil.kerosene,
            bus2=spatial.h2.nodes,
            bus3="co2 atmosphere",
            efficiency=1 / costs.at[tech, "methanol-input"],
            efficiency2=-costs.at[tech, "hydrogen-input"]
            / costs.at[tech, "methanol-input"],
            efficiency3=costs.at["oil", "CO2 intensity"]
            / costs.at[tech, "methanol-input"],
            p_nom_extendable=True,
            lifetime=costs.at[tech, "lifetime"],
        )


def add_shipping(
    n: pypsa.Network,
    costs: pd.DataFrame,
    shipping_demand_file: str,
    pop_layout: pd.DataFrame,
    pop_weighted_energy_totals: pd.DataFrame,
    options: dict,
    spatial: SimpleNamespace,
    investment_year: int,
) -> None:
    logger.info("Add shipping")

    nodes = pop_layout.index
    nhours = n.snapshot_weightings.generators.sum()
    nyears = nhours / 8760

    shipping_hydrogen_share = get(options["shipping_hydrogen_share"], investment_year)
    shipping_methanol_share = get(options["shipping_methanol_share"], investment_year)
    shipping_oil_share = get(options["shipping_oil_share"], investment_year)

    total_share = shipping_hydrogen_share + shipping_methanol_share + shipping_oil_share
    if total_share != 1:
        logger.warning(
            f"Total shipping shares sum up to {total_share:.2%}, corresponding to increased or decreased demand assumptions."
        )

    domestic_navigation = pop_weighted_energy_totals.loc[
        nodes, ["total domestic navigation"]
    ].squeeze()
    international_navigation = (
        pd.read_csv(shipping_demand_file, index_col=0).squeeze(axis=1) * nyears
    )
    all_navigation = domestic_navigation + international_navigation
    p_set = all_navigation * 1e6 / nhours

    if shipping_hydrogen_share:
        oil_efficiency = options.get(
            "shipping_oil_efficiency", options.get("shipping_average_efficiency", 0.4)
        )
        efficiency = oil_efficiency / costs.at["fuel cell", "efficiency"]
        shipping_hydrogen_share = get(
            options["shipping_hydrogen_share"], investment_year
        )

        if options["shipping_hydrogen_liquefaction"]:
            n.add(
                "Bus",
                nodes,
                suffix=" H2 liquid",
                carrier="H2 liquid",
                location=nodes,
                unit="MWh_LHV",
            )

            n.add(
                "Link",
                nodes + " H2 liquefaction",
                bus0=nodes + " H2",
                bus1=nodes + " H2 liquid",
                carrier="H2 liquefaction",
                efficiency=costs.at["H2 liquefaction", "efficiency"],
                capital_cost=costs.at["H2 liquefaction", "capital_cost"],
                p_nom_extendable=True,
                lifetime=costs.at["H2 liquefaction", "lifetime"],
            )

            shipping_bus = nodes + " H2 liquid"
        else:
            shipping_bus = nodes + " H2"

        efficiency = (
            options["shipping_oil_efficiency"] / costs.at["fuel cell", "efficiency"]
        )
        p_set_hydrogen = shipping_hydrogen_share * p_set * efficiency

        n.add(
            "Load",
            nodes,
            suffix=" H2 for shipping",
            bus=shipping_bus,
            carrier="H2 for shipping",
            p_set=p_set_hydrogen,
        )

    if shipping_methanol_share:
        efficiency = (
            options["shipping_oil_efficiency"] / options["shipping_methanol_efficiency"]
        )

        p_set_methanol_shipping = (
            shipping_methanol_share
            * p_set.rename(lambda x: x + " shipping methanol")
            * efficiency
        )

        if not options["methanol"]["regional_methanol_demand"]:
            p_set_methanol_shipping = p_set_methanol_shipping.sum()

        n.add(
            "Bus",
            spatial.methanol.shipping,
            location=spatial.methanol.demand_locations,
            carrier="shipping methanol",
            unit="MWh_LHV",
        )

        n.add(
            "Load",
            spatial.methanol.shipping,
            bus=spatial.methanol.shipping,
            carrier="shipping methanol",
            p_set=p_set_methanol_shipping,
        )

        n.add(
            "Link",
            spatial.methanol.shipping,
            bus0=spatial.methanol.nodes,
            bus1=spatial.methanol.shipping,
            bus2="co2 atmosphere",
            carrier="shipping methanol",
            p_nom_extendable=True,
            efficiency2=1
            / options[
                "MWh_MeOH_per_tCO2"
            ],  # CO2 intensity methanol based on stoichiometric calculation with 22.7 GJ/t methanol (32 g/mol), CO2 (44 g/mol), 277.78 MWh/TJ = 0.218 t/MWh
        )

    if shipping_oil_share:
        p_set_oil = shipping_oil_share * p_set.rename(lambda x: x + " shipping oil")

        if not options["regional_oil_demand"]:
            p_set_oil = p_set_oil.sum()

        n.add(
            "Bus",
            spatial.oil.shipping,
            location=spatial.oil.demand_locations,
            carrier="shipping oil",
            unit="MWh_LHV",
        )

        n.add(
            "Load",
            spatial.oil.shipping,
            bus=spatial.oil.shipping,
            carrier="shipping oil",
            p_set=p_set_oil,
        )

        n.add(
            "Link",
            spatial.oil.shipping,
            bus0=spatial.oil.nodes,
            bus1=spatial.oil.shipping,
            bus2="co2 atmosphere",
            carrier="shipping oil",
            p_nom_extendable=True,
            efficiency2=costs.at["oil", "CO2 intensity"],
        )


def add_waste_heat(
    n: pypsa.Network,
    costs: pd.DataFrame,
    options: dict,
    cf_industry: dict,
) -> None:
    """
    Add industrial waste heat utilization capabilities to district heating systems.

    Modifies the network by adding waste heat outputs from various industrial processes
    to urban central heating systems. The amount of waste heat that can be utilized
    is controlled by efficiency parameters and option flags.

    Parameters
    ----------
    n : pypsa.Network
        The PyPSA network container object
    costs : pd.DataFrame
        DataFrame containing technology cost and efficiency parameters,
        particularly for methanolisation process
    options : dict
        Configuration dictionary containing boolean flags for different waste heat sources:
        - use_fischer_tropsch_waste_heat
        - use_methanation_waste_heat
        - use_haber_bosch_waste_heat
        - use_methanolisation_waste_heat
        - use_electrolysis_waste_heat
        - use_fuel_cell_waste_heat
    cf_industry : dict
        Dictionary containing conversion factors for industrial processes, including:
        - MWh_H2_per_tNH3_electrolysis
        - MWh_elec_per_tNH3_electrolysis
        - MWh_NH3_per_tNH3

    Returns
    -------
    None
        Modifies the network object in-place by adding waste heat connections

    Notes
    -----
    - Waste heat is only added to buses with carrier "urban central heat"
    - Default efficiency values (like 0.95 for Fischer-Tropsch) might need
      to be moved to configuration
    - The modification adds additional output buses (bus2, bus3, or bus4) to
      existing links representing industrial processes
    """
    logger.info("Add possibility to use industrial waste heat in district heating")

    # AC buses with district heating
    urban_central = n.buses.index[n.buses.carrier == "urban central heat"]
    if not urban_central.empty:
        urban_central = urban_central.str[: -len(" urban central heat")]

        link_carriers = n.links.carrier.unique()

        # Fischer-Tropsch waste heat
        if (
            options["use_fischer_tropsch_waste_heat"]
            and "Fischer-Tropsch" in link_carriers
        ):
            n.links.loc[urban_central + " Fischer-Tropsch", "bus3"] = (
                urban_central + " urban central heat"
            )
            n.links.loc[urban_central + " Fischer-Tropsch", "efficiency3"] = (
                0.95 - n.links.loc[urban_central + " Fischer-Tropsch", "efficiency"]
            ) * options["use_fischer_tropsch_waste_heat"]

        # Sabatier process waste heat
        if options["use_methanation_waste_heat"] and "Sabatier" in link_carriers:
            n.links.loc[urban_central + " Sabatier", "bus3"] = (
                urban_central + " urban central heat"
            )
            n.links.loc[urban_central + " Sabatier", "efficiency3"] = (
                0.95 - n.links.loc[urban_central + " Sabatier", "efficiency"]
            ) * options["use_methanation_waste_heat"]

        # Haber-Bosch process waste heat
        if options["use_haber_bosch_waste_heat"] and "Haber-Bosch" in link_carriers:
            n.links.loc[urban_central + " Haber-Bosch", "bus3"] = (
                urban_central + " urban central heat"
            )
            total_energy_input = (
                cf_industry["MWh_H2_per_tNH3_electrolysis"]
                + cf_industry["MWh_elec_per_tNH3_electrolysis"]
            ) / cf_industry["MWh_NH3_per_tNH3"]
            electricity_input = (
                cf_industry["MWh_elec_per_tNH3_electrolysis"]
                / cf_industry["MWh_NH3_per_tNH3"]
            )
            n.links.loc[urban_central + " Haber-Bosch", "efficiency3"] = (
                0.15 * total_energy_input / electricity_input
            ) * options["use_haber_bosch_waste_heat"]

        # Methanolisation waste heat
        if (
            options["use_methanolisation_waste_heat"]
            and "methanolisation" in link_carriers
        ):
            n.links.loc[urban_central + " methanolisation", "bus4"] = (
                urban_central + " urban central heat"
            )
            n.links.loc[urban_central + " methanolisation", "efficiency4"] = (
                costs.at["methanolisation", "heat-output"]
                / costs.at["methanolisation", "hydrogen-input"]
            ) * options["use_methanolisation_waste_heat"]

        # Electrolysis waste heat
        if (
            options["use_electrolysis_waste_heat"]
            and "H2 Electrolysis" in link_carriers
        ):
            n.links.loc[urban_central + " H2 Electrolysis", "bus2"] = (
                urban_central + " urban central heat"
            )
            n.links.loc[urban_central + " H2 Electrolysis", "efficiency2"] = (
                0.84 - n.links.loc[urban_central + " H2 Electrolysis", "efficiency"]
            ) * options["use_electrolysis_waste_heat"]

        # Fuel cell waste heat
        if options["use_fuel_cell_waste_heat"] and "H2 Fuel Cell" in link_carriers:
            n.links.loc[urban_central + " H2 Fuel Cell", "bus2"] = (
                urban_central + " urban central heat"
            )
            n.links.loc[urban_central + " H2 Fuel Cell", "efficiency2"] = (
                0.95 - n.links.loc[urban_central + " H2 Fuel Cell", "efficiency"]
            ) * options["use_fuel_cell_waste_heat"]


def add_agriculture(
    n: pypsa.Network,
    costs: pd.DataFrame,
    pop_layout: pd.DataFrame,
    pop_weighted_energy_totals: pd.DataFrame,
    investment_year: int,
    options: dict,
    spatial: SimpleNamespace,
) -> None:
    """
    Add agriculture, forestry and fishing sector loads to the network.

    Creates electrical loads, heat loads, and machinery-related components (both electric
    and oil-based) for the agricultural sector, distributed according to population weights.

    Parameters
    ----------
    n : pypsa.Network
        The PyPSA network container object
    costs : pd.DataFrame
        DataFrame containing cost parameters, must include 'oil' index with 'CO2 intensity'
    pop_layout : pd.DataFrame
        Population distribution by node
    pop_weighted_energy_totals : pd.DataFrame
        Energy totals weighted by population, must include columns:
        ['total agriculture electricity', 'total agriculture heat',
         'total agriculture machinery']
    investment_year : int
        Year for which to get time-dependent parameters
    options : dict
        Configuration dictionary containing:
        - agriculture_machinery_electric_share: float or dict
        - agriculture_machinery_oil_share: float or dict
        - agriculture_machinery_fuel_efficiency: float
        - agriculture_machinery_electric_efficiency: float
        - regional_oil_demand: bool
    spatial : SimpleNamespace
        Namespace containing spatial definitions, must include:
        - oil.agriculture_machinery
        - oil.demand_locations
        - oil.nodes

    Returns
    -------
    None
        Modifies the network object in-place by adding loads and components

    Notes
    -----
    The function adds three types of loads:
    1. Agricultural electricity consumption
    2. Agricultural heat demand
    3. Agricultural machinery energy demand (split between electricity and oil)
    """
    logger.info("Add agriculture, forestry and fishing sector.")

    nodes = pop_layout.index
    nhours = n.snapshot_weightings.generators.sum()

    # electricity
    n.add(
        "Load",
        nodes,
        suffix=" agriculture electricity",
        bus=nodes,
        carrier="agriculture electricity",
        p_set=pop_weighted_energy_totals.loc[nodes, "total agriculture electricity"]
        * 1e6
        / nhours,
    )

    # heat
    n.add(
        "Load",
        nodes,
        suffix=" agriculture heat",
        bus=nodes + " services rural heat",
        carrier="agriculture heat",
        p_set=pop_weighted_energy_totals.loc[nodes, "total agriculture heat"]
        * 1e6
        / nhours,
    )

    # machinery

    electric_share = get(
        options["agriculture_machinery_electric_share"], investment_year
    )
    oil_share = get(options["agriculture_machinery_oil_share"], investment_year)

    total_share = electric_share + oil_share
    if total_share != 1:
        logger.warning(
            f"Total agriculture machinery shares sum up to {total_share:.2%}, corresponding to increased or decreased demand assumptions."
        )

    machinery_nodal_energy = (
        pop_weighted_energy_totals.loc[nodes, "total agriculture machinery"] * 1e6
    )

    if electric_share > 0:
        efficiency_gain = (
            options["agriculture_machinery_fuel_efficiency"]
            / options["agriculture_machinery_electric_efficiency"]
        )

        n.add(
            "Load",
            nodes,
            suffix=" agriculture machinery electric",
            bus=nodes,
            carrier="agriculture machinery electric",
            p_set=electric_share / efficiency_gain * machinery_nodal_energy / nhours,
        )

    if oil_share > 0:
        p_set = (
            oil_share
            * machinery_nodal_energy.rename(lambda x: x + " agriculture machinery oil")
            / nhours
        )

        if not options["regional_oil_demand"]:
            p_set = p_set.sum()

        n.add(
            "Bus",
            spatial.oil.agriculture_machinery,
            location=spatial.oil.demand_locations,
            carrier="agriculture machinery oil",
            unit="MWh_LHV",
        )

        n.add(
            "Load",
            spatial.oil.agriculture_machinery,
            bus=spatial.oil.agriculture_machinery,
            carrier="agriculture machinery oil",
            p_set=p_set,
        )

        n.add(
            "Link",
            spatial.oil.agriculture_machinery,
            bus0=spatial.oil.nodes,
            bus1=spatial.oil.agriculture_machinery,
            bus2="co2 atmosphere",
            carrier="agriculture machinery oil",
            p_nom_extendable=True,
            efficiency2=costs.at["oil", "CO2 intensity"],
        )


def decentral(n):
    """
    Removes the electricity transmission system.
    """
    n.lines.drop(n.lines.index, inplace=True)
    n.links.drop(n.links.index[n.links.carrier.isin(["DC", "B2B"])], inplace=True)


def remove_h2_network(n):
    n.links.drop(
        n.links.index[n.links.carrier.str.contains("H2 pipeline")], inplace=True
    )

    if "EU H2 Store" in n.stores.index:
        n.stores.drop("EU H2 Store", inplace=True)


def limit_individual_line_extension(n, maxext):
    logger.info(f"Limiting new HVAC and HVDC extensions to {maxext} MW")
    n.lines["s_nom_max"] = n.lines["s_nom"] + maxext
    hvdc = n.links.index[n.links.carrier == "DC"]
    n.links.loc[hvdc, "p_nom_max"] = n.links.loc[hvdc, "p_nom"] + maxext


aggregate_dict = {
    "p_nom": pd.Series.sum,
    "s_nom": pd.Series.sum,
    "v_nom": "max",
    "v_mag_pu_max": "min",
    "v_mag_pu_min": "max",
    "p_nom_max": pd.Series.sum,
    "s_nom_max": pd.Series.sum,
    "p_nom_min": pd.Series.sum,
    "s_nom_min": pd.Series.sum,
    "v_ang_min": "max",
    "v_ang_max": "min",
    "terrain_factor": "mean",
    "num_parallel": "sum",
    "p_set": "sum",
    "e_initial": "sum",
    "e_nom": pd.Series.sum,
    "e_nom_max": pd.Series.sum,
    "e_nom_min": pd.Series.sum,
    "state_of_charge_initial": "sum",
    "state_of_charge_set": "sum",
    "inflow": "sum",
    "p_max_pu": "first",
    "x": "mean",
    "y": "mean",
}


def cluster_heat_buses(n):
    """
    Cluster residential and service heat buses to one representative bus.

    This can be done to save memory and speed up optimisation
    """

    def define_clustering(attributes, aggregate_dict):
        """
        Define how attributes should be clustered.
        Input:
            attributes    : pd.Index()
            aggregate_dict: dictionary (key: name of attribute, value
                                        clustering method)

        Returns:
            agg           : clustering dictionary
        """
        keys = attributes.intersection(aggregate_dict.keys())
        agg = dict(
            zip(
                attributes.difference(keys),
                ["first"] * len(df.columns.difference(keys)),
            )
        )
        for key in keys:
            agg[key] = aggregate_dict[key]
        return agg

    logger.info("Cluster residential and service heat buses.")
    components = ["Bus", "Carrier", "Generator", "Link", "Load", "Store"]

    for c in n.iterate_components(components):
        df = c.df
        cols = df.columns[df.columns.str.contains("bus") | (df.columns == "carrier")]

        # rename columns and index
        df[cols] = df[cols].apply(
            lambda x: x.str.replace("residential ", "").str.replace("services ", ""),
            axis=1,
        )
        df = df.rename(
            index=lambda x: x.replace("residential ", "").replace("services ", "")
        )

        # cluster heat nodes
        # static dataframe
        agg = define_clustering(df.columns, aggregate_dict)
        df = df.groupby(level=0).agg(agg, numeric_only=False)
        # time-varying data
        pnl = c.pnl
        agg = define_clustering(pd.Index(pnl.keys()), aggregate_dict)
        for k in pnl.keys():

            def renamer(s):
                return s.replace("residential ", "").replace("services ", "")

            pnl[k] = pnl[k].T.groupby(renamer).agg(agg[k], numeric_only=False).T

        # remove unclustered assets of service/residential
        to_drop = c.df.index.difference(df.index)
        n.remove(c.name, to_drop)
        # add clustered assets
        to_add = df.index.difference(c.df.index)
        n.add(c.name, df.loc[to_add].index, **df.loc[to_add])


def set_temporal_aggregation(n, resolution, snapshot_weightings):
    """
    Aggregate time-varying data to the given snapshots.
    """
    if not resolution:
        logger.info("No temporal aggregation. Using native resolution.")
        return n
    elif "sn" in resolution.lower():
        # Representative snapshots are dealt with directly
        sn = int(resolution[:-2])
        logger.info("Use every %s snapshot as representative", sn)
        n.set_snapshots(n.snapshots[::sn])
        n.snapshot_weightings *= sn
        return n
    else:
        # Otherwise, use the provided snapshots
        snapshot_weightings = pd.read_csv(
            snapshot_weightings, index_col=0, parse_dates=True
        )

        # Define a series used for aggregation, mapping each hour in
        # n.snapshots to the closest previous timestep in
        # snapshot_weightings.index
        aggregation_map = (
            pd.Series(
                snapshot_weightings.index.get_indexer(n.snapshots), index=n.snapshots
            )
            .replace(-1, np.nan)
            .ffill()
            .astype(int)
            .map(lambda i: snapshot_weightings.index[i])
        )

        m = n.copy(with_time=False)
        m.set_snapshots(snapshot_weightings.index)
        m.snapshot_weightings = snapshot_weightings

        # Aggregation all time-varying data.
        for c in n.iterate_components():
            pnl = getattr(m, c.list_name + "_t")
            for k, df in c.pnl.items():
                if not df.empty:
                    if c.list_name == "stores" and k == "e_max_pu":
                        pnl[k] = df.groupby(aggregation_map).min()
                    elif c.list_name == "stores" and k == "e_min_pu":
                        pnl[k] = df.groupby(aggregation_map).max()
                    else:
                        pnl[k] = df.groupby(aggregation_map).mean()

        return m


def lossy_bidirectional_links(n, carrier, efficiencies={}):
    """Split bidirectional links into two unidirectional links to include transmission losses."""

    carrier_i = n.links.query("carrier == @carrier").index

    if (
        not any((v != 1.0) or (v >= 0) for v in efficiencies.values())
        or carrier_i.empty
    ):
        return

    efficiency_static = efficiencies.get("efficiency_static", 1)
    efficiency_per_1000km = efficiencies.get("efficiency_per_1000km", 1)
    compression_per_1000km = efficiencies.get("compression_per_1000km", 0)

    logger.info(
        f"Specified losses for {carrier} transmission "
        f"(static: {efficiency_static}, per 1000km: {efficiency_per_1000km}, compression per 1000km: {compression_per_1000km}). "
        "Splitting bidirectional links."
    )

    n.links.loc[carrier_i, "p_min_pu"] = 0
    n.links.loc[carrier_i, "efficiency"] = (
        efficiency_static
        * efficiency_per_1000km ** (n.links.loc[carrier_i, "length"] / 1e3)
    )
    rev_links = (
        n.links.loc[carrier_i].copy().rename({"bus0": "bus1", "bus1": "bus0"}, axis=1)
    )
    rev_links["length_original"] = rev_links["length"]
    rev_links["capital_cost"] = 0
    rev_links["length"] = 0
    rev_links["reversed"] = True
    rev_links.index = rev_links.index.map(lambda x: x + "-reversed")

    n.links["reversed"] = n.links.get("reversed", False)
    n.links = pd.concat([n.links, rev_links], sort=False)
    n.links["length_original"] = n.links["length_original"].fillna(n.links.length)

    # do compression losses after concatenation to take electricity consumption at bus0 in either direction
    carrier_i = n.links.query("carrier == @carrier").index
    if compression_per_1000km > 0:
        n.links.loc[carrier_i, "bus2"] = n.links.loc[carrier_i, "bus0"].map(
            n.buses.location
        )  # electricity
        n.links.loc[carrier_i, "efficiency2"] = (
            -compression_per_1000km * n.links.loc[carrier_i, "length_original"] / 1e3
        )


def add_enhanced_geothermal(
    n,
    costs,
    costs_config,
    egs_potentials,
    egs_overlap,
    egs_config,
    egs_capacity_factors=None,
):
    """
    Add Enhanced Geothermal System (EGS) potential to the network model.

    Parameters
    ----------
    n : pypsa.Network
        The PyPSA network container object.
    egs_potentials : str
        Path to CSV file containing EGS potential data.
    egs_overlap : str
        Path to CSV file defining overlap between gridded geothermal potential
        estimation and bus regions.
    costs : pd.DataFrame
        Technology cost assumptions including fields for lifetime, FOM, investment,
        and efficiency parameters.
    egs_config : dict
        Configuration for enhanced geothermal systems with keys:
        - var_cf : bool
            Whether to use time-varying capacity factors
        - flexible : bool
            Whether to add flexible operation using geothermal reservoir
        - max_hours : float
            Maximum hours of storage if flexible
        - max_boost : float
            Maximum power boost factor if flexible
    costs_config : dict
        General cost configuration containing:
        - fill_values : dict
            With key 'discount rate' for financial calculations
    egs_capacity_factors : str, optional
        Path to CSV file with time-varying capacity factors.
        Required if egs_config['var_cf'] is True.

    Returns
    -------
    None
        Modifies the network object in-place by adding EGS components.

    Notes
    -----
    Implements EGS with 2020 CAPEX from Aghahosseini et al 2021.
    The function adds various components to the network:
    - Geothermal heat generators and buses
    - Organic Rankine Cycle links for electricity generation
    - District heating links if urban central heat exists
    - Optional storage units for flexible operation
    """
    if len(spatial.geothermal_heat.nodes) > 1:
        logger.warning(
            "'add_enhanced_geothermal' not implemented for multiple geothermal nodes."
        )
    logger.info(
        "[EGS] implemented with 2020 CAPEX from Aghahosseini et al 2021: 'From hot rock to...'."
    )
    logger.info(
        "[EGS] Recommended usage scales CAPEX to future cost expectations using config 'adjustments'."
    )
    logger.info("[EGS] During this the relevant carriers are:")
    logger.info("[EGS] drilling part -> 'geothermal heat'")
    logger.info(
        "[EGS] electricity generation part -> 'geothermal organic rankine cycle'"
    )
    logger.info("[EGS] district heat distribution part -> 'geothermal district heat'")

    # matrix defining the overlap between gridded geothermal potential estimation, and bus regions
    overlap = pd.read_csv(egs_overlap, index_col=0)
    overlap.columns = overlap.columns.astype(int)
    egs_potentials = pd.read_csv(egs_potentials, index_col=0)

    Nyears = n.snapshot_weightings.generators.sum() / 8760
    dr = costs_config["fill_values"]["discount rate"]
    lt = costs.at["geothermal", "lifetime"]
    FOM = costs.at["geothermal", "FOM"]

    egs_annuity = calculate_annuity(lt, dr)

    # under egs optimism, the expected cost reductions also cover costs for ORC
    # hence, the ORC costs are no longer taken from technology-data
    orc_capex = costs.at["organic rankine cycle", "investment"]

    # cost for ORC is subtracted, as it is already included in the geothermal cost.
    # The orc cost are attributed to a separate link representing the ORC.
    # also capital_cost conversion Euro/kW -> Euro/MW

    egs_potentials["capital_cost"] = (
        (egs_annuity + FOM / (1.0 + FOM))
        * (egs_potentials["CAPEX"] * 1e3 - orc_capex)
        * Nyears
    )

    assert (egs_potentials["capital_cost"] > 0).all(), (
        "Error in EGS cost, negative values found."
    )

    orc_annuity = calculate_annuity(costs.at["organic rankine cycle", "lifetime"], dr)
    orc_capital_cost = (orc_annuity + FOM / (1 + FOM)) * orc_capex * Nyears

    efficiency_orc = costs.at["organic rankine cycle", "efficiency"]
    efficiency_dh = costs.at["geothermal", "district heat-input"]

    # p_nom_max conversion GW -> MW
    egs_potentials["p_nom_max"] = egs_potentials["p_nom_max"] * 1000.0

    # not using add_carrier_buses, as we are not interested in a Store
    n.add("Carrier", "geothermal heat")

    n.add(
        "Bus",
        spatial.geothermal_heat.nodes,
        carrier="geothermal heat",
        unit="MWh_th",
    )

    n.add(
        "Generator",
        spatial.geothermal_heat.nodes,
        bus=spatial.geothermal_heat.nodes,
        carrier="geothermal heat",
        p_nom_extendable=True,
    )

    if egs_config["var_cf"]:
        efficiency = pd.read_csv(egs_capacity_factors, parse_dates=True, index_col=0)
        logger.info("Adding Enhanced Geothermal with time-varying capacity factors.")
    else:
        efficiency = 1.0

    # if urban central heat exists, adds geothermal as CHP
    as_chp = "urban central heat" in n.loads.carrier.unique()

    if as_chp:
        logger.info("Adding EGS as Combined Heat and Power.")

    else:
        logger.info("Adding EGS for Electricity Only.")

    for bus, bus_overlap in overlap.iterrows():
        if not bus_overlap.sum():
            continue

        overlap = bus_overlap.loc[bus_overlap > 0.0]
        bus_egs = egs_potentials.loc[overlap.index]

        if not len(bus_egs):
            continue

        bus_egs["p_nom_max"] = bus_egs["p_nom_max"].multiply(bus_overlap)
        bus_egs = bus_egs.loc[bus_egs.p_nom_max > 0.0]

        appendix = " " + pd.Index(np.arange(len(bus_egs)).astype(str))

        # add surface bus
        n.add(
            "Bus",
            pd.Index([f"{bus} geothermal heat surface"]),
            location=bus,
            unit="MWh_th",
            carrier="geothermal heat",
        )

        bus_egs.index = np.arange(len(bus_egs)).astype(str)
        well_name = f"{bus} enhanced geothermal" + appendix

        if egs_config["var_cf"]:
            bus_eta = pd.concat(
                (efficiency[bus].rename(idx) for idx in well_name),
                axis=1,
            )
        else:
            bus_eta = efficiency

        p_nom_max = bus_egs["p_nom_max"]
        capital_cost = bus_egs["capital_cost"]
        bus1 = pd.Series(f"{bus} geothermal heat surface", well_name)

        # adding geothermal wells as multiple generators to represent supply curve
        n.add(
            "Link",
            well_name,
            bus0=spatial.geothermal_heat.nodes,
            bus1=bus1,
            carrier="geothermal heat",
            p_nom_extendable=True,
            p_nom_max=p_nom_max.set_axis(well_name) / efficiency_orc,
            capital_cost=capital_cost.set_axis(well_name) * efficiency_orc,
            efficiency=bus_eta.loc[n.snapshots],
            lifetime=costs.at["geothermal", "lifetime"],
        )

        # adding Organic Rankine Cycle as a single link
        n.add(
            "Link",
            bus + " geothermal organic rankine cycle",
            bus0=f"{bus} geothermal heat surface",
            bus1=bus,
            p_nom_extendable=True,
            carrier="geothermal organic rankine cycle",
            capital_cost=orc_capital_cost * efficiency_orc,
            efficiency=efficiency_orc,
            lifetime=costs.at["organic rankine cycle", "lifetime"],
        )

        if as_chp and bus + " urban central heat" in n.buses.index:
            n.add(
                "Link",
                bus + " geothermal heat district heat",
                bus0=f"{bus} geothermal heat surface",
                bus1=bus + " urban central heat",
                carrier="geothermal district heat",
                capital_cost=orc_capital_cost
                * efficiency_orc
                * costs.at["geothermal", "district heat surcharge"]
                / 100.0,
                efficiency=efficiency_dh,
                p_nom_extendable=True,
                lifetime=costs.at["geothermal", "lifetime"],
            )

        if egs_config["flexible"]:
            # this StorageUnit represents flexible operation using the geothermal reservoir.
            # Hence, it is counter-intuitive to install it at the surface bus,
            # this is however the more lean and computationally efficient solution.

            max_hours = egs_config["max_hours"]
            boost = egs_config["max_boost"]

            n.add(
                "StorageUnit",
                bus + " geothermal reservoir",
                bus=f"{bus} geothermal heat surface",
                carrier="geothermal heat",
                p_nom_extendable=True,
                p_min_pu=-boost,
                max_hours=max_hours,
                cyclic_state_of_charge=True,
            )


def add_import_options(
    n: pypsa.Network,
    costs: pd.DataFrame,
    options: dict,
    gas_input_nodes: pd.DataFrame,
):
    """
    Add green energy import options.

    Parameters
    ----------
    n : pypsa.Network
    costs : pd.DataFrame
    options : dict
        Options from snakemake.params["sector"].
    gas_input_nodes : pd.DataFrame
        Locations of gas input nodes split by LNG and pipeline.
    """

    import_config = options["imports"]
    import_options = import_config["price"]
    logger.info(f"Adding import options:\n{pd.Series(import_options)}")

    if "methanol" in import_options:
        co2_intensity = costs.at["methanolisation", "carbondioxide-input"]

        n.add(
            "Link",
            spatial.methanol.nodes,
            suffix=" import",
            carrier="import methanol",
            bus0="co2 atmosphere",
            bus1=spatial.methanol.nodes,
            efficiency=1 / co2_intensity,
            marginal_cost=import_options["methanol"] / co2_intensity,
            p_nom=1e7,
        )

    if "oil" in import_options:
        co2_intensity = costs.at["oil", "CO2 intensity"]

        n.add(
            "Link",
            spatial.oil.nodes,
            suffix=" import",
            carrier="import oil",
            bus0="co2 atmosphere",
            bus1=spatial.oil.nodes,
            efficiency=1 / co2_intensity,
            marginal_cost=import_options["oil"] / co2_intensity,
            p_nom=1e7,
        )

    if "gas" in import_options:
        co2_intensity = costs.at["gas", "CO2 intensity"]

        p_nom = gas_input_nodes["lng"].dropna()
        p_nom.rename(lambda x: x + " gas", inplace=True)  #
        if len(spatial.gas.nodes) == 1:
            p_nom = p_nom.sum()
            nodes = spatial.gas.nodes
        else:
            nodes = p_nom.index

        n.add(
            "Link",
            nodes,
            suffix=" import",
            carrier="import gas",
            bus0="co2 atmosphere",
            bus1=nodes,
            efficiency=1 / co2_intensity,
            marginal_cost=import_options["gas"] / co2_intensity,
            p_nom=p_nom / co2_intensity,
        )

    if "NH3" in import_options:
        if options["ammonia"]:
            n.add(
                "Generator",
                spatial.ammonia.nodes,
                suffix=" import",
                bus=spatial.ammonia.nodes,
                carrier="import NH3",
                p_nom=1e7,
                marginal_cost=import_options["NH3"],
            )

        else:
            logger.warning(
                "Skipping specified ammonia imports because ammonia carrier is not present."
            )

    if "H2" in import_options:
        p_nom = gas_input_nodes["pipeline"].dropna()
        p_nom.rename(lambda x: x + " H2", inplace=True)

        n.add(
            "Generator",
            p_nom.index,
            suffix=" import",
            bus=p_nom.index,
            carrier="import H2",
            p_nom=p_nom,
            marginal_cost=import_options["H2"],
        )


if __name__ == "__main__":
    if "snakemake" not in globals():
        from scripts._helpers import mock_snakemake

        snakemake = mock_snakemake(
            "prepare_sector_network",
            opts="",
            clusters="8",
            sector_opts="",
            planning_horizons="2030",
        )

    configure_logging(snakemake)  # pylint: disable=E0606
    set_scenario_config(snakemake)
    update_config_from_wildcards(snakemake.config, snakemake.wildcards)

    options = snakemake.params.sector
    cf_industry = snakemake.params.industry

    investment_year = int(snakemake.wildcards.planning_horizons)

    n = pypsa.Network(snakemake.input.network)

    pop_layout = pd.read_csv(snakemake.input.clustered_pop_layout, index_col=0)
    nhours = n.snapshot_weightings.generators.sum()
    nyears = nhours / 8760

    costs = load_costs(
        snakemake.input.costs,
        snakemake.params.costs,
        nyears=nyears,
    )

    pop_weighted_energy_totals = (
        pd.read_csv(snakemake.input.pop_weighted_energy_totals, index_col=0) * nyears
    )
    pop_weighted_heat_totals = (
        pd.read_csv(snakemake.input.pop_weighted_heat_totals, index_col=0) * nyears
    )
    pop_weighted_energy_totals.update(pop_weighted_heat_totals)

    fn = snakemake.input.gas_input_nodes_simplified
    gas_input_nodes = pd.read_csv(fn, index_col=0)

    carriers_to_keep = snakemake.params.pypsa_eur
    profiles = {
        key: snakemake.input[key]
        for key in snakemake.input.keys()
        if key.startswith("profile")
    }
    landfall_lengths = {
        tech: settings["landfall_length"]
        for tech, settings in snakemake.params.renewable.items()
        if "landfall_length" in settings.keys()
    }
    patch_electricity_network(n, costs, carriers_to_keep, profiles, landfall_lengths)

    fn = snakemake.input.heating_efficiencies
    year = int(snakemake.params["energy_totals_year"])
    heating_efficiencies = pd.read_csv(fn, index_col=[1, 0]).loc[year]

    spatial = define_spatial(pop_layout.index, options)

    if snakemake.params.foresight in ["myopic", "perfect"]:
        add_lifetime_wind_solar(n, costs)

        conventional = snakemake.params.conventional_carriers
        for carrier in conventional:
            add_carrier_buses(
                n=n,
                carrier=carrier,
                costs=costs,
                spatial=spatial,
                options=options,
                cf_industry=cf_industry,
            )

    add_eu_bus(n)

    add_co2_tracking(
        n,
        costs,
        options,
        sequestration_potential_file=snakemake.input.sequestration_potential,
    )

    add_generation(
        n=n,
        costs=costs,
        pop_layout=pop_layout,
        conventionals=options["conventional_generation"],
        spatial=spatial,
        options=options,
        cf_industry=cf_industry,
    )

    add_storage_and_grids(
        n=n,
        costs=costs,
        pop_layout=pop_layout,
        h2_cavern_file=snakemake.input.h2_cavern,
        cavern_types=snakemake.params.sector["hydrogen_underground_storage_locations"],
        clustered_gas_network_file=snakemake.input.clustered_gas_network,
        gas_input_nodes=gas_input_nodes,
        spatial=spatial,
        options=options,
    )

    if options["transport"]:
        add_land_transport(
            n=n,
            costs=costs,
            transport_demand_file=snakemake.input.transport_demand,
            transport_data_file=snakemake.input.transport_data,
            avail_profile_file=snakemake.input.avail_profile,
            dsm_profile_file=snakemake.input.dsm_profile,
            temp_air_total_file=snakemake.input.temp_air_total,
            cf_industry=cf_industry,
            options=options,
            investment_year=investment_year,
            nodes=spatial.nodes,
        )

    if options["heating"]:
        add_heat(
            n=n,
            costs=costs,
            cop_profiles_file=snakemake.input.cop_profiles,
            direct_heat_source_utilisation_profile_file=snakemake.input.direct_heat_source_utilisation_profiles,
            hourly_heat_demand_total_file=snakemake.input.hourly_heat_demand_total,
            ptes_e_max_pu_file=snakemake.input.ptes_e_max_pu_profiles,
            ptes_direct_utilisation_profile_file=snakemake.input.ptes_direct_utilisation_profiles,
            ates_e_nom_max=snakemake.input.ates_potentials,
            ates_capex_as_fraction_of_geothermal_heat_source=snakemake.params.sector[
                "district_heating"
            ]["ates"]["capex_as_fraction_of_geothermal_heat_source"],
            ates_marginal_cost_charger=snakemake.params.sector["district_heating"][
                "ates"
            ]["marginal_cost_charger"],
            ates_recovery_factor=snakemake.params.sector["district_heating"]["ates"][
                "recovery_factor"
            ],
            enable_ates=snakemake.params.sector["district_heating"]["ates"]["enable"],
            district_heat_share_file=snakemake.input.district_heat_share,
            solar_thermal_total_file=snakemake.input.solar_thermal_total,
            retro_cost_file=snakemake.input.retro_cost,
            floor_area_file=snakemake.input.floor_area,
            heat_source_profile_files={
                source: snakemake.input[source]
                for source in snakemake.params.limited_heat_sources
                if source in snakemake.input.keys()
            },
            params=snakemake.params,
            pop_weighted_energy_totals=pop_weighted_energy_totals,
            heating_efficiencies=heating_efficiencies,
            pop_layout=pop_layout,
            spatial=spatial,
            options=options,
            investment_year=investment_year,
        )

    if options["biomass"]:
        add_biomass(
            n=n,
            costs=costs,
            options=options,
            spatial=spatial,
            cf_industry=cf_industry,
            pop_layout=pop_layout,
            biomass_potentials_file=snakemake.input.biomass_potentials,
            biomass_transport_costs_file=snakemake.input.biomass_transport_costs,
            nyears=nyears,
        )

    if options["ammonia"]:
        add_ammonia(n, costs, pop_layout, spatial, cf_industry)

    if options["methanol"]:
        add_methanol(n, costs, options=options, spatial=spatial, pop_layout=pop_layout)

    if options["industry"]:
        add_industry(
            n=n,
            costs=costs,
            industrial_demand_file=snakemake.input.industrial_demand,
            pop_layout=pop_layout,
            pop_weighted_energy_totals=pop_weighted_energy_totals,
            options=options,
            spatial=spatial,
            cf_industry=cf_industry,
            investment_year=investment_year,
        )

    if options["shipping"]:
        add_shipping(
            n=n,
            costs=costs,
            shipping_demand_file=snakemake.input.shipping_demand,
            pop_layout=pop_layout,
            pop_weighted_energy_totals=pop_weighted_energy_totals,
            options=options,
            spatial=spatial,
            investment_year=investment_year,
        )

    if options["aviation"]:
        add_aviation(
            n=n,
            costs=costs,
            pop_layout=pop_layout,
            pop_weighted_energy_totals=pop_weighted_energy_totals,
            options=options,
            spatial=spatial,
        )

    if options["heating"]:
        add_waste_heat(n, costs, options, cf_industry)

    if options["agriculture"]:  # requires H and I
        add_agriculture(
            n,
            costs,
            pop_layout,
            pop_weighted_energy_totals,
            investment_year,
            options,
            spatial,
        )

    if options["dac"]:
        add_dac(n, costs)

    if not options["electricity_transmission_grid"]:
        decentral(n)

    if not options["H2_network"]:
        remove_h2_network(n)

    if options["co2_network"]:
        add_co2_network(
            n,
            costs,
            co2_network_cost_factor=snakemake.config["sector"][
                "co2_network_cost_factor"
            ],
        )

    if options["allam_cycle_gas"]:
        add_allam_gas(n, costs, pop_layout=pop_layout, spatial=spatial)

    n = set_temporal_aggregation(
        n, snakemake.params.time_resolution, snakemake.input.snapshot_weightings
    )

    co2_budget = snakemake.params.co2_budget
    if isinstance(co2_budget, str) and co2_budget.startswith("cb"):
        fn = "results/" + snakemake.params.RDIR + "/csvs/carbon_budget_distribution.csv"
        if not os.path.exists(fn):
            emissions_scope = snakemake.params.emissions_scope
            input_co2 = snakemake.input.co2
            build_carbon_budget(
                co2_budget,
                snakemake.input.eurostat,
                fn,
                emissions_scope,
                input_co2,
                options,
                snakemake.params.countries,
                snakemake.params.planning_horizons,
            )
        co2_cap = pd.read_csv(fn, index_col=0).squeeze()
        limit = co2_cap.loc[investment_year]
    else:
        limit = get(co2_budget, investment_year)
    add_co2limit(
        n,
        options,
        snakemake.input.co2_totals_name,
        snakemake.params.countries,
        nyears,
        limit,
    )

    maxext = snakemake.params["lines"]["max_extension"]
    if maxext is not None:
        limit_individual_line_extension(n, maxext)

    if options["electricity_distribution_grid"]:
        insert_electricity_distribution_grid(
            n, costs, options, pop_layout, snakemake.input.solar_rooftop_potentials
        )

    if options["enhanced_geothermal"].get("enable", False):
        logger.info("Adding Enhanced Geothermal Systems (EGS).")
        add_enhanced_geothermal(
            n,
            costs=costs,
            costs_config=snakemake.config["costs"],
            egs_potentials=snakemake.input["egs_potentials"],
            egs_overlap=snakemake.input["egs_overlap"],
            egs_config=snakemake.params["sector"]["enhanced_geothermal"],
            egs_capacity_factors="path/to/capacity_factors.csv",
        )

    if options["imports"]["enable"]:
        add_import_options(n, costs, options, gas_input_nodes)

    if options["gas_distribution_grid"]:
        insert_gas_distribution_costs(n, costs, options=options)

    if options["electricity_grid_connection"]:
        add_electricity_grid_connection(n, costs)

    for k, v in options["transmission_efficiency"].items():
        if k in options["transmission_efficiency"]["enable"]:
            lossy_bidirectional_links(n, k, v)

    # Workaround: Remove lines with conflicting (and unrealistic) properties
    # cf. https://github.com/PyPSA/pypsa-eur/issues/444
    if snakemake.config["solving"]["options"]["transmission_losses"]:
        idx = n.lines.query("num_parallel == 0").index
        logger.info(
            f"Removing {len(idx)} line(s) with properties conflicting with transmission losses functionality."
        )
        n.remove("Line", idx)

    first_year_myopic = (snakemake.params.foresight in ["myopic", "perfect"]) and (
        snakemake.params.planning_horizons[0] == investment_year
    )

    if options["cluster_heat_buses"] and not first_year_myopic:
        cluster_heat_buses(n)

    maybe_adjust_costs_and_potentials(
        n, snakemake.params["adjustments"], investment_year
    )

    n.meta = dict(snakemake.config, **dict(wildcards=dict(snakemake.wildcards)))

    sanitize_carriers(n, snakemake.config)
    sanitize_locations(n)

    n.export_to_netcdf(snakemake.output[0])<|MERGE_RESOLUTION|>--- conflicted
+++ resolved
@@ -3234,14 +3234,8 @@
                     bus2=nodes + f" {heat_carrier}",
                     carrier=f"{heat_system} {heat_source} heat pump",
                     efficiency=(1 / cop_heat_pump.clip(lower=0.001)).replace(1000, 0),
-<<<<<<< HEAD
-                    efficiency2=(1 / (cop_heat_pump - 1).clip(lower=0.001)).replace(
-                        1000, 0
-                    ),
-=======
                     efficiency2=1
                     - (1 / cop_heat_pump.clip(lower=0.001)).replace(1000, 0),
->>>>>>> bb8b5f7f
                     capital_cost=costs.at[costs_name_heat_pump, "capital_cost"]
                     * overdim_factor,
                     p_nom_extendable=True,
@@ -3281,24 +3275,12 @@
                     bus0=nodes + f" {heat_system} heat",
                     bus1=nodes,
                     carrier=f"{heat_system} {heat_source} heat pump",
-<<<<<<< HEAD
                     efficiency=1,
-=======
-                    efficiency=(1 / (cop_heat_pump - 1).clip(lower=0.001)).replace(
-                        1000, 0
-                    ),
-                    efficiency2=1
-                    - (1 / cop_heat_pump.clip(lower=0.001)).replace(1000, 0),
->>>>>>> bb8b5f7f
                     capital_cost=costs.at[costs_name_heat_pump, "capital_cost"]
                     * overdim_factor,
                     p_nom_extendable=True,
-                    p_min_pu=-cop_heat_pump / cop_heat_pump.clip(lower=0.001),
                     p_max_pu=0,
-<<<<<<< HEAD
                     p_min_pu=-(1 / cop_heat_pump).where(cop_heat_pump > 0, 0),
-=======
->>>>>>> bb8b5f7f
                     lifetime=costs.at[costs_name_heat_pump, "lifetime"],
                 )
 
