# SPDX-FileCopyrightText: Contributors to PyPSA-Eur <https://github.com/pypsa/pypsa-eur>
#
# SPDX-License-Identifier: MIT
"""
Adds all sector-coupling components to the network, including demand and supply
technologies for the buildings, transport and industry sectors.
"""

import logging
import os
from itertools import product
from types import SimpleNamespace

import networkx as nx
import numpy as np
import pandas as pd
import pypsa
import xarray as xr
from networkx.algorithms import complement
from networkx.algorithms.connectivity.edge_augmentation import k_edge_augmentation
from pypsa.geo import haversine_pts
from scipy.stats import beta

from scripts._helpers import (
    configure_logging,
    get,
    set_scenario_config,
    update_config_from_wildcards,
)
from scripts.add_electricity import (
    calculate_annuity,
    flatten,
    load_costs,
    sanitize_carriers,
    sanitize_locations,
)
from scripts.build_energy_totals import (
    build_co2_totals,
    build_eea_co2,
    build_eurostat,
    build_eurostat_co2,
)
from scripts.build_transport_demand import transport_degree_factor
from scripts.definitions.heat_sector import HeatSector
from scripts.definitions.heat_system import HeatSystem
from scripts.definitions.tes_system import TesSystem
from scripts.definitions.tes_system_case import TesSystemCase
from scripts.prepare_network import maybe_adjust_costs_and_potentials

spatial = SimpleNamespace()
logger = logging.getLogger(__name__)


def define_spatial(nodes, options):
    """
    Namespace for spatial.

    Parameters
    ----------
    nodes : list-like
    """

    spatial.nodes = nodes

    # biomass

    spatial.biomass = SimpleNamespace()
    spatial.msw = SimpleNamespace()

    if options.get("biomass_spatial", options["biomass_transport"]):
        spatial.biomass.nodes = nodes + " solid biomass"
        spatial.biomass.nodes_unsustainable = nodes + " unsustainable solid biomass"
        spatial.biomass.bioliquids = nodes + " unsustainable bioliquids"
        spatial.biomass.locations = nodes
        spatial.biomass.industry = nodes + " solid biomass for industry"
        spatial.biomass.industry_cc = nodes + " solid biomass for industry CC"
        spatial.msw.nodes = nodes + " municipal solid waste"
        spatial.msw.locations = nodes
    else:
        spatial.biomass.nodes = ["EU solid biomass"]
        spatial.biomass.nodes_unsustainable = ["EU unsustainable solid biomass"]
        spatial.biomass.bioliquids = ["EU unsustainable bioliquids"]
        spatial.biomass.locations = ["EU"]
        spatial.biomass.industry = ["solid biomass for industry"]
        spatial.biomass.industry_cc = ["solid biomass for industry CC"]
        spatial.msw.nodes = ["EU municipal solid waste"]
        spatial.msw.locations = ["EU"]

    spatial.biomass.df = pd.DataFrame(vars(spatial.biomass), index=nodes)
    spatial.msw.df = pd.DataFrame(vars(spatial.msw), index=nodes)

    # co2

    spatial.co2 = SimpleNamespace()

    if options["co2_spatial"]:
        spatial.co2.nodes = nodes + " co2 stored"
        spatial.co2.locations = nodes
        spatial.co2.vents = nodes + " co2 vent"
        spatial.co2.process_emissions = nodes + " process emissions"
    else:
        spatial.co2.nodes = ["co2 stored"]
        spatial.co2.locations = ["EU"]
        spatial.co2.vents = ["co2 vent"]
        spatial.co2.process_emissions = ["process emissions"]

    spatial.co2.df = pd.DataFrame(vars(spatial.co2), index=nodes)

    # gas

    spatial.gas = SimpleNamespace()

    if options["gas_network"]:
        spatial.gas.nodes = nodes + " gas"
        spatial.gas.locations = nodes
        spatial.gas.biogas = nodes + " biogas"
        spatial.gas.industry = nodes + " gas for industry"
        spatial.gas.industry_cc = nodes + " gas for industry CC"
        spatial.gas.biogas_to_gas = nodes + " biogas to gas"
        spatial.gas.biogas_to_gas_cc = nodes + " biogas to gas CC"
    else:
        spatial.gas.nodes = ["EU gas"]
        spatial.gas.locations = ["EU"]
        spatial.gas.biogas = ["EU biogas"]
        spatial.gas.industry = ["gas for industry"]
        spatial.gas.biogas_to_gas = ["EU biogas to gas"]
        if options.get("biomass_spatial", options["biomass_transport"]):
            spatial.gas.biogas_to_gas_cc = nodes + " biogas to gas CC"
        else:
            spatial.gas.biogas_to_gas_cc = ["EU biogas to gas CC"]
        if options.get("co2_spatial", options["co2_network"]):
            spatial.gas.industry_cc = nodes + " gas for industry CC"
        else:
            spatial.gas.industry_cc = ["gas for industry CC"]

    spatial.gas.df = pd.DataFrame(vars(spatial.gas), index=nodes)

    # ammonia

    if options["ammonia"]:
        spatial.ammonia = SimpleNamespace()
        if options["ammonia"] == "regional":
            spatial.ammonia.nodes = nodes + " NH3"
            spatial.ammonia.locations = nodes
        else:
            spatial.ammonia.nodes = ["EU NH3"]
            spatial.ammonia.locations = ["EU"]

        spatial.ammonia.df = pd.DataFrame(vars(spatial.ammonia), index=nodes)

    # hydrogen
    spatial.h2 = SimpleNamespace()
    spatial.h2.nodes = nodes + " H2"
    spatial.h2.locations = nodes

    # methanol

    # beware: unlike other carriers, uses locations rather than locations+carriername
    # this allows to avoid separation between nodes and locations

    spatial.methanol = SimpleNamespace()

    spatial.methanol.nodes = ["EU methanol"]
    spatial.methanol.locations = ["EU"]

    if options["methanol"]["regional_methanol_demand"]:
        spatial.methanol.demand_locations = nodes
        spatial.methanol.industry = nodes + " industry methanol"
        spatial.methanol.shipping = nodes + " shipping methanol"
    else:
        spatial.methanol.demand_locations = ["EU"]
        spatial.methanol.shipping = ["EU shipping methanol"]
        spatial.methanol.industry = ["EU industry methanol"]

    # oil
    spatial.oil = SimpleNamespace()

    spatial.oil.nodes = ["EU oil"]
    spatial.oil.locations = ["EU"]

    if options["regional_oil_demand"]:
        spatial.oil.demand_locations = nodes
        spatial.oil.naphtha = nodes + " naphtha for industry"
        spatial.oil.non_sequestered_hvc = nodes + " non-sequestered HVC"
        spatial.oil.kerosene = nodes + " kerosene for aviation"
        spatial.oil.shipping = nodes + " shipping oil"
        spatial.oil.agriculture_machinery = nodes + " agriculture machinery oil"
        spatial.oil.land_transport = nodes + " land transport oil"
    else:
        spatial.oil.demand_locations = ["EU"]
        spatial.oil.naphtha = ["EU naphtha for industry"]
        spatial.oil.non_sequestered_hvc = ["EU non-sequestered HVC"]
        spatial.oil.kerosene = ["EU kerosene for aviation"]
        spatial.oil.shipping = ["EU shipping oil"]
        spatial.oil.agriculture_machinery = ["EU agriculture machinery oil"]
        spatial.oil.land_transport = ["EU land transport oil"]

    # uranium
    spatial.uranium = SimpleNamespace()
    spatial.uranium.nodes = ["EU uranium"]
    spatial.uranium.locations = ["EU"]

    # coal
    spatial.coal = SimpleNamespace()
    spatial.coal.nodes = ["EU coal"]
    spatial.coal.locations = ["EU"]

    if options["regional_coal_demand"]:
        spatial.coal.demand_locations = nodes
        spatial.coal.industry = nodes + " coal for industry"
    else:
        spatial.coal.demand_locations = ["EU"]
        spatial.coal.industry = ["EU coal for industry"]

    # lignite
    spatial.lignite = SimpleNamespace()
    spatial.lignite.nodes = ["EU lignite"]
    spatial.lignite.locations = ["EU"]

    # deep geothermal
    spatial.geothermal_heat = SimpleNamespace()
    spatial.geothermal_heat.nodes = ["EU enhanced geothermal systems"]
    spatial.geothermal_heat.locations = ["EU"]

    return spatial


spatial = SimpleNamespace()


def determine_emission_sectors(options):
    sectors = ["electricity"]
    if options["transport"]:
        sectors += ["rail non-elec", "road non-elec"]
    if options["heating"]:
        sectors += ["residential non-elec", "services non-elec"]
    if options["industry"]:
        sectors += [
            "industrial non-elec",
            "industrial processes",
            "domestic aviation",
            "international aviation",
            "domestic navigation",
            "international navigation",
        ]
    if options["agriculture"]:
        sectors += ["agriculture"]

    return sectors


def co2_emissions_year(
    countries, input_eurostat, options, emissions_scope, input_co2, year
):
    """
    Calculate CO2 emissions in one specific year (e.g. 1990 or 2018).
    """
    eea_co2 = build_eea_co2(input_co2, year, emissions_scope)

    eurostat = build_eurostat(input_eurostat, countries)

    # this only affects the estimation of CO2 emissions for BA, RS, AL, ME, MK, XK
    eurostat_co2 = build_eurostat_co2(eurostat, year)

    co2_totals = build_co2_totals(countries, eea_co2, eurostat_co2)

    sectors = determine_emission_sectors(options)

    co2_emissions = co2_totals.loc[countries, sectors].sum().sum()

    # convert MtCO2 to GtCO2
    co2_emissions *= 0.001

    return co2_emissions


# TODO: move to own rule with sector-opts wildcard?
def build_carbon_budget(
    o,
    input_eurostat,
    fn,
    emissions_scope,
    input_co2,
    options,
    countries,
    planning_horizons,
):
    """
    Distribute carbon budget following beta or exponential transition path.
    """

    if "be" in o:
        # beta decay
        carbon_budget = float(o[o.find("cb") + 2 : o.find("be")])
        be = float(o[o.find("be") + 2 :])
    if "ex" in o:
        # exponential decay
        carbon_budget = float(o[o.find("cb") + 2 : o.find("ex")])
        r = float(o[o.find("ex") + 2 :])

    e_1990 = co2_emissions_year(
        countries,
        input_eurostat,
        options,
        emissions_scope,
        input_co2,
        year=1990,
    )

    # emissions at the beginning of the path (last year available 2018)
    e_0 = co2_emissions_year(
        countries,
        input_eurostat,
        options,
        emissions_scope,
        input_co2,
        year=2018,
    )

    if not isinstance(planning_horizons, list):
        planning_horizons = [planning_horizons]
    t_0 = planning_horizons[0]

    if "be" in o:
        # final year in the path
        t_f = t_0 + (2 * carbon_budget / e_0).round(0)

        def beta_decay(t):
            cdf_term = (t - t_0) / (t_f - t_0)
            return (e_0 / e_1990) * (1 - beta.cdf(cdf_term, be, be))

        # emissions (relative to 1990)
        co2_cap = pd.Series({t: beta_decay(t) for t in planning_horizons}, name=o)

    elif "ex" in o:
        T = carbon_budget / e_0
        m = (1 + np.sqrt(1 + r * T)) / T

        def exponential_decay(t):
            return (e_0 / e_1990) * (1 + (m + r) * (t - t_0)) * np.exp(-m * (t - t_0))

        co2_cap = pd.Series(
            {t: exponential_decay(t) for t in planning_horizons}, name=o
        )
    else:
        raise ValueError("Transition path must be either beta or exponential decay")

    # TODO log in Snakefile
    csvs_folder = fn.rsplit("/", 1)[0]
    if not os.path.exists(csvs_folder):
        os.makedirs(csvs_folder)
    co2_cap.to_csv(fn, float_format="%.3f")


def add_lifetime_wind_solar(n, costs):
    """
    Add lifetime for solar and wind generators.
    """
    for carrier in ["solar", "onwind", "offwind"]:
        gen_i = n.generators.index.str.contains(carrier)
        n.generators.loc[gen_i, "lifetime"] = costs.at[carrier, "lifetime"]


def haversine(p, n):
    coord0 = n.buses.loc[p.bus0, ["x", "y"]].values
    coord1 = n.buses.loc[p.bus1, ["x", "y"]].values
    return 1.5 * haversine_pts(coord0, coord1)


def create_network_topology(
    n, prefix, carriers=["DC"], connector=" -> ", bidirectional=True
):
    """
    Create a network topology from transmission lines and link carrier
    selection.

    Parameters
    ----------
    n : pypsa.Network
    prefix : str
    carriers : list-like
    connector : str
    bidirectional : bool, default True
        True: one link for each connection
        False: one link for each connection and direction (back and forth)

    Returns
    -------
    pd.DataFrame with columns bus0, bus1, length, underwater_fraction
    """

    ln_attrs = ["bus0", "bus1", "length"]
    lk_attrs = ["bus0", "bus1", "length", "underwater_fraction"]
    lk_attrs = n.links.columns.intersection(lk_attrs)

    candidates = pd.concat(
        [n.lines[ln_attrs], n.links.loc[n.links.carrier.isin(carriers), lk_attrs]]
    ).fillna(0)

    # base network topology purely on location not carrier
    candidates["bus0"] = candidates.bus0.map(n.buses.location)
    candidates["bus1"] = candidates.bus1.map(n.buses.location)

    positive_order = candidates.bus0 < candidates.bus1
    candidates_p = candidates[positive_order]
    swap_buses = {"bus0": "bus1", "bus1": "bus0"}
    candidates_n = candidates[~positive_order].rename(columns=swap_buses)
    candidates = pd.concat([candidates_p, candidates_n])

    def make_index(c):
        return prefix + c.bus0 + connector + c.bus1

    topo = candidates.groupby(["bus0", "bus1"], as_index=False).mean()
    topo.index = topo.apply(make_index, axis=1)

    if not bidirectional:
        topo_reverse = topo.copy()
        topo_reverse.rename(columns=swap_buses, inplace=True)
        topo_reverse.index = topo_reverse.apply(make_index, axis=1)
        topo = pd.concat([topo, topo_reverse])

    return topo


def update_wind_solar_costs(
    n: pypsa.Network,
    costs: pd.DataFrame,
    profiles: dict[str, str],
    landfall_lengths: dict = None,
    line_length_factor: int | float = 1,
) -> None:
    """
    Update costs for wind and solar generators added with pypsa-eur to those
    cost in the planning year.

    Parameters
    ----------
    n : pypsa.Network
        Network to update generator costs
    costs : pd.DataFrame
        Cost assumptions DataFrame
    line_length_factor : int | float, optional
        Factor to multiply line lengths by, by default 1
    landfall_lengths : dict, optional
        Dictionary of landfall lengths per technology, by default None
    profiles : dict[str, str]
        Dictionary mapping technology names to profile file paths
        e.g. {'offwind-dc': 'path/to/profile.nc'}
    """

    if landfall_lengths is None:
        landfall_lengths = {}

    # NB: solar costs are also manipulated for rooftop
    # when distribution grid is inserted
    n.generators.loc[n.generators.carrier == "solar", "capital_cost"] = costs.at[
        "solar-utility", "capital_cost"
    ]

    n.generators.loc[n.generators.carrier == "onwind", "capital_cost"] = costs.at[
        "onwind", "capital_cost"
    ]

    # for offshore wind, need to calculated connection costs
    for key, fn in profiles.items():
        tech = key[len("profile_") :]
        landfall_length = landfall_lengths.get(tech, 0.0)

        if tech not in n.generators.carrier.values:
            continue

        with xr.open_dataset(fn) as ds:
            # if-statement for compatibility with old profiles
            if "year" in ds.indexes:
                ds = ds.sel(year=ds.year.min(), drop=True)

            ds = ds.stack(bus_bin=["bus", "bin"])

            distance = ds["average_distance"].to_pandas()
            distance.index = distance.index.map(flatten)
            submarine_cost = costs.at[tech + "-connection-submarine", "capital_cost"]
            underground_cost = costs.at[
                tech + "-connection-underground", "capital_cost"
            ]
            connection_cost = line_length_factor * (
                distance * submarine_cost + landfall_length * underground_cost
            )

            # Take 'offwind-float' capital cost for 'float', and 'offwind' capital cost for the rest ('ac' and 'dc')
            midtech = tech.split("-", 2)[1]
            if midtech == "float":
                capital_cost = (
                    costs.at[tech, "capital_cost"]
                    + costs.at[tech + "-station", "capital_cost"]
                    + connection_cost
                )
            else:
                capital_cost = (
                    costs.at["offwind", "capital_cost"]
                    + costs.at[tech + "-station", "capital_cost"]
                    + connection_cost
                )

            logger.info(
                f"Added connection cost of {connection_cost.min():0.0f}-{connection_cost.max():0.0f} Eur/MW/a to {tech}"
            )

            n.generators.loc[n.generators.carrier == tech, "capital_cost"] = (
                capital_cost.rename(index=lambda node: node + " " + tech)
            )


def add_carrier_buses(
    n: pypsa.Network,
    carrier: str,
    costs: pd.DataFrame,
    spatial: SimpleNamespace,
    options: dict,
    cf_industry: dict | None = None,
    nodes: pd.Index | list | set | None = None,
) -> None:
    """
    Add buses and associated components for a specific carrier to the network.

    Creates a new carrier type in the network and adds corresponding buses, stores,
    and potentially generators depending on the carrier type. Special handling is
    implemented for fossil fuels, particularly oil which may include refining processes.

    Parameters
    ----------
    n : pypsa.Network
        The PyPSA network container object
    carrier : str
        Name of the energy carrier (e.g., 'gas', 'oil', 'coal', 'nuclear')
    costs : pd.DataFrame
        DataFrame containing cost assumptions for different technologies and fuels
    spatial : SimpleNamespace
        Namespace containing spatial information for different carriers, including
        nodes and locations
    options : dict
        Configuration dictionary, must contain 'fossil_fuels' boolean
    cf_industry : dict, optional
        Dictionary of industrial conversion factors, must contain 'oil_refining_emissions'
        if carrier is 'oil'
    nodes : pd.Index or list or set, optional
        Nodes where the carrier should be added. If None, nodes are taken from
        spatial data for the carrier

    Returns
    -------
    None
        Modifies the network object in-place by adding new components

    Notes
    -----
    - For gas carriers, energy is tracked in MWh_LHV (Lower Heating Value)
    - For other carriers, energy is tracked in MWh_th (thermal)
    - Special handling is implemented for oil refining emissions
    - Storage costs are technology-specific and based on volumetric capacity
    """
    if nodes is None:
        nodes = vars(spatial)[carrier].nodes
    location = vars(spatial)[carrier].locations

    # skip if carrier already exists
    if carrier in n.carriers.index:
        return

    if not isinstance(nodes, pd.Index):
        nodes = pd.Index(nodes)

    n.add("Carrier", carrier)

    unit = "MWh_LHV" if carrier == "gas" else "MWh_th"

    # Calculate carrier-specific storage costs
    if carrier == "gas":
        capital_cost = costs.at["gas storage", "capital_cost"]
    elif carrier == "oil":
        # based on https://www.engineeringtoolbox.com/fuels-higher-calorific-values-d_169.html
        mwh_per_m3 = 44.9 * 724 * 0.278 * 1e-3  # MJ/kg * kg/m3 * kWh/MJ * MWh/kWh
        capital_cost = (
            costs.at["General liquid hydrocarbon storage (product)", "capital_cost"]
            / mwh_per_m3
        )
    elif carrier == "methanol":
        # based on https://www.engineeringtoolbox.com/fossil-fuels-energy-content-d_1298.html
        mwh_per_m3 = 5.54 * 791 * 1e-3  # kWh/kg * kg/m3 * MWh/kWh
        capital_cost = (
            costs.at["General liquid hydrocarbon storage (product)", "capital_cost"]
            / mwh_per_m3
        )
    else:
        capital_cost = 0.1

    n.add("Bus", nodes, location=location, carrier=carrier, unit=unit)

    n.add(
        "Store",
        nodes + " Store",
        bus=nodes,
        e_nom_extendable=True,
        e_cyclic=True,
        carrier=carrier,
        capital_cost=capital_cost,
    )

    fossils = ["coal", "gas", "oil", "lignite"]
    if options["fossil_fuels"] and carrier in fossils:
        suffix = ""

        if carrier == "oil" and cf_industry["oil_refining_emissions"] > 0:
            n.add(
                "Bus",
                nodes + " primary",
                location=location,
                carrier=carrier + " primary",
                unit=unit,
            )

            n.add(
                "Link",
                nodes + " refining",
                bus0=nodes + " primary",
                bus1=nodes,
                bus2="co2 atmosphere",
                location=location,
                carrier=carrier + " refining",
                p_nom=1e6,
                efficiency=1
                - (
                    cf_industry["oil_refining_emissions"]
                    / costs.at[carrier, "CO2 intensity"]
                ),
                efficiency2=cf_industry["oil_refining_emissions"],
            )

            suffix = " primary"

        n.add(
            "Generator",
            nodes + suffix,
            bus=nodes + suffix,
            p_nom_extendable=True,
            carrier=carrier + suffix,
            marginal_cost=costs.at[carrier, "fuel"],
        )


# TODO: PyPSA-Eur merge issue
def remove_elec_base_techs(n: pypsa.Network, carriers_to_keep: dict) -> None:
    """
    Remove conventional generators (e.g. OCGT) and storage units (e.g.
    batteries and H2) from base electricity-only network, since they're added
    here differently using links.

    Parameters
    ----------
    n : pypsa.Network
        Network to remove components from
    carriers_to_keep : dict
        Dictionary specifying which carriers to keep for each component type
        e.g. {'Generator': ['hydro'], 'StorageUnit': ['PHS']}
    """
    for c in n.iterate_components(carriers_to_keep):
        to_keep = carriers_to_keep[c.name]
        to_remove = pd.Index(c.df.carrier.unique()).symmetric_difference(to_keep)
        if to_remove.empty:
            continue
        logger.info(f"Removing {c.list_name} with carrier {list(to_remove)}")
        names = c.df.index[c.df.carrier.isin(to_remove)]
        n.remove(c.name, names)
        n.carriers.drop(to_remove, inplace=True, errors="ignore")


# TODO: PyPSA-Eur merge issue
def remove_non_electric_buses(n):
    """
    Remove buses from pypsa-eur with carriers which are not AC buses.
    """
    if to_drop := list(n.buses.query("carrier not in ['AC', 'DC']").carrier.unique()):
        logger.info(f"Drop buses from PyPSA-Eur with carrier: {to_drop}")
        n.buses = n.buses[n.buses.carrier.isin(["AC", "DC"])]


def patch_electricity_network(n, costs, carriers_to_keep, profiles, landfall_lengths):
    remove_elec_base_techs(n, carriers_to_keep)
    remove_non_electric_buses(n)
    update_wind_solar_costs(
        n, costs, landfall_lengths=landfall_lengths, profiles=profiles
    )
    n.loads["carrier"] = "electricity"
    n.buses["location"] = n.buses.index
    n.buses["unit"] = "MWh_el"
    # remove trailing white space of load index until new PyPSA version after v0.18.
    n.loads.rename(lambda x: x.strip(), inplace=True)
    n.loads_t.p_set.rename(lambda x: x.strip(), axis=1, inplace=True)


def add_eu_bus(n, x=-5.5, y=46):
    """
    Add EU bus to the network.

    This cosmetic bus serves as a reference point for the location of
    the EU buses in the plots and summaries.
    """
    n.add("Bus", "EU", location="EU", x=x, y=y, carrier="none")
    n.add("Carrier", "none")


def add_co2_tracking(n, costs, options, sequestration_potential_file=None):
    """
    Add CO2 tracking components to the network including atmospheric CO2,
    CO2 storage, and sequestration infrastructure.

    Parameters
    ----------
    n : pypsa.Network
        The PyPSA network container object
    costs : pd.DataFrame
        Cost assumptions for different technologies, must include
        'CO2 storage tank' with 'capital_cost' column
    options : dict
        Configuration options containing at least:
        - regional_co2_sequestration_potential: dict with keys
            - enable: bool
            - max_size: float
            - years_of_storage: float
        - co2_sequestration_cost: float
        - co2_sequestration_lifetime: float
        - co2_vent: bool
    sequestration_potential_file : str, optional
        Path to CSV file containing regional CO2 sequestration potentials.
        Required if options['regional_co2_sequestration_potential']['enable'] is True.

    Returns
    -------
    None
        Modifies the network object in-place by adding CO2-related components.

    Notes
    -----
    Adds several components to track CO2:
    - Atmospheric CO2 store
    - CO2 storage tanks
    - CO2 sequestration infrastructure
    - Optional CO2 venting facilities
    """
    # minus sign because opposite to how fossil fuels used:
    # CH4 burning puts CH4 down, atmosphere up
    n.add("Carrier", "co2", co2_emissions=-1.0)

    # this tracks CO2 in the atmosphere
    n.add("Bus", "co2 atmosphere", location="EU", carrier="co2", unit="t_co2")

    # can also be negative
    n.add(
        "Store",
        "co2 atmosphere",
        e_nom_extendable=True,
        e_min_pu=-1,
        carrier="co2",
        bus="co2 atmosphere",
    )

    # add CO2 tanks
    n.add(
        "Bus",
        spatial.co2.nodes,
        location=spatial.co2.locations,
        carrier="co2 stored",
        unit="t_co2",
    )

    n.add(
        "Store",
        spatial.co2.nodes,
        e_nom_extendable=True,
        capital_cost=costs.at["CO2 storage tank", "capital_cost"],
        carrier="co2 stored",
        e_cyclic=True,
        bus=spatial.co2.nodes,
    )
    n.add("Carrier", "co2 stored")

    # this tracks CO2 sequestered, e.g. underground
    sequestration_buses = pd.Index(spatial.co2.nodes).str.replace(
        " stored", " sequestered"
    )
    n.add(
        "Bus",
        sequestration_buses,
        location=spatial.co2.locations,
        carrier="co2 sequestered",
        unit="t_co2",
    )

    n.add(
        "Link",
        sequestration_buses,
        bus0=spatial.co2.nodes,
        bus1=sequestration_buses,
        carrier="co2 sequestered",
        efficiency=1.0,
        p_nom_extendable=True,
    )

    if options["regional_co2_sequestration_potential"]["enable"]:
        if sequestration_potential_file is None:
            raise ValueError(
                "sequestration_potential_file must be provided when "
                "regional_co2_sequestration_potential is enabled"
            )
        upper_limit = (
            options["regional_co2_sequestration_potential"]["max_size"] * 1e3
        )  # Mt
        annualiser = options["regional_co2_sequestration_potential"]["years_of_storage"]
        e_nom_max = pd.read_csv(sequestration_potential_file, index_col=0).squeeze()
        e_nom_max = (
            e_nom_max.reindex(spatial.co2.locations)
            .fillna(0.0)
            .clip(upper=upper_limit)
            .mul(1e6)
            / annualiser
        )  # t
        e_nom_max = e_nom_max.rename(index=lambda x: x + " co2 sequestered")
    else:
        e_nom_max = np.inf

    n.add(
        "Store",
        sequestration_buses,
        e_nom_extendable=True,
        e_nom_max=e_nom_max,
        capital_cost=options["co2_sequestration_cost"],
        marginal_cost=-0.1,
        bus=sequestration_buses,
        lifetime=options["co2_sequestration_lifetime"],
        carrier="co2 sequestered",
    )

    n.add("Carrier", "co2 sequestered")

    if options["co2_vent"]:
        n.add(
            "Link",
            spatial.co2.vents,
            bus0=spatial.co2.nodes,
            bus1="co2 atmosphere",
            carrier="co2 vent",
            efficiency=1.0,
            p_nom_extendable=True,
        )


def add_co2_network(n, costs, co2_network_cost_factor=1.0):
    """
    Add CO2 transport network to the PyPSA network.

    Creates a CO2 pipeline network with both onshore and submarine pipeline segments,
    considering different costs for each type. The network allows bidirectional flow
    and is extendable.

    Parameters
    ----------
    n : pypsa.Network
        The PyPSA network container object
    costs : pd.DataFrame
        Cost assumptions for different technologies. Must contain entries for
        'CO2 pipeline' and 'CO2 submarine pipeline' with 'capital_cost' and 'lifetime'
        columns
    co2_network_cost_factor : float, optional
        Factor to scale the capital costs of the CO2 network, default 1.0

    Returns
    -------
    None
        Modifies the network object in-place by adding CO2 pipeline links

    Notes
    -----
    The function creates bidirectional CO2 pipeline links between nodes, with costs
    depending on the underwater fraction of the pipeline. The network topology is
    created using the create_network_topology helper function.
    """
    logger.info("Adding CO2 network.")
    co2_links = create_network_topology(n, "CO2 pipeline ")

    if "underwater_fraction" not in co2_links.columns:
        co2_links["underwater_fraction"] = 0.0

    cost_onshore = (
        (1 - co2_links.underwater_fraction)
        * costs.at["CO2 pipeline", "capital_cost"]
        * co2_links.length
    )
    cost_submarine = (
        co2_links.underwater_fraction
        * costs.at["CO2 submarine pipeline", "capital_cost"]
        * co2_links.length
    )
    capital_cost = cost_onshore + cost_submarine
    capital_cost *= co2_network_cost_factor

    n.add(
        "Link",
        co2_links.index,
        bus0=co2_links.bus0.values + " co2 stored",
        bus1=co2_links.bus1.values + " co2 stored",
        p_min_pu=-1,
        p_nom_extendable=True,
        length=co2_links.length.values,
        capital_cost=capital_cost.values,
        carrier="CO2 pipeline",
        lifetime=costs.at["CO2 pipeline", "lifetime"],
    )


def add_allam_gas(
    n: pypsa.Network,
    costs: pd.DataFrame,
    pop_layout: pd.DataFrame,
    spatial: SimpleNamespace,
) -> None:
    """
    Add Allam cycle gas power plants to the network as Link components.

    Allam cycle plants are modeled as links with four buses:
    - Input: natural gas
    - Output: electricity
    - Output: CO2 for storage/usage (98% of emissions)
    - Output: CO2 to atmosphere (2% of emissions)

    Parameters
    ----------
    n : pypsa.Network
        The PyPSA network container object
    costs : pd.DataFrame
        Costs and parameters for different technologies. Must contain 'allam' and 'gas'
        entries with columns for 'fixed', 'VOM', 'efficiency', 'lifetime', and
        'CO2 intensity' parameters
    pop_layout : pd.DataFrame
        DataFrame containing population layout data with nodes as index
    spatial : SimpleNamespace
        Container for spatial data with attributes:
        - gas.df: DataFrame with gas network nodes
        - co2.df: DataFrame with CO2 network nodes
        Both DataFrames must have a 'nodes' column

    Returns
    -------
    None
        Modifies the network object in-place by adding Allam cycle plants as Links

    Notes
    -----
    The Allam cycle is a novel natural gas power plant design with integrated
    carbon capture. It captures approximately 98% of CO2 emissions, with 2%
    going to the atmosphere.
    """
    logger.info("Adding Allam cycle gas power plants.")

    nodes = pop_layout.index

    n.add(
        "Link",
        nodes,
        suffix=" allam gas",
        bus0=spatial.gas.df.loc[nodes, "nodes"].values,
        bus1=nodes,
        bus2=spatial.co2.df.loc[nodes, "nodes"].values,
        bus3="co2 atmosphere",
        carrier="allam gas",
        p_nom_extendable=True,
        capital_cost=costs.at["allam", "capital_cost"]
        * costs.at["allam", "efficiency"],
        marginal_cost=costs.at["allam", "VOM"] * costs.at["allam", "efficiency"],
        efficiency=costs.at["allam", "efficiency"],
        efficiency2=0.98 * costs.at["gas", "CO2 intensity"],
        efficiency3=0.02 * costs.at["gas", "CO2 intensity"],
        lifetime=costs.at["allam", "lifetime"],
    )


def add_biomass_to_methanol(n, costs):
    n.add(
        "Link",
        spatial.biomass.nodes,
        suffix=" biomass-to-methanol",
        bus0=spatial.biomass.nodes,
        bus1=spatial.methanol.nodes,
        bus2="co2 atmosphere",
        carrier="biomass-to-methanol",
        lifetime=costs.at["biomass-to-methanol", "lifetime"],
        efficiency=costs.at["biomass-to-methanol", "efficiency"],
        efficiency2=-costs.at["solid biomass", "CO2 intensity"]
        + costs.at["biomass-to-methanol", "CO2 stored"],
        p_nom_extendable=True,
        capital_cost=costs.at["biomass-to-methanol", "capital_cost"]
        / costs.at["biomass-to-methanol", "efficiency"],
        marginal_cost=costs.loc["biomass-to-methanol", "VOM"]
        / costs.at["biomass-to-methanol", "efficiency"],
    )


def add_biomass_to_methanol_cc(n, costs):
    n.add(
        "Link",
        spatial.biomass.nodes,
        suffix=" biomass-to-methanol CC",
        bus0=spatial.biomass.nodes,
        bus1=spatial.methanol.nodes,
        bus2="co2 atmosphere",
        bus3=spatial.co2.nodes,
        carrier="biomass-to-methanol CC",
        lifetime=costs.at["biomass-to-methanol", "lifetime"],
        efficiency=costs.at["biomass-to-methanol", "efficiency"],
        efficiency2=-costs.at["solid biomass", "CO2 intensity"]
        + costs.at["biomass-to-methanol", "CO2 stored"]
        * (1 - costs.at["biomass-to-methanol", "capture rate"]),
        efficiency3=costs.at["biomass-to-methanol", "CO2 stored"]
        * costs.at["biomass-to-methanol", "capture rate"],
        p_nom_extendable=True,
        capital_cost=costs.at["biomass-to-methanol", "capital_cost"]
        / costs.at["biomass-to-methanol", "efficiency"]
        + costs.at["biomass CHP capture", "capital_cost"]
        * costs.at["biomass-to-methanol", "CO2 stored"],
        marginal_cost=costs.loc["biomass-to-methanol", "VOM"]
        / costs.at["biomass-to-methanol", "efficiency"],
    )


def add_methanol_to_power(n, costs, pop_layout, types=None):
    if types is None:
        types = {}

    nodes = pop_layout.index

    if types["allam"]:
        logger.info("Adding Allam cycle methanol power plants.")

        n.add(
            "Link",
            nodes,
            suffix=" allam methanol",
            bus0=spatial.methanol.nodes,
            bus1=nodes,
            bus2=spatial.co2.df.loc[nodes, "nodes"].values,
            bus3="co2 atmosphere",
            carrier="allam methanol",
            p_nom_extendable=True,
            capital_cost=costs.at["allam", "capital_cost"]
            * costs.at["allam", "efficiency"],
            marginal_cost=costs.at["allam", "VOM"] * costs.at["allam", "efficiency"],
            efficiency=costs.at["allam", "efficiency"],
            efficiency2=0.98 * costs.at["methanolisation", "carbondioxide-input"],
            efficiency3=0.02 * costs.at["methanolisation", "carbondioxide-input"],
            lifetime=25,
        )

    if types["ccgt"]:
        logger.info("Adding methanol CCGT power plants.")

        # efficiency * EUR/MW * (annuity + FOM)
        capital_cost = costs.at["CCGT", "efficiency"] * costs.at["CCGT", "capital_cost"]

        n.add(
            "Link",
            nodes,
            suffix=" CCGT methanol",
            bus0=spatial.methanol.nodes,
            bus1=nodes,
            bus2="co2 atmosphere",
            carrier="CCGT methanol",
            p_nom_extendable=True,
            capital_cost=capital_cost,
            marginal_cost=costs.at["CCGT", "VOM"],
            efficiency=costs.at["CCGT", "efficiency"],
            efficiency2=costs.at["methanolisation", "carbondioxide-input"],
            lifetime=costs.at["CCGT", "lifetime"],
        )

    if types["ccgt_cc"]:
        logger.info(
            "Adding methanol CCGT power plants with post-combustion carbon capture."
        )

        # TODO consider efficiency changes / energy inputs for CC

        # efficiency * EUR/MW * (annuity + FOM)
        capital_cost = costs.at["CCGT", "efficiency"] * costs.at["CCGT", "capital_cost"]

        capital_cost_cc = (
            capital_cost
            + costs.at["cement capture", "capital_cost"]
            * costs.at["methanolisation", "carbondioxide-input"]
        )

        n.add(
            "Link",
            nodes,
            suffix=" CCGT methanol CC",
            bus0=spatial.methanol.nodes,
            bus1=nodes,
            bus2=spatial.co2.df.loc[nodes, "nodes"].values,
            bus3="co2 atmosphere",
            carrier="CCGT methanol CC",
            p_nom_extendable=True,
            capital_cost=capital_cost_cc,
            marginal_cost=costs.at["CCGT", "VOM"],
            efficiency=costs.at["CCGT", "efficiency"],
            efficiency2=costs.at["cement capture", "capture_rate"]
            * costs.at["methanolisation", "carbondioxide-input"],
            efficiency3=(1 - costs.at["cement capture", "capture_rate"])
            * costs.at["methanolisation", "carbondioxide-input"],
            lifetime=costs.at["CCGT", "lifetime"],
        )

    if types["ocgt"]:
        logger.info("Adding methanol OCGT power plants.")

        n.add(
            "Link",
            nodes,
            suffix=" OCGT methanol",
            bus0=spatial.methanol.nodes,
            bus1=nodes,
            bus2="co2 atmosphere",
            carrier="OCGT methanol",
            p_nom_extendable=True,
            capital_cost=costs.at["OCGT", "capital_cost"]
            * costs.at["OCGT", "efficiency"],
            marginal_cost=costs.at["OCGT", "VOM"] * costs.at["OCGT", "efficiency"],
            efficiency=costs.at["OCGT", "efficiency"],
            efficiency2=costs.at["methanolisation", "carbondioxide-input"],
            lifetime=costs.at["OCGT", "lifetime"],
        )


def add_methanol_reforming(n, costs):
    logger.info("Adding methanol steam reforming.")

    tech = "Methanol steam reforming"

    capital_cost = costs.at[tech, "capital_cost"] / costs.at[tech, "methanol-input"]

    n.add(
        "Link",
        spatial.h2.locations,
        suffix=f" {tech}",
        bus0=spatial.methanol.nodes,
        bus1=spatial.h2.nodes,
        bus2="co2 atmosphere",
        p_nom_extendable=True,
        capital_cost=capital_cost,
        efficiency=1 / costs.at[tech, "methanol-input"],
        efficiency2=costs.at["methanolisation", "carbondioxide-input"],
        carrier=tech,
        lifetime=costs.at[tech, "lifetime"],
    )


def add_methanol_reforming_cc(n, costs):
    logger.info("Adding methanol steam reforming with carbon capture.")

    tech = "Methanol steam reforming"

    # TODO: heat release and electricity demand for process and carbon capture
    # but the energy demands for carbon capture have not yet been added for other CC processes
    # 10.1016/j.rser.2020.110171: 0.129 kWh_e/kWh_H2, -0.09 kWh_heat/kWh_H2

    capital_cost = costs.at[tech, "capital_cost"] / costs.at[tech, "methanol-input"]

    capital_cost_cc = (
        capital_cost
        + costs.at["cement capture", "capital_cost"]
        * costs.at["methanolisation", "carbondioxide-input"]
    )

    n.add(
        "Link",
        spatial.h2.locations,
        suffix=f" {tech} CC",
        bus0=spatial.methanol.nodes,
        bus1=spatial.h2.nodes,
        bus2="co2 atmosphere",
        bus3=spatial.co2.nodes,
        p_nom_extendable=True,
        capital_cost=capital_cost_cc,
        efficiency=1 / costs.at[tech, "methanol-input"],
        efficiency2=(1 - costs.at["cement capture", "capture_rate"])
        * costs.at["methanolisation", "carbondioxide-input"],
        efficiency3=costs.at["cement capture", "capture_rate"]
        * costs.at["methanolisation", "carbondioxide-input"],
        carrier=f"{tech} CC",
        lifetime=costs.at[tech, "lifetime"],
    )


def add_dac(n, costs):
    heat_carriers = ["urban central heat", "services urban decentral heat"]
    heat_buses = n.buses.index[n.buses.carrier.isin(heat_carriers)]
    locations = n.buses.location[heat_buses]

    electricity_input = (
        costs.at["direct air capture", "electricity-input"]
        + costs.at["direct air capture", "compression-electricity-input"]
    )  # MWh_el / tCO2
    heat_input = (
        costs.at["direct air capture", "heat-input"]
        - costs.at["direct air capture", "compression-heat-output"]
    )  # MWh_th / tCO2

    n.add(
        "Link",
        heat_buses.str.replace(" heat", " DAC"),
        bus0=locations.values,
        bus1=heat_buses,
        bus2="co2 atmosphere",
        bus3=spatial.co2.df.loc[locations, "nodes"].values,
        carrier="DAC",
        capital_cost=costs.at["direct air capture", "capital_cost"] / electricity_input,
        efficiency=-heat_input / electricity_input,
        efficiency2=-1 / electricity_input,
        efficiency3=1 / electricity_input,
        p_nom_extendable=True,
        lifetime=costs.at["direct air capture", "lifetime"],
    )


def add_co2limit(n, options, co2_totals_file, countries, nyears, limit):
    """
    Add a global CO2 emissions constraint to the network.

    Parameters
    ----------
    n : pypsa.Network
        The PyPSA network container object
    options : dict
        Dictionary of options determining which sectors to consider for emissions
    co2_totals_file : str
        Path to CSV file containing historical CO2 emissions data in Mt
        (megatonnes) per country and sector
    countries : list
        List of country codes to consider for the CO2 limit
    nyears : float, optional
        Number of years for the CO2 budget, by default 1.0
    limit : float, optional
        CO2 limit as a fraction of 1990 levels, by default 0.0

    Returns
    -------
    None
        The function modifies the network object in-place by adding a global
        CO2 constraint.

    Notes
    -----
    The function reads historical CO2 emissions data, calculates a total limit
    based on the specified countries and sectors, and adds a global constraint
    to the network. The limit is calculated as a fraction of historical emissions
    multiplied by the number of years.
    """
    logger.info(f"Adding CO2 budget limit as per unit of 1990 levels of {limit}")

    sectors = determine_emission_sectors(options)

    # convert Mt to tCO2
    co2_totals = 1e6 * pd.read_csv(co2_totals_file, index_col=0)

    co2_limit = co2_totals.loc[countries, sectors].sum().sum()

    co2_limit *= limit * nyears

    n.add(
        "GlobalConstraint",
        "CO2Limit",
        carrier_attribute="co2_emissions",
        sense="<=",
        type="co2_atmosphere",
        constant=co2_limit,
    )


def cycling_shift(df, steps=1):
    """
    Cyclic shift on index of pd.Series|pd.DataFrame by number of steps.
    """
    df = df.copy()
    new_index = np.roll(df.index, steps)
    df.values[:] = df.reindex(index=new_index).values
    return df


def add_generation(
    n: pypsa.Network,
    costs: pd.DataFrame,
    pop_layout: pd.DataFrame,
    conventionals: dict[str, str],
    spatial: SimpleNamespace,
    options: dict,
    cf_industry: dict,
) -> None:
    """
    Add conventional electricity generation to the network.

    Creates links between carrier buses and demand nodes for conventional generators,
    including their efficiency, costs, and CO2 emissions.

    Parameters
    ----------
    n : pypsa.Network
        The PyPSA network container object
    costs : pd.DataFrame
        DataFrame containing cost and technical parameters for different technologies
    pop_layout : pd.DataFrame
        DataFrame with population layout data, used for demand nodes
    conventionals : Dict[str, str]
        Dictionary mapping generator types to their energy carriers
        e.g., {'OCGT': 'gas', 'CCGT': 'gas', 'coal': 'coal'}
    spatial : SimpleNamespace
        Namespace containing spatial information for different carriers,
        including nodes and locations
    options : dict
        Configuration dictionary containing settings for the model
    cf_industry : dict
        Dictionary of industrial conversion factors, needed for carrier buses

    Returns
    -------
    None
        Modifies the network object in-place by adding generation components

    Notes
    -----
    - Costs (VOM and fixed) are given per MWel and automatically adjusted by efficiency
    - CO2 emissions are tracked through a link to the 'co2 atmosphere' bus
    - Generator lifetimes are considered in the capital cost calculation
    """
    logger.info("Adding electricity generation")

    nodes = pop_layout.index

    for generator, carrier in conventionals.items():
        carrier_nodes = vars(spatial)[carrier].nodes

        add_carrier_buses(
            n=n,
            carrier=carrier,
            costs=costs,
            spatial=spatial,
            options=options,
            cf_industry=cf_industry,
        )

        n.add(
            "Link",
            nodes + " " + generator,
            bus0=carrier_nodes,
            bus1=nodes,
            bus2="co2 atmosphere",
            marginal_cost=costs.at[generator, "efficiency"]
            * costs.at[generator, "VOM"],  # NB: VOM is per MWel
            capital_cost=costs.at[generator, "efficiency"]
            * costs.at[generator, "capital_cost"],  # NB: fixed cost is per MWel
            p_nom_extendable=True,
            carrier=generator,
            efficiency=costs.at[generator, "efficiency"],
            efficiency2=costs.at[carrier, "CO2 intensity"],
            lifetime=costs.at[generator, "lifetime"],
        )


def add_ammonia(
    n: pypsa.Network,
    costs: pd.DataFrame,
    pop_layout: pd.DataFrame,
    spatial: SimpleNamespace,
    cf_industry: dict,
) -> None:
    """
    Add ammonia synthesis, cracking, and storage infrastructure to the network.

    Creates the necessary components for an ammonia economy including Haber-Bosch
    synthesis plants, ammonia crackers, and storage facilities. Links are created
    between electricity, hydrogen, and ammonia buses.

    Parameters
    ----------
    n : pypsa.Network
        The PyPSA network container object
    costs : pd.DataFrame
        Technology cost assumptions with MultiIndex columns containing
        'fixed', 'VOM', 'efficiency', 'lifetime', etc.
    pop_layout : pd.DataFrame
        Population layout data with index of location nodes
    spatial : Namespace
        Configuration object containing ammonia-specific spatial information
        with attributes:
        - nodes: list of ammonia bus nodes
        - locations: list of geographical locations
    cf_industry : dict
        Industry-specific conversion factors including
        'MWh_NH3_per_MWh_H2_cracker' for ammonia cracking efficiency
    logger : logging.Logger
        Logger object for output messages

    Returns
    -------
    None
        Modifies the network object in-place by adding ammonia-related components

    Notes
    -----
    The function adds several components:
    - NH3 carrier
    - Ammonia buses at specified locations
    - Haber-Bosch synthesis plants linking electricity, hydrogen, and ammonia
    - Ammonia crackers for converting back to hydrogen
    - Ammonia storage facilities
    """
    logger.info("Adding ammonia carrier with synthesis, cracking and storage")

    nodes = pop_layout.index

    n.add("Carrier", "NH3")

    n.add(
        "Bus", spatial.ammonia.nodes, location=spatial.ammonia.locations, carrier="NH3"
    )

    n.add(
        "Link",
        nodes,
        suffix=" Haber-Bosch",
        bus0=nodes,
        bus1=spatial.ammonia.nodes,
        bus2=nodes + " H2",
        p_nom_extendable=True,
        carrier="Haber-Bosch",
        efficiency=1 / costs.at["Haber-Bosch", "electricity-input"],
        efficiency2=-costs.at["Haber-Bosch", "hydrogen-input"]
        / costs.at["Haber-Bosch", "electricity-input"],
        capital_cost=costs.at["Haber-Bosch", "capital_cost"]
        / costs.at["Haber-Bosch", "electricity-input"],
        marginal_cost=costs.at["Haber-Bosch", "VOM"]
        / costs.at["Haber-Bosch", "electricity-input"],
        lifetime=costs.at["Haber-Bosch", "lifetime"],
    )

    n.add(
        "Link",
        nodes,
        suffix=" ammonia cracker",
        bus0=spatial.ammonia.nodes,
        bus1=nodes + " H2",
        p_nom_extendable=True,
        carrier="ammonia cracker",
        efficiency=1 / cf_industry["MWh_NH3_per_MWh_H2_cracker"],
        capital_cost=costs.at["Ammonia cracker", "capital_cost"]
        / cf_industry["MWh_NH3_per_MWh_H2_cracker"],  # given per MW_H2
        lifetime=costs.at["Ammonia cracker", "lifetime"],
    )

    # Ammonia Storage
    n.add(
        "Store",
        spatial.ammonia.nodes,
        suffix=" ammonia store",
        bus=spatial.ammonia.nodes,
        e_nom_extendable=True,
        e_cyclic=True,
        carrier="ammonia store",
        capital_cost=costs.at[
            "NH3 (l) storage tank incl. liquefaction", "capital_cost"
        ],
        lifetime=costs.at["NH3 (l) storage tank incl. liquefaction", "lifetime"],
    )


def insert_electricity_distribution_grid(
    n: pypsa.Network,
    costs: pd.DataFrame,
    options: dict,
    pop_layout: pd.DataFrame,
    solar_rooftop_potentials_fn: str,
) -> None:
    """
    Insert electricity distribution grid components into the network.

    Adds low voltage buses, distribution grid links, rooftop solar potential,
    and home battery storage systems to the network. Also adjusts the connection
    points of various loads and distributed energy resources to the low voltage grid.

    Parameters
    ----------
    n : pypsa.Network
        The PyPSA network container object to be modified
    costs : pd.DataFrame
        Technology cost assumptions with technologies as index and cost parameters
        as columns, including 'fixed' costs, 'lifetime', and component-specific
        parameters like 'efficiency'
    options : dict
        Configuration options containing at least:
        - transmission_efficiency: dict with distribution grid parameters
        - marginal_cost_storage: float for storage operation costs
    pop_layout : pd.DataFrame
        Population data per node with at least:
        - 'total' column containing population in thousands
        Index should match network nodes

    Returns
    -------
    None
        Modifies the network object in-place by adding components

    Notes
    -----
    Components added to the network:
    - Low voltage buses for each node
    - Distribution grid links connecting high to low voltage
    - Rooftop solar potential based on population density
    - Home battery storage systems with separate charger/discharger links

    The function also adjusts the connection points of loads like:
    - Regular electricity demand
    - Electric vehicles (BEV chargers and V2G)
    - Heat pumps
    - Resistive heaters
    - Micro-CHP units
    """
    nodes = n.buses.query("carrier == 'AC'").index

    n.add(
        "Bus",
        nodes + " low voltage",
        location=nodes,
        carrier="low voltage",
        unit="MWh_el",
    )

    n.add(
        "Link",
        nodes + " electricity distribution grid",
        bus0=nodes,
        bus1=nodes + " low voltage",
        p_nom_extendable=True,
        p_min_pu=-1,
        carrier="electricity distribution grid",
        efficiency=1,
        lifetime=costs.at["electricity distribution grid", "lifetime"],
        capital_cost=costs.at["electricity distribution grid", "capital_cost"],
    )

    # deduct distribution losses from electricity demand as these are included in total load
    # https://nbviewer.org/github/Open-Power-System-Data/datapackage_timeseries/blob/2020-10-06/main.ipynb
    if (
        efficiency := options["transmission_efficiency"]
        .get("electricity distribution grid", {})
        .get("efficiency_static")
    ) and "electricity distribution grid" in options["transmission_efficiency"][
        "enable"
    ]:
        logger.info(
            f"Deducting distribution losses from electricity demand: {np.around(100 * (1 - efficiency), decimals=2)}%"
        )
        n.loads_t.p_set.loc[:, n.loads.carrier == "electricity"] *= efficiency

    # this catches regular electricity load and "industry electricity" and
    # "agriculture machinery electric" and "agriculture electricity"
    loads = n.loads.index[n.loads.carrier.str.contains("electric")]
    n.loads.loc[loads, "bus"] += " low voltage"

    bevs = n.links.index[n.links.carrier == "BEV charger"]
    n.links.loc[bevs, "bus0"] += " low voltage"

    v2gs = n.links.index[n.links.carrier == "V2G"]
    n.links.loc[v2gs, "bus1"] += " low voltage"

    hps = n.links.index[n.links.carrier.str.contains("heat pump")]
    n.links.loc[hps, "bus0"] += " low voltage"

    rh = n.links.index[n.links.carrier.str.contains("resistive heater")]
    n.links.loc[rh, "bus0"] += " low voltage"

    mchp = n.links.index[n.links.carrier.str.contains("micro gas")]
    n.links.loc[mchp, "bus1"] += " low voltage"

    # set existing solar to cost of utility cost rather the 50-50 rooftop-utility
    solar = n.generators.index[n.generators.carrier == "solar"]
    n.generators.loc[solar, "capital_cost"] = costs.at["solar-utility", "capital_cost"]

    fn = solar_rooftop_potentials_fn
    potential = pd.read_csv(fn, index_col=["bus", "bin"]).squeeze()
    potential.index = potential.index.map(flatten) + " solar"

    n.add(
        "Generator",
        solar,
        suffix=" rooftop",
        bus=n.generators.loc[solar, "bus"] + " low voltage",
        carrier="solar rooftop",
        p_nom_extendable=True,
        p_nom_max=potential.loc[solar],
        marginal_cost=n.generators.loc[solar, "marginal_cost"],
        capital_cost=costs.at["solar-rooftop", "capital_cost"],
        efficiency=n.generators.loc[solar, "efficiency"],
        p_max_pu=n.generators_t.p_max_pu[solar],
        lifetime=costs.at["solar-rooftop", "lifetime"],
    )

    n.add("Carrier", "home battery")

    n.add(
        "Bus",
        nodes + " home battery",
        location=nodes,
        carrier="home battery",
        unit="MWh_el",
    )

    n.add(
        "Store",
        nodes + " home battery",
        bus=nodes + " home battery",
        location=nodes,
        e_cyclic=True,
        e_nom_extendable=True,
        carrier="home battery",
        capital_cost=costs.at["home battery storage", "capital_cost"],
        lifetime=costs.at["battery storage", "lifetime"],
    )

    n.add(
        "Link",
        nodes + " home battery charger",
        bus0=nodes + " low voltage",
        bus1=nodes + " home battery",
        carrier="home battery charger",
        efficiency=costs.at["battery inverter", "efficiency"] ** 0.5,
        capital_cost=costs.at["home battery inverter", "capital_cost"],
        p_nom_extendable=True,
        lifetime=costs.at["battery inverter", "lifetime"],
    )

    n.add(
        "Link",
        nodes + " home battery discharger",
        bus0=nodes + " home battery",
        bus1=nodes + " low voltage",
        carrier="home battery discharger",
        efficiency=costs.at["battery inverter", "efficiency"] ** 0.5,
        marginal_cost=costs.at["home battery storage", "marginal_cost"],
        p_nom_extendable=True,
        lifetime=costs.at["battery inverter", "lifetime"],
    )


def insert_gas_distribution_costs(
    n: pypsa.Network,
    costs: pd.DataFrame,
    options: dict,
) -> None:
    """
    Insert gas distribution grid costs into gas-consuming components.

    Adds distribution grid costs to decentralized gas boilers and micro-CHP units
    by increasing their capital costs. The additional cost is calculated as a factor
    of electricity distribution grid costs.

    Parameters
    ----------
    n : pypsa.Network
        The PyPSA network container object to be modified
    costs : pd.DataFrame
        Technology cost assumptions with technologies as index and cost parameters
        as columns, must include 'electricity distribution grid' with 'fixed' costs
    options : dict
        Configuration options containing at least:
        - gas_distribution_grid_cost_factor: float
          Factor to multiply electricity distribution grid costs by

    Returns
    -------
    None
        Modifies the network object in-place by updating capital costs of gas
        components

    Notes
    -----
    The function adds distribution grid costs to:
    - Decentralized gas boilers (excluding urban central heating)
    - Micro-CHP units

    The additional cost is calculated by multiplying the electricity distribution
    grid fixed cost by the gas distribution grid cost factor.
    """
    f_costs = options["gas_distribution_grid_cost_factor"]

    logger.info(
        f"Inserting gas distribution grid with investment cost factor of {f_costs}"
    )

    capital_cost = costs.at["electricity distribution grid", "capital_cost"] * f_costs

    # Add costs to decentralized gas boilers
    gas_b = n.links.index[
        n.links.carrier.str.contains("gas boiler")
        & (~n.links.carrier.str.contains("urban central"))
    ]
    n.links.loc[gas_b, "capital_cost"] += capital_cost

    # Add costs to micro CHPs
    mchp = n.links.index[n.links.carrier.str.contains("micro gas")]
    n.links.loc[mchp, "capital_cost"] += capital_cost


def add_electricity_grid_connection(n, costs):
    carriers = ["onwind", "solar", "solar-hsat"]

    gens = n.generators.index[n.generators.carrier.isin(carriers)]

    n.generators.loc[gens, "capital_cost"] += costs.at[
        "electricity grid connection", "capital_cost"
    ]


def add_storage_and_grids(
    n,
    costs,
    pop_layout,
    h2_cavern_file,
    cavern_types,
    clustered_gas_network_file,
    gas_input_nodes,
    spatial,
    options,
):
    """
    Add storage and grid infrastructure to the network including hydrogen, gas, and battery systems.

    Parameters
    ----------
    n : pypsa.Network
        The PyPSA network container object
    costs : pd.DataFrame
        Technology cost assumptions
    pop_layout : pd.DataFrame
        Population layout with index of locations/nodes
    h2_cavern_file : str
        Path to CSV file containing hydrogen cavern storage potentials
    cavern_types : list
        List of underground storage types to consider
    clustered_gas_network_file : str, optional
        Path to CSV file containing gas network data
    gas_input_nodes : pd.DataFrame
        DataFrame containing gas input node information (LNG, pipeline, etc.)
    spatial : object, optional
        Object containing spatial information about nodes and their locations
    options : dict, optional
        Dictionary of configuration options. Defaults to empty dict if not provided.
        Key options include:
        - hydrogen_fuel_cell : bool
        - hydrogen_turbine : bool
        - hydrogen_underground_storage : bool
        - gas_network : bool
        - H2_retrofit : bool
        - H2_network : bool
        - methanation : bool
        - coal_cc : bool
        - SMR_cc : bool
        - SMR : bool
        - min_part_load_methanation : float
        - cc_fraction : float
    logger : logging.Logger, optional
        Logger for output messages. If None, no logging is performed.

    Returns
    -------
    None
        The function modifies the network object in-place by adding various
        storage and grid components.

    Notes
    -----
    This function adds multiple types of storage and grid infrastructure:
    - Hydrogen infrastructure (electrolysis, fuel cells, storage)
    - Gas network infrastructure
    - Battery storage systems
    - Carbon capture and conversion facilities (if enabled in options)
    """
    # Set defaults
    options = options or {}

    logger.info("Add hydrogen storage")

    nodes = pop_layout.index

    n.add("Carrier", "H2")

    n.add("Bus", nodes + " H2", location=nodes, carrier="H2", unit="MWh_LHV")

    n.add(
        "Link",
        nodes + " H2 Electrolysis",
        bus1=nodes + " H2",
        bus0=nodes,
        p_nom_extendable=True,
        carrier="H2 Electrolysis",
        efficiency=costs.at["electrolysis", "efficiency"],
        capital_cost=costs.at["electrolysis", "capital_cost"],
        lifetime=costs.at["electrolysis", "lifetime"],
    )

    if options["hydrogen_fuel_cell"]:
        logger.info("Adding hydrogen fuel cell for re-electrification.")

        n.add(
            "Link",
            nodes + " H2 Fuel Cell",
            bus0=nodes + " H2",
            bus1=nodes,
            p_nom_extendable=True,
            carrier="H2 Fuel Cell",
            efficiency=costs.at["fuel cell", "efficiency"],
            capital_cost=costs.at["fuel cell", "capital_cost"]
            * costs.at["fuel cell", "efficiency"],  # NB: fixed cost is per MWel
            lifetime=costs.at["fuel cell", "lifetime"],
        )

    if options["hydrogen_turbine"]:
        logger.info(
            "Adding hydrogen turbine for re-electrification. Assuming OCGT technology costs."
        )
        # TODO: perhaps replace with hydrogen-specific technology assumptions.

        n.add(
            "Link",
            nodes + " H2 turbine",
            bus0=nodes + " H2",
            bus1=nodes,
            p_nom_extendable=True,
            carrier="H2 turbine",
            efficiency=costs.at["OCGT", "efficiency"],
            capital_cost=costs.at["OCGT", "capital_cost"]
            * costs.at["OCGT", "efficiency"],  # NB: fixed cost is per MWel
            marginal_cost=costs.at["OCGT", "VOM"],
            lifetime=costs.at["OCGT", "lifetime"],
        )

    h2_caverns = pd.read_csv(h2_cavern_file, index_col=0)

    if (
        not h2_caverns.empty
        and options["hydrogen_underground_storage"]
        and set(cavern_types).intersection(h2_caverns.columns)
    ):
        h2_caverns = h2_caverns[cavern_types].sum(axis=1)

        # only use sites with at least 2 TWh potential
        h2_caverns = h2_caverns[h2_caverns > 2]

        # convert TWh to MWh
        h2_caverns = h2_caverns * 1e6

        # clip at 1000 TWh for one location
        h2_caverns.clip(upper=1e9, inplace=True)

        logger.info("Add hydrogen underground storage")

        h2_capital_cost = costs.at["hydrogen storage underground", "capital_cost"]

        n.add(
            "Store",
            h2_caverns.index + " H2 Store",
            bus=h2_caverns.index + " H2",
            e_nom_extendable=True,
            e_nom_max=h2_caverns.values,
            e_cyclic=True,
            carrier="H2 Store",
            capital_cost=h2_capital_cost,
            lifetime=costs.at["hydrogen storage underground", "lifetime"],
        )

    # hydrogen stored overground (where not already underground)
    tech = "hydrogen storage tank type 1 including compressor"
    nodes_overground = h2_caverns.index.symmetric_difference(nodes)

    n.add(
        "Store",
        nodes_overground + " H2 Store",
        bus=nodes_overground + " H2",
        e_nom_extendable=True,
        e_cyclic=True,
        carrier="H2 Store",
        capital_cost=costs.at[tech, "capital_cost"],
        lifetime=costs.at[tech, "lifetime"],
    )

    if options["H2_retrofit"]:
        gas_pipes = pd.read_csv(clustered_gas_network_file, index_col=0)

    if options["gas_network"]:
        logger.info(
            "Add natural gas infrastructure, incl. LNG terminals, production, storage and entry-points."
        )
        gas_pipes = pd.read_csv(clustered_gas_network_file, index_col=0)

        if options["H2_retrofit"]:
            gas_pipes["p_nom_max"] = gas_pipes.p_nom
            gas_pipes["p_nom_min"] = 0.0
            # 0.1 EUR/MWkm/a to prefer decommissioning to address degeneracy
            gas_pipes["capital_cost"] = 0.1 * gas_pipes.length
            gas_pipes["p_nom_extendable"] = True
        else:
            gas_pipes["p_nom_max"] = np.inf
            gas_pipes["p_nom_min"] = gas_pipes.p_nom
            gas_pipes["capital_cost"] = (
                gas_pipes.length * costs.at["CH4 (g) pipeline", "capital_cost"]
            )
            gas_pipes["p_nom_extendable"] = False

        n.add(
            "Link",
            gas_pipes.index,
            bus0=gas_pipes.bus0 + " gas",
            bus1=gas_pipes.bus1 + " gas",
            p_min_pu=gas_pipes.p_min_pu,
            p_nom=gas_pipes.p_nom,
            p_nom_extendable=gas_pipes.p_nom_extendable,
            p_nom_max=gas_pipes.p_nom_max,
            p_nom_min=gas_pipes.p_nom_min,
            length=gas_pipes.length,
            capital_cost=gas_pipes.capital_cost,
            tags=gas_pipes.name,
            carrier="gas pipeline",
            lifetime=np.inf,
        )

        # remove fossil generators where there is neither
        # production, LNG terminal, nor entry-point beyond system scope

        unique = gas_input_nodes.index.unique()
        gas_i = n.generators.carrier == "gas"
        internal_i = ~n.generators.bus.map(n.buses.location).isin(unique)

        remove_i = n.generators[gas_i & internal_i].index
        n.generators.drop(remove_i, inplace=True)

        input_types = ["lng", "pipeline", "production"]
        p_nom = gas_input_nodes[input_types].sum(axis=1).rename(lambda x: x + " gas")
        n.generators.loc[gas_i, "p_nom_extendable"] = False
        n.generators.loc[gas_i, "p_nom"] = p_nom

        # add existing gas storage capacity
        gas_i = n.stores.carrier == "gas"
        e_nom = (
            gas_input_nodes["storage"]
            .rename(lambda x: x + " gas Store")
            .reindex(n.stores.index)
            .fillna(0.0)
            * 1e3
        )  # MWh_LHV
        e_nom.clip(
            upper=e_nom.quantile(0.98), inplace=True
        )  # limit extremely large storage
        n.stores.loc[gas_i, "e_nom_min"] = e_nom

        # add candidates for new gas pipelines to achieve full connectivity

        G = nx.Graph()

        gas_buses = n.buses.loc[n.buses.carrier == "gas", "location"]
        G.add_nodes_from(np.unique(gas_buses.values))

        sel = gas_pipes.p_nom > 1500
        attrs = ["bus0", "bus1", "length"]
        G.add_weighted_edges_from(gas_pipes.loc[sel, attrs].values)

        # find all complement edges
        complement_edges = pd.DataFrame(complement(G).edges, columns=["bus0", "bus1"])
        complement_edges["length"] = complement_edges.apply(
            haversine, axis=1, args=(n,)
        )

        # apply k_edge_augmentation weighted by length of complement edges
        k_edge = options["gas_network_connectivity_upgrade"]
        if augmentation := list(
            k_edge_augmentation(G, k_edge, avail=complement_edges.values)
        ):
            new_gas_pipes = pd.DataFrame(augmentation, columns=["bus0", "bus1"])
            new_gas_pipes["length"] = new_gas_pipes.apply(haversine, axis=1, args=(n,))

            new_gas_pipes.index = new_gas_pipes.apply(
                lambda x: f"gas pipeline new {x.bus0} <-> {x.bus1}", axis=1
            )

            n.add(
                "Link",
                new_gas_pipes.index,
                bus0=new_gas_pipes.bus0 + " gas",
                bus1=new_gas_pipes.bus1 + " gas",
                p_min_pu=-1,  # new gas pipes are bidirectional
                p_nom_extendable=True,
                length=new_gas_pipes.length,
                capital_cost=new_gas_pipes.length
                * costs.at["CH4 (g) pipeline", "capital_cost"],
                carrier="gas pipeline new",
                lifetime=costs.at["CH4 (g) pipeline", "lifetime"],
            )

    if options["H2_retrofit"]:
        logger.info("Add retrofitting options of existing CH4 pipes to H2 pipes.")

        fr = "gas pipeline"
        to = "H2 pipeline retrofitted"
        h2_pipes = gas_pipes.rename(index=lambda x: x.replace(fr, to))

        n.add(
            "Link",
            h2_pipes.index,
            bus0=h2_pipes.bus0 + " H2",
            bus1=h2_pipes.bus1 + " H2",
            p_min_pu=-1.0,  # allow that all H2 retrofit pipelines can be used in both directions
            p_nom_max=h2_pipes.p_nom * options["H2_retrofit_capacity_per_CH4"],
            p_nom_extendable=True,
            length=h2_pipes.length,
            capital_cost=costs.at["H2 (g) pipeline repurposed", "capital_cost"]
            * h2_pipes.length,
            tags=h2_pipes.name,
            carrier="H2 pipeline retrofitted",
            lifetime=costs.at["H2 (g) pipeline repurposed", "lifetime"],
        )

    if options["H2_network"]:
        logger.info("Add options for new hydrogen pipelines.")

        h2_pipes = create_network_topology(
            n, "H2 pipeline ", carriers=["DC", "gas pipeline"]
        )

        # TODO Add efficiency losses
        n.add(
            "Link",
            h2_pipes.index,
            bus0=h2_pipes.bus0.values + " H2",
            bus1=h2_pipes.bus1.values + " H2",
            p_min_pu=-1,
            p_nom_extendable=True,
            length=h2_pipes.length.values,
            capital_cost=costs.at["H2 (g) pipeline", "capital_cost"]
            * h2_pipes.length.values,
            carrier="H2 pipeline",
            lifetime=costs.at["H2 (g) pipeline", "lifetime"],
        )

    n.add("Carrier", "battery")

    n.add("Bus", nodes + " battery", location=nodes, carrier="battery", unit="MWh_el")

    n.add(
        "Store",
        nodes + " battery",
        bus=nodes + " battery",
        e_cyclic=True,
        e_nom_extendable=True,
        carrier="battery",
        capital_cost=costs.at["battery storage", "capital_cost"],
        lifetime=costs.at["battery storage", "lifetime"],
    )

    n.add(
        "Link",
        nodes + " battery charger",
        bus0=nodes,
        bus1=nodes + " battery",
        carrier="battery charger",
        efficiency=costs.at["battery inverter", "efficiency"] ** 0.5,
        capital_cost=costs.at["battery inverter", "capital_cost"],
        p_nom_extendable=True,
        lifetime=costs.at["battery inverter", "lifetime"],
    )

    n.add(
        "Link",
        nodes + " battery discharger",
        bus0=nodes + " battery",
        bus1=nodes,
        carrier="battery discharger",
        efficiency=costs.at["battery inverter", "efficiency"] ** 0.5,
        p_nom_extendable=True,
        lifetime=costs.at["battery inverter", "lifetime"],
    )

    if options["methanation"]:
        n.add(
            "Link",
            spatial.nodes,
            suffix=" Sabatier",
            bus0=nodes + " H2",
            bus1=spatial.gas.nodes,
            bus2=spatial.co2.nodes,
            p_nom_extendable=True,
            carrier="Sabatier",
            p_min_pu=options["min_part_load_methanation"],
            efficiency=costs.at["methanation", "efficiency"],
            efficiency2=-costs.at["methanation", "efficiency"]
            * costs.at["gas", "CO2 intensity"],
            capital_cost=costs.at["methanation", "capital_cost"]
            * costs.at["methanation", "efficiency"],  # costs given per kW_gas
            lifetime=costs.at["methanation", "lifetime"],
        )

    if options["coal_cc"]:
        n.add(
            "Link",
            spatial.nodes,
            suffix=" coal CC",
            bus0=spatial.coal.nodes,
            bus1=spatial.nodes,
            bus2="co2 atmosphere",
            bus3=spatial.co2.nodes,
            marginal_cost=costs.at["coal", "efficiency"]
            * costs.at["coal", "VOM"],  # NB: VOM is per MWel
            capital_cost=costs.at["coal", "efficiency"]
            * costs.at["coal", "capital_cost"]
            + costs.at["biomass CHP capture", "capital_cost"]
            * costs.at["coal", "CO2 intensity"],  # NB: fixed cost is per MWel
            p_nom_extendable=True,
            carrier="coal",
            efficiency=costs.at["coal", "efficiency"],
            efficiency2=costs.at["coal", "CO2 intensity"]
            * (1 - costs.at["biomass CHP capture", "capture_rate"]),
            efficiency3=costs.at["coal", "CO2 intensity"]
            * costs.at["biomass CHP capture", "capture_rate"],
            lifetime=costs.at["coal", "lifetime"],
        )

    if options["SMR_cc"]:
        n.add(
            "Link",
            spatial.nodes,
            suffix=" SMR CC",
            bus0=spatial.gas.nodes,
            bus1=nodes + " H2",
            bus2="co2 atmosphere",
            bus3=spatial.co2.nodes,
            p_nom_extendable=True,
            carrier="SMR CC",
            efficiency=costs.at["SMR CC", "efficiency"],
            efficiency2=costs.at["gas", "CO2 intensity"] * (1 - options["cc_fraction"]),
            efficiency3=costs.at["gas", "CO2 intensity"] * options["cc_fraction"],
            capital_cost=costs.at["SMR CC", "capital_cost"],
            lifetime=costs.at["SMR CC", "lifetime"],
        )

    if options["SMR"]:
        n.add(
            "Link",
            nodes + " SMR",
            bus0=spatial.gas.nodes,
            bus1=nodes + " H2",
            bus2="co2 atmosphere",
            p_nom_extendable=True,
            carrier="SMR",
            efficiency=costs.at["SMR", "efficiency"],
            efficiency2=costs.at["gas", "CO2 intensity"],
            capital_cost=costs.at["SMR", "capital_cost"],
            lifetime=costs.at["SMR", "lifetime"],
        )


def check_land_transport_shares(shares):
    # Sums up the shares, ignoring None values
    total_share = sum(filter(None, shares))
    if total_share != 1:
        logger.warning(
            f"Total land transport shares sum up to {total_share:.2%},"
            "corresponding to increased or decreased demand assumptions."
        )


def get_temp_efficency(
    car_efficiency,
    temperature,
    deadband_lw,
    deadband_up,
    degree_factor_lw,
    degree_factor_up,
):
    """
    Correct temperature depending on heating and cooling for respective car
    type.
    """
    # temperature correction for EVs
    dd = transport_degree_factor(
        temperature,
        deadband_lw,
        deadband_up,
        degree_factor_lw,
        degree_factor_up,
    )

    temp_eff = 1 / (1 + dd)

    return car_efficiency * temp_eff


def add_EVs(
    n: pypsa.Network,
    avail_profile: pd.DataFrame,
    dsm_profile: pd.DataFrame,
    p_set: pd.Series,
    electric_share: pd.Series,
    number_cars: pd.Series,
    temperature: pd.DataFrame,
    spatial: SimpleNamespace,
    options: dict,
) -> None:
    """
    Add electric vehicle (EV) infrastructure to the network.

    Creates EV batteries, chargers, and optional vehicle-to-grid (V2G) components
    with temperature-dependent efficiency and demand-side management capabilities.

    Parameters
    ----------
    n : pypsa.Network
        The PyPSA network container object to be modified
    avail_profile : pd.DataFrame
        Availability profile for EV charging with snapshots as index and nodes as columns
    dsm_profile : pd.DataFrame
        Demand-side management profile defining minimum state of charge
        with snapshots as index and nodes as columns
    p_set : pd.Series
        Base power demand profile for EVs
    electric_share : pd.Series
        Share of electric vehicles per node
    number_cars : pd.Series
        Number of cars per node
    temperature : pd.DataFrame
        Ambient temperature per node and timestamp
    spatial : SimpleNamespace
        Spatial configuration containing at least:
        - nodes: list or Index of node names
    options : dict
        Configuration options containing at least:
        - transport_electric_efficiency: float
        - transport_heating_deadband_lower: float
        - transport_heating_deadband_upper: float
        - EV_lower_degree_factor: float
        - EV_upper_degree_factor: float
        - bev_charge_rate: float
        - bev_charge_efficiency: float
        - bev_dsm: bool
        - bev_energy: float
        - bev_dsm_availability: float
        - v2g: bool

    Returns
    -------
    None
        Modifies the network object in-place by adding EV components

    Notes
    -----
    Components added to the network:
    - EV battery buses for each node
    - EV loads with temperature-corrected efficiency
    - BEV chargers with availability profiles
    - Optional EV battery storage if DSM is enabled
    - Optional V2G links if V2G is enabled

    The function accounts for temperature effects on efficiency and implements
    a rolling average smoothing for the power profile.
    """
    # Add EV battery carrier and buses
    n.add("Carrier", "EV battery")

    n.add(
        "Bus",
        spatial.nodes,
        suffix=" EV battery",
        location=spatial.nodes,
        carrier="EV battery",
        unit="MWh_el",
    )

    # Calculate temperature-corrected efficiency
    car_efficiency = options["transport_electric_efficiency"]
    efficiency = get_temp_efficency(
        car_efficiency,
        temperature,
        options["transport_heating_deadband_lower"],
        options["transport_heating_deadband_upper"],
        options["EV_lower_degree_factor"],
        options["EV_upper_degree_factor"],
    )

    # Apply rolling average smoothing to power profile
    p_shifted = (p_set + cycling_shift(p_set, 1) + cycling_shift(p_set, 2)) / 3
    cyclic_eff = p_set.div(p_shifted)
    efficiency *= cyclic_eff

    # Calculate load profile
    profile = electric_share * p_set.div(efficiency)

    # Add EV load
    n.add(
        "Load",
        spatial.nodes,
        suffix=" land transport EV",
        bus=spatial.nodes + " EV battery",
        carrier="land transport EV",
        p_set=profile.loc[n.snapshots],
    )

    # Add BEV chargers
    p_nom = number_cars * options["bev_charge_rate"] * electric_share
    n.add(
        "Link",
        spatial.nodes,
        suffix=" BEV charger",
        bus0=spatial.nodes,
        bus1=spatial.nodes + " EV battery",
        p_nom=p_nom,
        carrier="BEV charger",
        p_max_pu=avail_profile.loc[n.snapshots, spatial.nodes],
        lifetime=1,
        efficiency=options["bev_charge_efficiency"],
    )

    # Add demand-side management components if enabled
    if options["bev_dsm"]:
        e_nom = (
            number_cars
            * options["bev_energy"]
            * options["bev_dsm_availability"]
            * electric_share
        )

        n.add(
            "Store",
            spatial.nodes,
            suffix=" EV battery",
            bus=spatial.nodes + " EV battery",
            carrier="EV battery",
            e_cyclic=True,
            e_nom=e_nom,
            e_max_pu=1,
            e_min_pu=dsm_profile.loc[n.snapshots, spatial.nodes],
        )

        # Add vehicle-to-grid if enabled
        if options["v2g"]:
            n.add(
                "Link",
                spatial.nodes,
                suffix=" V2G",
                bus1=spatial.nodes,
                bus0=spatial.nodes + " EV battery",
                p_nom=p_nom * options["bev_dsm_availability"],
                carrier="V2G",
                p_max_pu=avail_profile.loc[n.snapshots, spatial.nodes],
                lifetime=1,
                efficiency=options["bev_charge_efficiency"],
            )


def add_fuel_cell_cars(
    n: pypsa.Network,
    p_set: pd.Series,
    fuel_cell_share: float,
    temperature: pd.Series,
    options: dict,
    spatial: SimpleNamespace,
) -> None:
    """
    Add hydrogen fuel cell vehicles to the network as hydrogen loads.

    Creates temperature-dependent hydrogen demand profiles for fuel cell vehicles
    based on transport energy demand, fuel cell share, and temperature-dependent
    efficiency factors.

    Parameters
    ----------
    n : pypsa.Network
        The PyPSA network container object to be modified
    p_set : pd.Series
        Base transport energy demand profile
    fuel_cell_share : float
        Share of transport demand met by fuel cell vehicles (between 0 and 1)
    temperature : pd.Series
        Temperature time series used for efficiency correction
    options : dict
        Configuration options containing at least:
        - transport_fuel_cell_efficiency: float
          Base efficiency of fuel cell vehicles
        - transport_heating_deadband_lower: float
          Lower temperature threshold for efficiency correction
        - transport_heating_deadband_upper: float
          Upper temperature threshold for efficiency correction
        - ICE_lower_degree_factor: float
          Efficiency correction factor for low temperatures
        - ICE_upper_degree_factor: float
          Efficiency correction factor for high temperatures
    spatial : SimpleNamespace
        Spatial configuration containing at least:
        - nodes: list of network nodes
        - h2.nodes: list of hydrogen bus locations

    Returns
    -------
    None
        Modifies the network object in-place by adding fuel cell vehicle loads

    Notes
    -----
    The hydrogen demand is calculated by:
    1. Applying temperature-dependent efficiency corrections
    2. Converting transport energy demand to hydrogen demand
    3. Scaling by the fuel cell vehicle share
    """
    car_efficiency = options["transport_fuel_cell_efficiency"]

    # Calculate temperature-corrected efficiency
    efficiency = get_temp_efficency(
        car_efficiency,
        temperature,
        options["transport_heating_deadband_lower"],
        options["transport_heating_deadband_upper"],
        options["ICE_lower_degree_factor"],
        options["ICE_upper_degree_factor"],
    )

    # Calculate hydrogen demand profile
    profile = fuel_cell_share * p_set.div(efficiency)

    # Add hydrogen load for fuel cell vehicles
    n.add(
        "Load",
        spatial.nodes,
        suffix=" land transport fuel cell",
        bus=spatial.h2.nodes,
        carrier="land transport fuel cell",
        p_set=profile.loc[n.snapshots],
    )


def add_ice_cars(
    n: pypsa.Network,
    costs: pd.DataFrame,
    p_set: pd.DataFrame,
    ice_share: pd.DataFrame,
    temperature: pd.DataFrame,
    cf_industry: pd.DataFrame,
    spatial: SimpleNamespace,
    options: dict,
) -> None:
    """
    Add internal combustion engine (ICE) vehicles to the network.

    Creates the necessary infrastructure for representing ICE vehicles in the
    transport sector, including oil buses, temperature-dependent efficiency,
    and CO2 emissions. Can model demand either regionally or aggregated at EU level.

    Parameters
    ----------
    n : pypsa.Network
        The PyPSA network container object to be modified
    costs : pd.DataFrame
        Technology cost assumptions with technologies as index and cost parameters
        as columns, must include 'oil' with 'CO2 intensity'
    p_set : pd.DataFrame
        Transport demand time series
    ice_share : pd.DataFrame
        Share of internal combustion engines in transport demand
    temperature : pd.DataFrame
        Hourly temperature time series per node
    cf_industry : pd.DataFrame
        Industrial capacity factors for oil demand
    spatial : SimpleNamespace
        Spatial resolution configuration containing at least:
        - oil.land_transport: names for transport nodes
        - oil.demand_locations: locations of demand
        - oil.nodes: names of oil supply nodes
    options : dict
        Configuration options containing at least:
        - transport_ice_efficiency: float for baseline ICE efficiency
        - transport_heating_deadband_lower: float for lower temperature threshold
        - transport_heating_deadband_upper: float for upper temperature threshold
        - ICE_lower_degree_factor: float for low temperature efficiency impact
        - ICE_upper_degree_factor: float for high temperature efficiency impact
        - regional_oil_demand: bool for regional vs EU-wide demand modeling

    Returns
    -------
    None
        Modifies the network object in-place by adding ICE-related components

    Notes
    -----
    The function adds:
    - Oil carrier buses
    - Temperature-dependent transport oil demand
    - Links from oil supply to transport with CO2 emissions
    """
    add_carrier_buses(
        n=n,
        carrier="oil",
        costs=costs,
        spatial=spatial,
        options=options,
        cf_industry=cf_industry,
    )

    car_efficiency = options["transport_ice_efficiency"]

    # Calculate temperature-corrected efficiency
    efficiency = get_temp_efficency(
        car_efficiency,
        temperature,
        options["transport_heating_deadband_lower"],
        options["transport_heating_deadband_upper"],
        options["ICE_lower_degree_factor"],
        options["ICE_upper_degree_factor"],
    )

    # Calculate oil demand profile
    profile = ice_share * p_set.div(efficiency).rename(
        columns=lambda x: x + " land transport oil"
    )

    if not options["regional_oil_demand"]:
        profile = profile.sum(axis=1).to_frame(name="EU land transport oil")

    # Add transport oil buses
    n.add(
        "Bus",
        spatial.oil.land_transport,
        location=spatial.oil.demand_locations,
        carrier="land transport oil",
        unit="land transport",
    )

    # Add transport oil demand
    n.add(
        "Load",
        spatial.oil.land_transport,
        bus=spatial.oil.land_transport,
        carrier="land transport oil",
        p_set=profile.loc[n.snapshots],
    )

    # Add oil supply links with CO2 emissions
    n.add(
        "Link",
        spatial.oil.land_transport,
        bus0=spatial.oil.nodes,
        bus1=spatial.oil.land_transport,
        bus2="co2 atmosphere",
        carrier="land transport oil",
        efficiency2=costs.at["oil", "CO2 intensity"],
        p_nom_extendable=True,
    )


def add_land_transport(
    n,
    costs,
    transport_demand_file,
    transport_data_file,
    avail_profile_file,
    dsm_profile_file,
    temp_air_total_file,
    cf_industry,
    options,
    investment_year,
    nodes,
) -> None:
    """
    Add land transport demand and infrastructure to the network.

    Parameters
    ----------
    n : pypsa.Network
        The PyPSA network container object
    costs : pd.DataFrame
        Cost assumptions for different technologies
    transport_demand_file : str
        Path to CSV file containing transport demand in driven km [100 km]
    transport_data_file : str
        Path to CSV file containing number of cars per region
    avail_profile_file : str
        Path to CSV file containing availability profiles
    dsm_profile_file : str
        Path to CSV file containing demand-side management profiles
    temp_air_total_file : str
        Path to netCDF file containing air temperature data
    options : dict
        Dictionary containing configuration options, specifically:
        - land_transport_fuel_cell_share
        - land_transport_electric_share
        - land_transport_ice_share
    investment_year : int
        Year for which to get the transport shares
    nodes : list-like
        List of spatial nodes to consider

    Returns
    -------
    None
        Modifies the network object in-place by adding transport-related
        components and their properties.

    Notes
    -----
    The function adds different types of land transport (electric vehicles,
    fuel cell vehicles, and internal combustion engines) to the network
    based on specified shares and profiles.
    """
    if logger:
        logger.info("Add land transport")

    # read in transport demand in units driven km [100 km]
    transport = pd.read_csv(transport_demand_file, index_col=0, parse_dates=True)
    number_cars = pd.read_csv(transport_data_file, index_col=0)["number cars"]
    avail_profile = pd.read_csv(avail_profile_file, index_col=0, parse_dates=True)
    dsm_profile = pd.read_csv(dsm_profile_file, index_col=0, parse_dates=True)

    # exogenous share of passenger car type
    engine_types = ["fuel_cell", "electric", "ice"]
    shares = pd.Series()
    for engine in engine_types:
        share_key = f"land_transport_{engine}_share"
        shares[engine] = get(options[share_key], investment_year)
        if logger:
            logger.info(f"{engine} share: {shares[engine] * 100}%")

    check_land_transport_shares(shares)

    p_set = transport[nodes]

    # temperature for correction factor for heating/cooling
    temperature = xr.open_dataarray(temp_air_total_file).to_pandas()

    if shares["electric"] > 0:
        add_EVs(
            n,
            avail_profile,
            dsm_profile,
            p_set,
            shares["electric"],
            number_cars,
            temperature,
            spatial,
            options,
        )

    if shares["fuel_cell"] > 0:
        add_fuel_cell_cars(
            n=n,
            p_set=p_set,
            fuel_cell_share=shares["fuel_cell"],
            temperature=temperature,
            options=options,
            spatial=spatial,
        )
    if shares["ice"] > 0:
        add_ice_cars(
            n,
            costs,
            p_set,
            shares["ice"],
            temperature,
            cf_industry,
            spatial,
            options,
        )


def build_heat_demand(
    n, hourly_heat_demand_file, pop_weighted_energy_totals, heating_efficiencies
):
    """
    Build heat demand time series and adjust electricity load to account for electric heating.

    Parameters
    ----------
    n : pypsa.Network
        The PyPSA network container object
    hourly_heat_demand_file : str
        Path to netCDF file containing hourly heat demand data
    pop_weighted_energy_totals : pd.DataFrame
        Population-weighted energy totals containing columns for total and
        electricity consumption for different sectors and uses
    heating_efficiencies : dict
        Dictionary mapping sector and use combinations to their heating efficiencies

    Returns
    -------
    pd.DataFrame
        Heat demand time series with hierarchical columns for different sectors
        and uses (residential/services, water/space)

    Notes
    -----
    The function:
    - Constructs heat demand profiles for different sectors and uses
    - Adjusts the electricity load profiles by subtracting electric heating
    - Modifies the network object in-place by updating n.loads_t.p_set
    """
    heat_demand_shape = (
        xr.open_dataset(hourly_heat_demand_file).to_dataframe().unstack(level=1)
    )

    sectors = [sector.value for sector in HeatSector]
    uses = ["water", "space"]

    heat_demand = {}
    electric_heat_supply = {}
    for sector, use in product(sectors, uses):
        name = f"{sector} {use}"

        # efficiency for final energy to thermal energy service
        eff = pop_weighted_energy_totals.index.str[:2].map(
            heating_efficiencies[f"total {sector} {use} efficiency"]
        )

        heat_demand[name] = (
            heat_demand_shape[name] / heat_demand_shape[name].sum()
        ).multiply(pop_weighted_energy_totals[f"total {sector} {use}"] * eff) * 1e6
        electric_heat_supply[name] = (
            heat_demand_shape[name] / heat_demand_shape[name].sum()
        ).multiply(pop_weighted_energy_totals[f"electricity {sector} {use}"]) * 1e6

    heat_demand = pd.concat(heat_demand, axis=1)
    electric_heat_supply = pd.concat(electric_heat_supply, axis=1)

    # subtract from electricity load since heat demand already in heat_demand
    electric_nodes = n.loads.index[n.loads.carrier == "electricity"]
    n.loads_t.p_set[electric_nodes] = (
        n.loads_t.p_set[electric_nodes]
        - electric_heat_supply.T.groupby(level=1).sum().T[electric_nodes]
    )

    return heat_demand


def add_heat(
    n: pypsa.Network,
    costs: pd.DataFrame,
    cop_profiles_file: str,
    direct_heat_source_utilisation_profile_file: str,
    hourly_heat_demand_total_file: str,
    ptes_e_max_pu_file: str,
<<<<<<< HEAD
    ptes_direct_utilisation_profile: str,
    ptes_reheat_ratio_profiles: str,
=======
    ptes_direct_utilisation_profile_file: str,
    ptes_temperature_boost_ratio_profile_file: str,
>>>>>>> f64ac106
    ates_e_nom_max: str,
    ates_capex_as_fraction_of_geothermal_heat_source: float,
    ates_recovery_factor: float,
    enable_ates: bool,
    ates_marginal_cost_charger: float,
    district_heat_share_file: str,
    solar_thermal_total_file: str,
    retro_cost_file: str,
    floor_area_file: str,
    heat_source_profile_files: dict[str, str],
    params: dict,
    pop_weighted_energy_totals: pd.DataFrame,
    heating_efficiencies: pd.DataFrame,
    pop_layout: pd.DataFrame,
    spatial: object,
    options: dict,
    investment_year: int,
):
    """
    Add heat sector to the network including heat demand, heat pumps, storage, and conversion technologies.

    Parameters
    ----------
    n : pypsa.Network
        The PyPSA network object
    costs : pd.DataFrame
        DataFrame containing cost information for different technologies
    cop_profiles_file : str
        Path to NetCDF file containing coefficient of performance (COP) values for heat pumps
    direct_heat_source_utilisation_profile_file : str
        Path to NetCDF file containing direct heat source utilisation profiles
    hourly_heat_demand_total_file : str
        Path to CSV file containing hourly heat demand data
    ptes_direct_utilisation_profile_file : str
        Path to CSV file containing when supplemental heating for thermal energy storage (TES) is needed
    ptes_temperature_boost_ratio_profile_file : str
        Path to CSV file containing Ratio of PTES charge that requires additional heating
    district_heat_share_file : str
        Path to CSV file containing district heating share information
    solar_thermal_total_file : str
        Path to NetCDF file containing solar thermal generation data
    retro_cost_file : str
        Path to CSV file containing retrofitting costs
    floor_area_file : str
        Path to CSV file containing floor area data
    heat_source_profile_files : dict[str, str]
        Dictionary mapping heat source names to their data file paths
    params : dict
        Dictionary containing parameters including:
        - heat_pump_sources
        - heat_utilisation_potentials
        - direct_utilisation_heat_sources
    pop_weighted_energy_totals : pd.DataFrame
        Population-weighted energy totals by region
    heating_efficiencies : pd.DataFrame
        Heating system efficiencies
    pop_layout : pd.DataFrame
        Population layout data with columns for fraction and country
    spatial : object
        Object containing spatial data with attributes for different carriers (gas, co2, etc.)
    options : dict
        Dictionary containing configuration options for heat sector components
    investment_year : int
        Year for which to get the heat sector components and costs

    Returns
    -------
    None
        Modifies the network object in-place by adding heat sector components

    Notes
    -----
    The function adds various heat sector components to the network including:
    - Heat demand for different sectors (residential, services)
    - Heat pumps with different heat sources
    - Thermal energy storage if enabled
    - Gas boilers if enabled
    - Solar thermal if enabled
    - Combined heat and power (CHP) plants if enabled
    - Building retrofitting options if enabled
    """
    logger.info("Add heat sector")

    sectors = [sector.value for sector in HeatSector]

    heat_demand = build_heat_demand(
        n,
        hourly_heat_demand_total_file,
        pop_weighted_energy_totals,
        heating_efficiencies,
    )

    cop = xr.open_dataarray(cop_profiles_file)
    direct_heat_profile = xr.open_dataarray(direct_heat_source_utilisation_profile_file)
    district_heat_info = pd.read_csv(district_heat_share_file, index_col=0)
    dist_fraction = district_heat_info["district fraction of node"]
    urban_fraction = district_heat_info["urban fraction"]

    # NB: must add costs of central heating afterwards (EUR 400 / kWpeak, 50a, 1% FOM from Fraunhofer ISE)

    # exogenously reduce space heat demand
    if options["reduce_space_heat_exogenously"]:
        dE = get(options["reduce_space_heat_exogenously_factor"], investment_year)
        logger.info(f"Assumed space heat reduction of {dE:.2%}")
        for sector in sectors:
            heat_demand[sector + " space"] = (1 - dE) * heat_demand[sector + " space"]

    if options["solar_thermal"]:
        solar_thermal = (
            xr.open_dataarray(solar_thermal_total_file)
            .to_pandas()
            .reindex(index=n.snapshots)
        )
        # 1e3 converts from W/m^2 to MW/(1000m^2) = kW/m^2
        solar_thermal = options["solar_cf_correction"] * solar_thermal / 1e3

    for heat_system in (
        HeatSystem
    ):  # this loops through all heat systems defined in _entities.HeatSystem
        overdim_factor = options["overdimension_heat_generators"][
            heat_system.central_or_decentral
        ]
        if heat_system == HeatSystem.URBAN_CENTRAL:
            nodes = dist_fraction.index[dist_fraction > 0]
        else:
            nodes = pop_layout.index

        n.add("Carrier", f"{heat_system} heat")

        n.add(
            "Bus",
            nodes + f" {heat_system.value} heat",
            location=nodes,
            carrier=f"{heat_system.value} heat",
            unit="MWh_th",
        )

        # if heat_system == HeatSystem.URBAN_CENTRAL and options["central_heat_vent"]:
        if options["heat_vent"][heat_system.system_type.value]:
            n.add(
                "Generator",
                nodes + f" {heat_system} heat vent",
                bus=nodes + f" {heat_system} heat",
                location=nodes,
                carrier=f"{heat_system} heat vent",
                p_nom_extendable=True,
                p_max_pu=0,
                p_min_pu=-1,
                unit="MWh_th",
                marginal_cost=-params["sector"]["marginal_cost_heat_vent"],
            )

        ## Add heat load
        factor = heat_system.heat_demand_weighting(
            urban_fraction=urban_fraction[nodes], dist_fraction=dist_fraction[nodes]
        )
        if heat_system != HeatSystem.URBAN_CENTRAL:
            heat_load = (
                heat_demand[
                    [
                        heat_system.sector.value + " water",
                        heat_system.sector.value + " space",
                    ]
                ]
                .T.groupby(level=1)
                .sum()
                .T[nodes]
                .multiply(factor)
            )

        else:
            heat_load = (
                heat_demand.T.groupby(level=1)
                .sum()
                .T[nodes]
                .multiply(
                    factor * (1 + options["district_heating"]["district_heating_loss"])
                )
            )

        n.add(
            "Load",
            nodes,
            suffix=f" {heat_system} heat",
            bus=nodes + f" {heat_system} heat",
            carrier=f"{heat_system} heat",
            p_set=heat_load.loc[n.snapshots],
        )

        if options["tes"]:

            supplemental_heating_storages = options["district_heating"]["supplemental_heating_storages"]

            # Dict mapping each TesSystem to its relevant cases, based on config
            tes_cases = [
                (tes_system, case)
                for tes_system in TesSystem
                for case in (
                    [TesSystemCase.BASE, TesSystemCase.BOOSTED]
                    if tes_system.name in supplemental_heating_storages
                    else [TesSystemCase.BASE]
                )
            ]
            for tes_system, case in tes_cases:
                label = tes_system.component_name(case)

            # loop hier drüber aber nur für die cases
                if tes_system == TesSystem.TTES:
                    n.add("Carrier", f"{heat_system} water tanks")

                    n.add(
                    "Bus",
                    nodes + f" {heat_system} water tanks",
                    location=nodes,
                    carrier=f"{heat_system} water tanks",
                    unit="MWh_th",
                    )

                    energy_to_power_ratio_water_tanks = costs.at[
                    heat_system.central_or_decentral + " water tank storage",
                    "energy to power ratio",
                    ]

                    n.add(
                        "Link",
                        nodes,
                        suffix=f" {heat_system} water tanks charger",
                        bus0=nodes + f" {heat_system} heat",
                        bus1=nodes + f" {heat_system} water tanks",
                        efficiency=costs.at[
                            heat_system.central_or_decentral + " water tank charger",
                            "efficiency",
                        ],
                        carrier=f"{heat_system} water tanks charger",
                        p_nom_extendable=True,
                        marginal_cost=costs.at["water tank charger", "marginal_cost"],
                        lifetime=costs.at[
                            heat_system.central_or_decentral + " water tank storage", "lifetime"
                        ],
                    )

                    n.add(
                        "Link",
                        nodes,
                        suffix=f" {heat_system} water tanks discharger",
                        bus0=nodes + f" {heat_system} water tanks",
                        bus1=nodes + f" {heat_system} heat",
                        carrier=f"{heat_system} water tanks discharger",
                        efficiency=costs.at[
                            heat_system.central_or_decentral + " water tank discharger",
                            "efficiency",
                        ],
                        p_nom_extendable=True,
                        lifetime=costs.at[
                            heat_system.central_or_decentral + " water tank storage", "lifetime"
                        ],
                    )

                    n.links.loc[
                        nodes + f" {heat_system} water tanks charger", "energy to power ratio"
                    ] = energy_to_power_ratio_water_tanks

                    tes_time_constant_days = options["tes_tau"][
                        heat_system.central_or_decentral
                    ]

                    n.add(
                        "Store",
                        nodes,
                        suffix=f" {heat_system} water tanks",
                        bus=nodes + f" {heat_system} water tanks",
                        e_cyclic=True,
                        e_nom_extendable=True,
                        carrier=f"{heat_system} water tanks",
                        standing_loss=1 - np.exp(-1 / 24 / tes_time_constant_days),
                        capital_cost=costs.at[
                            heat_system.central_or_decentral + " water tank storage",
                            "capital_cost",
                        ],
                        lifetime=costs.at[
                            heat_system.central_or_decentral + " water tank storage", "lifetime"
                        ],
                    )

                if tes_system == TesSystem.PTES and heat_system == HeatSystem.URBAN_CENTRAL:

<<<<<<< HEAD
                    n.add("Carrier", f"{heat_system} {label}")

                    n.add(
                        "Bus",
                        nodes + f" {heat_system} {label}",
                        location=nodes,
                        carrier=f"{heat_system} {label}",
                        unit="MWh_th",
                    )

                    energy_to_power_ratio_water_pit = costs.at[
                        "central water pit storage", "energy to power ratio"
                    ]
=======
                if options["district_heating"]["ptes"]["supplemental_heating"][
                    "enable"
                ]:
                    n.add("Carrier", f"{heat_system} water pits boosting")

                    n.add(
                        "Bus",
                        nodes + f" {heat_system} water pits boosting",
                        location=nodes,
                        carrier=f"{heat_system} water pits boosting",
                        unit="MWh_th",
                    )

                    ptes_supplemental_heating_required = (
                        xr.open_dataarray(ptes_direct_utilisation_profile_file)
                        .sel(name=nodes)
                        .to_pandas()
                        .reindex(index=n.snapshots)
                    )

                    n.add(
                        "Link",
                        nodes,
                        suffix=f" {heat_system} water pits discharger",
                        bus0=nodes + f" {heat_system} water pits",
                        bus1=nodes + f" {heat_system} heat",
                        bus2=nodes + f" {heat_system} water pits boosting",
                        carrier=f"{heat_system} water pits discharger",
                        efficiency=costs.at[
                            "central water pit discharger",
                            "efficiency",
                        ]
                        * ptes_supplemental_heating_required,
                        efficiency2=costs.at[
                            "central water pit discharger",
                            "efficiency",
                        ]
                        * (ptes_supplemental_heating_required - 1)
                        * (-1),
                        p_nom_extendable=True,
                        lifetime=costs.at["central water pit storage", "lifetime"],
                    )
                    n.links.loc[
                        nodes + f" {heat_system} water pits charger",
                        "energy to power ratio",
                    ] = energy_to_power_ratio_water_pit

                else:
                    n.add(
                        "Link",
                        nodes,
                        suffix=f" {heat_system} water pits discharger",
                        bus0=nodes + f" {heat_system} water pits",
                        bus1=nodes + f" {heat_system} heat",
                        carrier=f"{heat_system} water pits discharger",
                        efficiency=costs.at[
                            "central water pit discharger",
                            "efficiency",
                        ],
                        p_nom_extendable=True,
                        lifetime=costs.at["central water pit storage", "lifetime"],
                    )
                    n.links.loc[
                        nodes + f" {heat_system} water pits charger",
                        "energy to power ratio",
                    ] = energy_to_power_ratio_water_pit
>>>>>>> f64ac106

                    n.add(
                        "Link",
                        nodes,
                        suffix=f" {heat_system} water pits charger",
                        bus0=nodes + f" {heat_system} heat",
                        bus1=nodes + f" {heat_system} water pits",
                        efficiency=costs.at[
                            "central water pit charger",
                            "efficiency",
                        ],
                        carrier=f"{heat_system} water pits charger",
                        p_nom_extendable=True,
                        lifetime=costs.at["central water pit storage", "lifetime"],
                        marginal_cost=costs.at[
                            "central water pit charger", "marginal_cost"
                        ],
                    )
                    n.links.loc[
                        nodes + f" {heat_system} water pits charger",
                        "energy to power ratio",
                    ] = energy_to_power_ratio_water_pit

                    #if options["district_heating"]["ptes"]["supplemental_heating"][
                    #    "enable"
                    #]:
                    #boosted = options["district_heating"]["ptes"]["supplemental_heating"]["enable"]

                    #n.add("Carrier", f"{heat_system} water pits boosting")

                    #n.add(
                    #    "Bus",
                    #    nodes + f" {heat_system} water pits boosting",
                    #    location=nodes,
                    #    carrier=f"{heat_system} water pits boosting",
                    #    unit="MWh_th",
                    #)
                    if case == TesSystem.BOOSTED:
                        ptes_supplemental_heating_required = (
                            xr.open_dataarray(ptes_direct_utilisation_profile)
                            .sel(name=nodes)
                            .to_pandas()
                            .reindex(index=n.snapshots)
                        )
                    else:
                        ptes_supplemental_heating_required = 1

                    n.add(
                        "Link",
                        nodes,
                        suffix=f" {heat_system} water pits discharger",
                        bus0=nodes + f" {heat_system} water pits",
                        bus1=nodes + f" {heat_system} {label}" if TesSystem.BOOSTED else nodes + f" {heat_system} heat",
                        carrier=f"{heat_system} water pits discharger",
                        efficiency=costs.at[
                            "central water pit discharger",
                            "efficiency",
                        ]
                        * ptes_supplemental_heating_required,
                        p_nom_extendable=True,
                        lifetime=costs.at["central water pit storage", "lifetime"],
                        marginal_cost=costs.at[
                            "central water pit charger", "marginal_cost"
                        ],
                    )

                    if options["district_heating"]["ptes"]["dynamic_capacity"]:
                        # Load pre-calculated e_max_pu profiles
                        e_max_pu_data = xr.open_dataarray(ptes_e_max_pu_file)
                        e_max_pu = (
                            e_max_pu_data.sel(name=nodes)
                            .to_pandas()
                            .reindex(index=n.snapshots)
                        )
                    else:
                        e_max_pu = 1

                    n.add(
                        "Store",
                        nodes,
                        suffix=f" {heat_system} water pits",
                        bus=nodes + f" {heat_system} water pits",
                        e_cyclic=True,
                        e_nom_extendable=True,
                        e_max_pu=e_max_pu,
                        carrier=f"{heat_system} water pits",
                        standing_loss=1 - np.exp(-1 / 24 / tes_time_constant_days),
                        capital_cost=costs.at["central water pit storage", "capital_cost"],
                        lifetime=costs.at["central water pit storage", "lifetime"],
                    )

                if enable_ates and tes_system == TesSystem.ATES and heat_system == HeatSystem.URBAN_CENTRAL:
                    n.add("Carrier", f"{heat_system} aquifer thermal energy storage")

                    n.add(
                        "Bus",
                        nodes + f" {heat_system} aquifer thermal energy storage",
                        location=nodes,
                        carrier=f"{heat_system} aquifer thermal energy storage",
                        unit="MWh_th",
                    )

                    n.add(
                        "Link",
                        nodes + f" {heat_system} aquifer thermal energy storage charger",
                        bus0=nodes + f" {heat_system} heat",
                        bus1=nodes + f" {heat_system} aquifer thermal energy storage",
                        efficiency=1.0,
                        carrier=f"{heat_system} aquifer thermal energy storage charger",
                        p_nom_extendable=True,
                        lifetime=costs.at["central geothermal heat source", "lifetime"],
                        marginal_cost=ates_marginal_cost_charger,
                        capital_cost=costs.at["central geothermal heat source", "capital_cost"]
                        * ates_capex_as_fraction_of_geothermal_heat_source
                        / 2,
                    )

                    n.add(
                        "Link",
                        nodes + f" {heat_system} aquifer thermal energy storage discharger",
                        bus1=nodes + f" {heat_system} heat",
                        bus0=nodes + f" {heat_system} aquifer thermal energy storage",
                        efficiency=1.0,
                        carrier=f"{heat_system} aquifer thermal energy storage discharger",
                        p_nom_extendable=True,
                        lifetime=costs.at["central geothermal heat source", "lifetime"],
                        capital_cost=costs.at["central geothermal heat source", "capital_cost"]
                        * ates_capex_as_fraction_of_geothermal_heat_source
                        / 2,
                    )

                    ates_e_nom_max = pd.read_csv(ates_e_nom_max, index_col=0)["ates_potential"]
                    n.add(
                        "Store",
                        nodes,
                        suffix=f" {heat_system} aquifer thermal energy storage",
                        bus=nodes + f" {heat_system} aquifer thermal energy storage",
                        e_cyclic=True,
                        e_nom_extendable=True,
                        e_nom_max=ates_e_nom_max[nodes],
                        carrier=f"{heat_system} aquifer thermal energy storage",
                        standing_loss=1 - ates_recovery_factor ** (1 / 8760),
                        lifetime=costs.at["central geothermal heat source", "lifetime"],
                    )

        ## Add heat pumps
        for heat_source in params.heat_pump_sources[heat_system.system_type.value]:
            costs_name_heat_pump = heat_system.heat_pump_costs_name(heat_source)

            cop_heat_pump = (
                cop.sel(
                    heat_system=heat_system.system_type.value,
                    heat_source=heat_source,
                    name=nodes,
                )
                .to_pandas()
                .reindex(index=n.snapshots)
                if options["time_dep_hp_cop"]
                else costs.at[costs_name_heat_pump, "efficiency"]
            )

            if heat_source in params.limited_heat_sources:
                # get potential
                p_max_source = pd.read_csv(
                    heat_source_profile_files[heat_source],
                    index_col=0,
                ).squeeze()[nodes]

                # add resource
                heat_carrier = f"{heat_system} {heat_source} heat"
                n.add("Carrier", heat_carrier)
                n.add(
                    "Bus",
                    nodes,
                    suffix=f" {heat_carrier}",
                    carrier=heat_carrier,
                )

                if heat_source in params.direct_utilisation_heat_sources:
                    capital_cost = (
                        costs.at[
                            heat_system.heat_source_costs_name(heat_source),
                            "capital_cost",
                        ]
                        * overdim_factor
                    )
                    lifetime = costs.at[
                        heat_system.heat_source_costs_name(heat_source), "lifetime"
                    ]
                else:
                    capital_cost = 0.0
                    lifetime = np.inf
                n.add(
                    "Generator",
                    nodes,
                    suffix=f" {heat_carrier}",
                    bus=nodes + f" {heat_carrier}",
                    carrier=heat_carrier,
                    p_nom_extendable=True,
                    capital_cost=capital_cost,
                    lifetime=lifetime,
                    p_nom_max=p_max_source,
                )

                # add heat pump converting source heat + electricity to urban central heat
                n.add(
                    "Link",
                    nodes,
                    suffix=f" {heat_system} {heat_source} heat pump",
                    bus0=nodes,
                    bus1=nodes + f" {heat_carrier}",
                    bus2=nodes + f" {heat_system} heat",
                    carrier=f"{heat_system} {heat_source} heat pump",
                    efficiency=(-(cop_heat_pump - 1)).clip(upper=0),
                    efficiency2=cop_heat_pump,
                    capital_cost=costs.at[costs_name_heat_pump, "efficiency"]
                    * costs.at[costs_name_heat_pump, "capital_cost"]
                    * overdim_factor,
                    p_nom_extendable=True,
                    lifetime=costs.at[costs_name_heat_pump, "lifetime"],
                )

                if heat_source in params.direct_utilisation_heat_sources:
                    # 1 if source temperature exceeds forward temperature, 0 otherwise:
                    efficiency_direct_utilisation = (
                        direct_heat_profile.sel(
                            heat_source=heat_source,
                            name=nodes,
                        )
                        .to_pandas()
                        .reindex(index=n.snapshots)
                    )
                    # add link for direct usage of heat source when source temperature exceeds forward temperature
                    n.add(
                        "Link",
                        nodes,
                        suffix=f" {heat_system} {heat_source} heat direct utilisation",
                        bus0=nodes + f" {heat_carrier}",
                        bus1=nodes + f" {heat_system} heat",
                        efficiency=efficiency_direct_utilisation,
                        carrier=f"{heat_system} {heat_source} heat direct utilisation",
                        p_nom_extendable=True,
                    )

            if (
                not options["district_heating"]["ptes"]["supplemental_heating"][
                    "enable"
                ]
                and "heat_pump"
                in options["district_heating"]["ptes"]["supplemental_heating"][
                    "booster_technologies"
                ]
            ):
                raise ValueError(
                    "Supplemental heating: 'booster_technologies' contains 'heat_pump', but 'enable' is false."
                )

            if (
                heat_source in params.temperature_limited_stores
                and options["district_heating"]["ptes"]["supplemental_heating"][
                    "enable"
                ]
                and "heat_pump"
                in options["district_heating"]["ptes"]["supplemental_heating"][
                    "booster_technologies"
                ]
            ):
                ptes_temperature_boost_ratio = (
                    xr.open_dataarray(ptes_temperature_boost_ratio_profile_file)
                    .sel(name=nodes)
                    .to_pandas()
                    .reindex(index=n.snapshots)
                )

                n.add(
                    "Link",
                    nodes,
                    suffix=f" {heat_system} {heat_source} heat pump",
                    bus0=nodes,
                    bus1=nodes + f" {heat_system} water pits boosting",
                    bus2=nodes + f" {heat_system} heat",
                    carrier=f"{heat_system} {heat_source} heat pump",
                    efficiency=-(cop_heat_pump / ptes_temperature_boost_ratio).where(
                        ptes_temperature_boost_ratio > 0, 0.0
                    ),
                    efficiency2=(
                        cop_heat_pump * (1 + (1 / ptes_temperature_boost_ratio))
                    ).where(ptes_temperature_boost_ratio > 0, 0.0),
                    capital_cost=costs.at[costs_name_heat_pump, "efficiency"]
                    * costs.at[costs_name_heat_pump, "capital_cost"]
                    * overdim_factor,
                    p_nom_extendable=True,
                    lifetime=costs.at[costs_name_heat_pump, "lifetime"],
                )

            else:
                n.add(
                    "Link",
                    nodes,
                    suffix=f" {heat_system} {heat_source} heat pump",
                    bus0=nodes,
                    bus1=nodes + f" {heat_system} heat",
                    carrier=f"{heat_system} {heat_source} heat pump",
                    efficiency=cop_heat_pump,
                    capital_cost=costs.at[costs_name_heat_pump, "efficiency"]
                    * costs.at[costs_name_heat_pump, "capital_cost"]
                    * overdim_factor,
                    p_nom_extendable=True,
                    lifetime=costs.at[costs_name_heat_pump, "lifetime"],
                )

        if options["resistive_heaters"]:
            key = f"{heat_system.central_or_decentral} resistive heater"

            n.add(
                "Link",
                nodes + f" {heat_system} resistive heater",
                bus0=nodes,
                bus1=nodes + f" {heat_system} heat",
                carrier=f"{heat_system} resistive heater",
                efficiency=costs.at[key, "efficiency"],
                capital_cost=costs.at[key, "efficiency"]
                * costs.at[key, "capital_cost"]
                * overdim_factor,
                p_nom_extendable=True,
                lifetime=costs.at[key, "lifetime"],
            )

<<<<<<< HEAD
            if options["district_heating"]["ptes"]["supplemental_heating"][
                    "booster_resistive_heater"] and heat_system == HeatSystem.URBAN_CENTRAL:

                ptes_reheat_ratio = (
                        xr.open_dataarray(ptes_reheat_ratio_profiles)
                        .sel(name=nodes)
                        .to_pandas()
                        .reindex(index=n.snapshots)
                    )
=======
            if (
                not options["district_heating"]["ptes"]["supplemental_heating"][
                    "enable"
                ]
                and "resistive_heaters"
                in options["district_heating"]["ptes"]["supplemental_heating"][
                    "booster_technologies"
                ]
            ):
                raise ValueError(
                    "Supplemental heating: 'booster_technologies' contains 'resistive_heaters', but 'enable' is false."
                )
            if (
                "resistive_heaters"
                in options["district_heating"]["ptes"]["supplemental_heating"][
                    "booster_technologies"
                ]
                and heat_system == HeatSystem.URBAN_CENTRAL
            ):
                ptes_temperature_boost_ratio = (
                    xr.open_dataarray(ptes_temperature_boost_ratio_profile_file)
                    .sel(name=nodes)
                    .to_pandas()
                    .reindex(index=n.snapshots)
                )
>>>>>>> f64ac106

                n.add(
                    "Link",
                    nodes,
<<<<<<< HEAD
                    suffix=f" {heat_system} ptes resistive heater",
                    bus0=nodes,
                    bus1=nodes + f" {heat_system} water pits ", #boosting
                    bus2=nodes + f" {heat_system} heat",
                    carrier=f"{heat_system} resistive heater",
                    efficiency=(-(1 / (ptes_reheat_ratio - 1))).where(ptes_reheat_ratio > 1, 0.0), #nochmal überprüfen, ob das soweit passt, IM AKTUELLEN RUN NICHT DRIN
                    efficiency2=(ptes_reheat_ratio / (ptes_reheat_ratio - 1)).where(ptes_reheat_ratio > 1, 0.0) * (costs.at[key, "efficiency"]),
                    capital_cost=(costs.at[key, "efficiency"]
                                 * costs.at[key, "capital_cost"]
                                 * overdim_factor),
                                 #* (ptes_reheat_ratio.max() -1)),
=======
                    suffix=f" {heat_system} water pits resistive heater",
                    bus0=nodes,
                    bus1=nodes + f" {heat_system} water pits boosting",
                    bus2=nodes + f" {heat_system} heat",
                    carrier=f"{heat_system} water pits resistive heater",
                    efficiency=-(
                        costs.at[key, "efficiency"] / ptes_temperature_boost_ratio
                    ).where(ptes_temperature_boost_ratio > 0, 0.0),
                    efficiency2=(costs.at[key, "efficiency"])
                    * (1 + (1 / ptes_temperature_boost_ratio)).where(
                        ptes_temperature_boost_ratio > 0, 0.0
                    ),
                    capital_cost=(
                        costs.at[key, "efficiency"]
                        * costs.at[key, "capital_cost"]
                        * overdim_factor
                    ),
>>>>>>> f64ac106
                    p_nom_extendable=True,
                    lifetime=costs.at[key, "lifetime"],
                )

        if options["boilers"]:
            key = f"{heat_system.central_or_decentral} gas boiler"

            n.add(
                "Link",
                nodes + f" {heat_system} gas boiler",
                p_nom_extendable=True,
                bus0=spatial.gas.df.loc[nodes, "nodes"].values,
                bus1=nodes + f" {heat_system} heat",
                bus2="co2 atmosphere",
                carrier=f"{heat_system} gas boiler",
                efficiency=costs.at[key, "efficiency"],
                efficiency2=costs.at["gas", "CO2 intensity"],
                capital_cost=costs.at[key, "efficiency"]
                * costs.at[key, "capital_cost"]
                * overdim_factor,
                lifetime=costs.at[key, "lifetime"],
            )

        if options["solar_thermal"]:
            n.add("Carrier", f"{heat_system} solar thermal")

            n.add(
                "Generator",
                nodes,
                suffix=f" {heat_system} solar thermal collector",
                bus=nodes + f" {heat_system} heat",
                carrier=f"{heat_system} solar thermal",
                p_nom_extendable=True,
                capital_cost=costs.at[
                    heat_system.central_or_decentral + " solar thermal", "capital_cost"
                ]
                * overdim_factor,
                p_max_pu=solar_thermal[nodes],
                lifetime=costs.at[
                    heat_system.central_or_decentral + " solar thermal", "lifetime"
                ],
            )

        if options["chp"]["enable"] and heat_system == HeatSystem.URBAN_CENTRAL:
            # add non-biomass CHP; biomass CHP is added in biomass section
            for fuel in options["chp"]["fuel"]:
                if fuel == "solid biomass":
                    # Solid biomass CHP is added in add_biomass
                    continue
                fuel_nodes = getattr(spatial, fuel).df
                n.add(
                    "Link",
                    nodes + f" urban central {fuel} CHP",
                    bus0=fuel_nodes.loc[nodes, "nodes"].values,
                    bus1=nodes,
                    bus2=nodes + " urban central heat",
                    bus3="co2 atmosphere",
                    carrier=f"urban central {fuel} CHP",
                    p_nom_extendable=True,
                    capital_cost=costs.at["central gas CHP", "capital_cost"]
                    * costs.at["central gas CHP", "efficiency"],
                    marginal_cost=costs.at["central gas CHP", "VOM"],
                    efficiency=costs.at["central gas CHP", "efficiency"],
                    efficiency2=costs.at["central gas CHP", "efficiency"]
                    / costs.at["central gas CHP", "c_b"],
                    efficiency3=costs.at[fuel, "CO2 intensity"],
                    lifetime=costs.at["central gas CHP", "lifetime"],
                )

                n.add(
                    "Link",
                    nodes + f" urban central {fuel} CHP CC",
                    bus0=fuel_nodes.loc[nodes, "nodes"].values,
                    bus1=nodes,
                    bus2=nodes + " urban central heat",
                    bus3="co2 atmosphere",
                    bus4=spatial.co2.df.loc[nodes, "nodes"].values,
                    carrier=f"urban central {fuel} CHP CC",
                    p_nom_extendable=True,
                    capital_cost=costs.at["central gas CHP", "capital_cost"]
                    * costs.at["central gas CHP", "efficiency"]
                    + costs.at["biomass CHP capture", "capital_cost"]
                    * costs.at[fuel, "CO2 intensity"],
                    marginal_cost=costs.at["central gas CHP", "VOM"],
                    efficiency=costs.at["central gas CHP", "efficiency"]
                    - costs.at[fuel, "CO2 intensity"]
                    * (
                        costs.at["biomass CHP capture", "electricity-input"]
                        + costs.at[
                            "biomass CHP capture", "compression-electricity-input"
                        ]
                    ),
                    efficiency2=costs.at["central gas CHP", "efficiency"]
                    / costs.at["central gas CHP", "c_b"]
                    + costs.at[fuel, "CO2 intensity"]
                    * (
                        costs.at["biomass CHP capture", "heat-output"]
                        + costs.at["biomass CHP capture", "compression-heat-output"]
                        - costs.at["biomass CHP capture", "heat-input"]
                    ),
                    efficiency3=costs.at[fuel, "CO2 intensity"]
                    * (1 - costs.at["biomass CHP capture", "capture_rate"]),
                    efficiency4=costs.at[fuel, "CO2 intensity"]
                    * costs.at["biomass CHP capture", "capture_rate"],
                    lifetime=costs.at["central gas CHP", "lifetime"],
                )

        if (
            options["chp"]["enable"]
            and options["chp"]["micro_chp"]
            and heat_system.value != "urban central"
        ):
            n.add(
                "Link",
                nodes + f" {heat_system} micro gas CHP",
                p_nom_extendable=True,
                bus0=spatial.gas.df.loc[nodes, "nodes"].values,
                bus1=nodes,
                bus2=nodes + f" {heat_system} heat",
                bus3="co2 atmosphere",
                carrier=heat_system.value + " micro gas CHP",
                efficiency=costs.at["micro CHP", "efficiency"],
                efficiency2=costs.at["micro CHP", "efficiency-heat"],
                efficiency3=costs.at["gas", "CO2 intensity"],
                capital_cost=costs.at["micro CHP", "capital_cost"],
                lifetime=costs.at["micro CHP", "lifetime"],
            )

    if options["retrofitting"]["retro_endogen"]:
        logger.info("Add retrofitting endogenously")

        # retrofitting data 'retro_data' with 'costs' [EUR/m^2] and heat
        # demand 'dE' [per unit of original heat demand] for each country and
        # different retrofitting strengths [additional insulation thickness in m]
        retro_data = pd.read_csv(
            retro_cost_file,
            index_col=[0, 1],
            skipinitialspace=True,
            header=[0, 1],
        )
        # heated floor area [10^6 * m^2] per country
        floor_area_file = pd.read_csv(floor_area_file, index_col=[0, 1])

        n.add("Carrier", "retrofitting")

        # share of space heat demand 'w_space' of total heat demand
        w_space = {}
        for sector in sectors:
            w_space[sector] = heat_demand[sector + " space"] / (
                heat_demand[sector + " space"] + heat_demand[sector + " water"]
            )
        w_space["tot"] = (
            heat_demand["services space"] + heat_demand["residential space"]
        ) / heat_demand.T.groupby(level=[1]).sum().T

        for name in n.loads[
            n.loads.carrier.isin([x + " heat" for x in HeatSystem])
        ].index:
            node = n.buses.loc[name, "location"]
            ct = pop_layout.loc[node, "ct"]

            # weighting 'f' depending on the size of the population at the node
            if "urban central" in name:
                f = dist_fraction[node]
            elif "urban decentral" in name:
                f = urban_fraction[node] - dist_fraction[node]
            else:
                f = 1 - urban_fraction[node]
            if f == 0:
                continue
            # get sector name ("residential"/"services"/or both "tot" for urban central)
            if "services" in name:
                sec = "services"
            elif "residential" in name:
                sec = "residential"
            elif "urban central" in name:
                sec = "tot"
            else:
                raise ValueError(f"Unknown sector in {name}")

            # get floor aread at node and region (urban/rural) in m^2
            floor_area_node = (
                pop_layout.loc[node].fraction * floor_area_file.loc[ct, "value"] * 10**6
            ).loc[sec] * f
            # total heat demand at node [MWh]
            demand = n.loads_t.p_set[name]

            # space heat demand at node [MWh]
            space_heat_demand = demand * w_space[sec][node]
            # normed time profile of space heat demand 'space_pu' (values between 0-1),
            # p_max_pu/p_min_pu of retrofitting generators
            space_pu = (
                (space_heat_demand / space_heat_demand.max())
                .to_frame(name=node)
                .fillna(0)
            )

            # minimum heat demand 'dE' after retrofitting in units of original heat demand (values between 0-1)
            dE = retro_data.loc[(ct, sec), ("dE")]
            # get additional energy savings 'dE_diff' between the different retrofitting strengths/generators at one node
            dE_diff = abs(dE.diff()).fillna(1 - dE.iloc[0])
            # convert costs Euro/m^2 -> Euro/MWh
            capital_cost = (
                retro_data.loc[(ct, sec), ("cost")]
                * floor_area_node
                / ((1 - dE) * space_heat_demand.max())
            )
            if space_heat_demand.max() == 0:
                capital_cost = capital_cost.apply(lambda b: 0 if b == np.inf else b)

            # number of possible retrofitting measures 'strengths' (set in list at config.yaml 'l_strength')
            # given in additional insulation thickness [m]
            # for each measure, a retrofitting generator is added at the node
            strengths = retro_data.columns.levels[1]

            # check that ambitious retrofitting has higher costs per MWh than moderate retrofitting
            if (capital_cost.diff() < 0).sum():
                logger.warning(f"Costs are not linear for {ct} {sec}")
                s = capital_cost[(capital_cost.diff() < 0)].index
                strengths = strengths.drop(s)

            # reindex normed time profile of space heat demand back to hourly resolution
            space_pu = space_pu.reindex(index=heat_demand.index).ffill()

            # add for each retrofitting strength a generator with heat generation profile following the profile of the heat demand
            for strength in strengths:
                node_name = " ".join(name.split(" ")[2::])
                n.add(
                    "Generator",
                    [node],
                    suffix=" retrofitting " + strength + " " + node_name,
                    bus=name,
                    carrier="retrofitting",
                    p_nom_extendable=True,
                    p_nom_max=dE_diff[strength]
                    * space_heat_demand.max(),  # maximum energy savings for this renovation strength
                    p_max_pu=space_pu,
                    p_min_pu=space_pu,
                    country=ct,
                    capital_cost=capital_cost[strength]
                    * options["retrofitting"]["cost_factor"],
                )


def add_methanol(
    n: pypsa.Network,
    costs: pd.DataFrame,
    options: dict,
    spatial: SimpleNamespace,
    pop_layout: pd.DataFrame,
) -> None:
    """
    Add methanol-related components to the network.

    Adds methanol infrastructure including production, conversion, and power
    generation facilities based on specified options. Components can include
    biomass-to-methanol plants (with and without carbon capture), methanol
    power plants, and methanol reforming facilities.

    Parameters
    ----------
    n : pypsa.Network
        The PyPSA network container object to be modified
    costs : pd.DataFrame
        Technology cost assumptions with technologies as index and cost parameters
        as columns
    options : dict
        Configuration options containing at least:
        - methanol: dict with boolean flags for different methanol technologies
        - biomass: bool indicating if biomass technologies are enabled
    spatial : SimpleNamespace
        Spatial resolution and location-specific parameters for component placement
    pop_layout : pd.DataFrame
        Population data per node used for methanol power plant placement

    Returns
    -------
    None
        Modifies the network object in-place by adding methanol-related components

    Notes
    -----
    The function checks the following methanol options:
    - biomass_to_methanol: Enables biomass to methanol conversion
    - biomass_to_methanol_cc: Enables biomass to methanol with carbon capture
    - methanol_to_power: Enables methanol power plants
    - methanol_reforming: Enables methanol reforming
    - methanol_reforming_cc: Enables methanol reforming with carbon capture
    """
    methanol_options = options["methanol"]
    if not any(
        v if isinstance(v, bool) else any(v.values()) for v in methanol_options.values()
    ):
        return

    logger.info("Add methanol")
    add_carrier_buses(
        n=n,
        carrier="methanol",
        costs=costs,
        spatial=spatial,
        options=options,
    )

    if options["biomass"]:
        if methanol_options["biomass_to_methanol"]:
            add_biomass_to_methanol(n=n, costs=costs)

        if methanol_options["biomass_to_methanol_cc"]:
            add_biomass_to_methanol_cc(n=n, costs=costs)

    if methanol_options["methanol_to_power"]:
        add_methanol_to_power(
            n=n,
            costs=costs,
            pop_layout=pop_layout,
            types=methanol_options["methanol_to_power"],
        )

    if methanol_options["methanol_reforming"]:
        add_methanol_reforming(n=n, costs=costs)

    if methanol_options["methanol_reforming_cc"]:
        add_methanol_reforming_cc(n=n, costs=costs)


def add_biomass(
    n,
    costs,
    options,
    spatial,
    cf_industry,
    pop_layout,
    biomass_potentials_file,
    biomass_transport_costs_file=None,
    nyears=1,
):
    """
    Add biomass-related components to the PyPSA network.

    This function adds various biomass-related components including biogas,
    solid biomass, municipal solid waste, biomass transport, and different
    biomass conversion technologies (CHP, boilers, BtL, BioSNG, etc.).

    Parameters
    ----------
    n : pypsa.Network
        The PyPSA network container object
    costs : pd.DataFrame
        DataFrame containing technology cost assumptions
    options : dict
        Dictionary of configuration options including keys like:
        - gas_network : bool
        - biomass_transport : bool
        - biomass_spatial : bool
        - municipal_solid_waste : bool
        - biomass_to_liquid : bool
        - etc.
    spatial : object
        Object containing spatial information about different carriers (gas, biomass, etc.)
    cf_industry : dict
        Dictionary containing industrial sector configuration
    pop_layout : pd.DataFrame
        DataFrame containing population layout information
    biomass_potentials_file : str
        Path to CSV file containing biomass potentials data
    biomass_transport_costs_file : str, optional
        Path to CSV file containing biomass transport costs data.
        Required if biomass_transport or biomass_spatial options are True.
    nyears : float
        Number of years for which to scale the biomass potentials.

    Returns
    -------
    None
        The function modifies the network object in-place by adding
        biomass-related components.

    Notes
    -----
    The function adds various types of biomass-related components depending
    on the options provided, including:
    - Biogas and solid biomass generators
    - Municipal solid waste if enabled
    - Biomass transport infrastructure
    - Biomass conversion technologies (CHP, boilers, BtL, BioSNG)
    - Carbon capture options for different processes
    """
    logger.info("Add biomass")

    biomass_potentials = pd.read_csv(biomass_potentials_file, index_col=0) * nyears

    # need to aggregate potentials if gas not nodally resolved
    if options["gas_network"]:
        biogas_potentials_spatial = biomass_potentials["biogas"].rename(
            index=lambda x: x + " biogas"
        )
        unsustainable_biogas_potentials_spatial = biomass_potentials[
            "unsustainable biogas"
        ].rename(index=lambda x: x + " biogas")
    else:
        biogas_potentials_spatial = biomass_potentials["biogas"].sum()
        unsustainable_biogas_potentials_spatial = biomass_potentials[
            "unsustainable biogas"
        ].sum()

    if options.get("biomass_spatial", options["biomass_transport"]):
        solid_biomass_potentials_spatial = biomass_potentials["solid biomass"].rename(
            index=lambda x: x + " solid biomass"
        )
        msw_biomass_potentials_spatial = biomass_potentials[
            "municipal solid waste"
        ].rename(index=lambda x: x + " municipal solid waste")
        unsustainable_solid_biomass_potentials_spatial = biomass_potentials[
            "unsustainable solid biomass"
        ].rename(index=lambda x: x + " unsustainable solid biomass")
        unsustainable_liquid_biofuel_potentials_spatial = biomass_potentials[
            "unsustainable bioliquids"
        ].rename(index=lambda x: x + " unsustainable bioliquids")

    else:
        solid_biomass_potentials_spatial = biomass_potentials["solid biomass"].sum()
        msw_biomass_potentials_spatial = biomass_potentials[
            "municipal solid waste"
        ].sum()
        unsustainable_solid_biomass_potentials_spatial = biomass_potentials[
            "unsustainable solid biomass"
        ].sum()
        unsustainable_liquid_biofuel_potentials_spatial = biomass_potentials[
            "unsustainable bioliquids"
        ].sum()

    n.add("Carrier", "biogas")
    n.add("Carrier", "solid biomass")

    if (
        options["municipal_solid_waste"]
        and not options["industry"]
        and not (cf_industry["waste_to_energy"] or cf_industry["waste_to_energy_cc"])
    ):
        logger.warning(
            "Flag municipal_solid_waste can be only used with industry "
            "sector waste to energy."
            "Setting municipal_solid_waste=False."
        )
        options["municipal_solid_waste"] = False

    if options["municipal_solid_waste"]:
        n.add("Carrier", "municipal solid waste")

        n.add(
            "Bus",
            spatial.msw.nodes,
            location=spatial.msw.locations,
            carrier="municipal solid waste",
        )

        n.add(
            "Generator",
            spatial.msw.nodes,
            bus=spatial.msw.nodes,
            carrier="municipal solid waste",
            p_nom=msw_biomass_potentials_spatial,
            marginal_cost=0,  # costs.at["municipal solid waste", "fuel"],
            e_sum_min=msw_biomass_potentials_spatial,
            e_sum_max=msw_biomass_potentials_spatial,
        )

    n.add(
        "Bus",
        spatial.gas.biogas,
        location=spatial.gas.locations,
        carrier="biogas",
        unit="MWh_LHV",
    )

    n.add(
        "Bus",
        spatial.biomass.nodes,
        location=spatial.biomass.locations,
        carrier="solid biomass",
        unit="MWh_LHV",
    )

    n.add(
        "Generator",
        spatial.gas.biogas,
        bus=spatial.gas.biogas,
        carrier="biogas",
        p_nom=biogas_potentials_spatial,
        marginal_cost=costs.at["biogas", "fuel"],
        e_sum_min=0,
        e_sum_max=biogas_potentials_spatial,
    )

    n.add(
        "Generator",
        spatial.biomass.nodes,
        bus=spatial.biomass.nodes,
        carrier="solid biomass",
        p_nom=solid_biomass_potentials_spatial,
        marginal_cost=costs.at["solid biomass", "fuel"],
        e_sum_min=0,
        e_sum_max=solid_biomass_potentials_spatial,
    )

    if options["solid_biomass_import"].get("enable", False):
        biomass_import_price = options["solid_biomass_import"]["price"]
        # convert TWh in MWh
        biomass_import_max_amount = (
            options["solid_biomass_import"]["max_amount"] * 1e6 * nyears
        )
        biomass_import_upstream_emissions = options["solid_biomass_import"][
            "upstream_emissions_factor"
        ]

        logger.info(
            "Adding biomass import with cost %.2f EUR/MWh, a limit of %.2f TWh, and embedded emissions of %.2f%%",
            biomass_import_price,
            options["solid_biomass_import"]["max_amount"],
            biomass_import_upstream_emissions * 100,
        )

        n.add("Carrier", "solid biomass import")

        n.add(
            "Bus",
            ["EU solid biomass import"],
            location="EU",
            carrier="solid biomass import",
        )

        n.add(
            "Store",
            ["solid biomass import"],
            bus=["EU solid biomass import"],
            carrier="solid biomass import",
            e_nom=biomass_import_max_amount,
            marginal_cost=biomass_import_price,
            e_initial=biomass_import_max_amount,
        )

        n.add(
            "Link",
            spatial.biomass.nodes,
            suffix=" solid biomass import",
            bus0=["EU solid biomass import"],
            bus1=spatial.biomass.nodes,
            bus2="co2 atmosphere",
            carrier="solid biomass import",
            efficiency=1.0,
            efficiency2=biomass_import_upstream_emissions
            * costs.at["solid biomass", "CO2 intensity"],
            p_nom_extendable=True,
        )

    if biomass_potentials.filter(like="unsustainable").sum().sum() > 0:
        n.add(
            "Generator",
            spatial.gas.biogas,
            suffix=" unsustainable",
            bus=spatial.gas.biogas,
            carrier="unsustainable biogas",
            p_nom=unsustainable_biogas_potentials_spatial,
            p_nom_extendable=False,
            marginal_cost=costs.at["biogas", "fuel"],
            e_sum_min=unsustainable_biogas_potentials_spatial,
            e_sum_max=unsustainable_biogas_potentials_spatial,
        )

        n.add(
            "Generator",
            spatial.biomass.nodes_unsustainable,
            bus=spatial.biomass.nodes,
            carrier="unsustainable solid biomass",
            p_nom=unsustainable_solid_biomass_potentials_spatial,
            p_nom_extendable=False,
            marginal_cost=costs.at["fuelwood", "fuel"],
            e_sum_min=unsustainable_solid_biomass_potentials_spatial,
            e_sum_max=unsustainable_solid_biomass_potentials_spatial,
        )

        n.add(
            "Bus",
            spatial.biomass.bioliquids,
            location=spatial.biomass.locations,
            carrier="unsustainable bioliquids",
            unit="MWh_LHV",
        )

        n.add(
            "Generator",
            spatial.biomass.bioliquids,
            bus=spatial.biomass.bioliquids,
            carrier="unsustainable bioliquids",
            p_nom=unsustainable_liquid_biofuel_potentials_spatial,
            p_nom_extendable=False,
            marginal_cost=costs.at["biodiesel crops", "fuel"],
            e_sum_min=unsustainable_liquid_biofuel_potentials_spatial,
            e_sum_max=unsustainable_liquid_biofuel_potentials_spatial,
        )

        add_carrier_buses(
            n,
            carrier="oil",
            costs=costs,
            spatial=spatial,
            options=options,
            cf_industry=cf_industry,
        )

        n.add(
            "Link",
            spatial.biomass.bioliquids,
            bus0=spatial.biomass.bioliquids,
            bus1=spatial.oil.nodes,
            bus2="co2 atmosphere",
            carrier="unsustainable bioliquids",
            efficiency=1,
            efficiency2=-costs.at["oil", "CO2 intensity"],
            p_nom=unsustainable_liquid_biofuel_potentials_spatial,
            marginal_cost=costs.at["BtL", "VOM"],
        )

    n.add(
        "Link",
        spatial.gas.biogas_to_gas,
        bus0=spatial.gas.biogas,
        bus1=spatial.gas.nodes,
        bus2="co2 atmosphere",
        carrier="biogas to gas",
        capital_cost=costs.at["biogas", "capital_cost"]
        + costs.at["biogas upgrading", "capital_cost"],
        marginal_cost=costs.at["biogas upgrading", "VOM"],
        efficiency=costs.at["biogas", "efficiency"],
        efficiency2=-costs.at["gas", "CO2 intensity"],
        p_nom_extendable=True,
        lifetime=costs.at["biogas", "lifetime"],
    )

    if options["biogas_upgrading_cc"]:
        # Assuming for costs that the CO2 from upgrading is pure, such as in amine scrubbing. I.e., with and without CC is
        # equivalent. Adding biomass CHP capture because biogas is often small-scale and decentral so further
        # from e.g. CO2 grid or buyers. This is a proxy for the added cost for e.g. a raw biogas pipeline to a central upgrading facility
        n.add(
            "Link",
            spatial.gas.biogas_to_gas_cc,
            bus0=spatial.gas.biogas,
            bus1=spatial.gas.nodes,
            bus2=spatial.co2.nodes,
            bus3="co2 atmosphere",
            carrier="biogas to gas CC",
            capital_cost=costs.at["biogas CC", "capital_cost"]
            + costs.at["biogas upgrading", "capital_cost"]
            + costs.at["biomass CHP capture", "capital_cost"]
            * costs.at["biogas CC", "CO2 stored"],
            marginal_cost=costs.at["biogas CC", "VOM"]
            + costs.at["biogas upgrading", "VOM"],
            efficiency=costs.at["biogas CC", "efficiency"],
            efficiency2=costs.at["biogas CC", "CO2 stored"]
            * costs.at["biogas CC", "capture rate"],
            efficiency3=-costs.at["gas", "CO2 intensity"]
            - costs.at["biogas CC", "CO2 stored"]
            * costs.at["biogas CC", "capture rate"],
            p_nom_extendable=True,
            lifetime=costs.at["biogas CC", "lifetime"],
        )

    if options["biomass_transport"]:
        # add biomass transport
        transport_costs = pd.read_csv(biomass_transport_costs_file, index_col=0)
        transport_costs = transport_costs.squeeze()
        biomass_transport = create_network_topology(
            n, "biomass transport ", bidirectional=False
        )

        # costs
        bus0_costs = biomass_transport.bus0.apply(lambda x: transport_costs[x[:2]])
        bus1_costs = biomass_transport.bus1.apply(lambda x: transport_costs[x[:2]])
        biomass_transport["costs"] = pd.concat([bus0_costs, bus1_costs], axis=1).mean(
            axis=1
        )

        n.add(
            "Link",
            biomass_transport.index,
            bus0=biomass_transport.bus0 + " solid biomass",
            bus1=biomass_transport.bus1 + " solid biomass",
            p_nom_extendable=False,
            p_nom=5e4,
            length=biomass_transport.length.values,
            marginal_cost=biomass_transport.costs * biomass_transport.length.values,
            carrier="solid biomass transport",
        )

        if options["municipal_solid_waste"]:
            n.add(
                "Link",
                biomass_transport.index + " municipal solid waste",
                bus0=biomass_transport.bus0.values + " municipal solid waste",
                bus1=biomass_transport.bus1.values + " municipal solid waste",
                p_nom_extendable=False,
                p_nom=5e4,
                length=biomass_transport.length.values,
                marginal_cost=(
                    biomass_transport.costs * biomass_transport.length
                ).values,
                carrier="municipal solid waste transport",
            )

    elif options["biomass_spatial"]:
        # add artificial biomass generators at nodes which include transport costs
        transport_costs = pd.read_csv(biomass_transport_costs_file, index_col=0)
        transport_costs = transport_costs.squeeze()
        bus_transport_costs = spatial.biomass.nodes.to_series().apply(
            lambda x: transport_costs[x[:2]]
        )
        average_distance = 200  # km #TODO: validate this assumption

        n.add(
            "Generator",
            spatial.biomass.nodes,
            suffix=" transported",
            bus=spatial.biomass.nodes,
            carrier="solid biomass",
            p_nom=10000,
            marginal_cost=costs.at["solid biomass", "fuel"]
            + bus_transport_costs * average_distance,
        )
        n.add(
            "GlobalConstraint",
            "biomass limit",
            carrier_attribute="solid biomass",
            sense="<=",
            constant=biomass_potentials["solid biomass"].sum(),
            type="operational_limit",
        )
        if biomass_potentials["unsustainable solid biomass"].sum() > 0:
            n.add(
                "Generator",
                spatial.biomass.nodes_unsustainable,
                suffix=" transported",
                bus=spatial.biomass.nodes,
                carrier="unsustainable solid biomass",
                p_nom=10000,
                marginal_cost=costs.at["fuelwood", "fuel"]
                + bus_transport_costs.rename(
                    dict(
                        zip(spatial.biomass.nodes, spatial.biomass.nodes_unsustainable)
                    )
                )
                * average_distance,
            )
            # Set e_sum_min to 0 to allow for the faux biomass transport
            n.generators.loc[
                n.generators.carrier == "unsustainable solid biomass", "e_sum_min"
            ] = 0

            n.add(
                "GlobalConstraint",
                "unsustainable biomass limit",
                carrier_attribute="unsustainable solid biomass",
                sense="==",
                constant=biomass_potentials["unsustainable solid biomass"].sum(),
                type="operational_limit",
            )

        if options["municipal_solid_waste"]:
            # Add municipal solid waste
            n.add(
                "Generator",
                spatial.msw.nodes,
                suffix=" transported",
                bus=spatial.msw.nodes,
                carrier="municipal solid waste",
                p_nom=10000,
                marginal_cost=0  # costs.at["municipal solid waste", "fuel"]
                + bus_transport_costs.rename(
                    dict(zip(spatial.biomass.nodes, spatial.msw.nodes))
                )
                * average_distance,
            )
            n.generators.loc[
                n.generators.carrier == "municipal solid waste", "e_sum_min"
            ] = 0
            n.add(
                "GlobalConstraint",
                "msw limit",
                carrier_attribute="municipal solid waste",
                sense="==",
                constant=biomass_potentials["municipal solid waste"].sum(),
                type="operational_limit",
            )

    # AC buses with district heating
    urban_central = n.buses.index[n.buses.carrier == "urban central heat"]
    if (
        not urban_central.empty
        and options["chp"]["enable"]
        and ("solid biomass" in options["chp"]["fuel"])
    ):
        urban_central = urban_central.str[: -len(" urban central heat")]

        key = "central solid biomass CHP"

        n.add(
            "Link",
            urban_central + " urban central solid biomass CHP",
            bus0=spatial.biomass.df.loc[urban_central, "nodes"].values,
            bus1=urban_central,
            bus2=urban_central + " urban central heat",
            carrier="urban central solid biomass CHP",
            p_nom_extendable=True,
            capital_cost=costs.at[key, "capital_cost"] * costs.at[key, "efficiency"],
            marginal_cost=costs.at[key, "VOM"],
            efficiency=costs.at[key, "efficiency"],
            efficiency2=costs.at[key, "efficiency-heat"],
            lifetime=costs.at[key, "lifetime"],
        )

        n.add(
            "Link",
            urban_central + " urban central solid biomass CHP CC",
            bus0=spatial.biomass.df.loc[urban_central, "nodes"].values,
            bus1=urban_central,
            bus2=urban_central + " urban central heat",
            bus3="co2 atmosphere",
            bus4=spatial.co2.df.loc[urban_central, "nodes"].values,
            carrier="urban central solid biomass CHP CC",
            p_nom_extendable=True,
            capital_cost=costs.at[key + " CC", "capital_cost"]
            * costs.at[key + " CC", "efficiency"]
            + costs.at["biomass CHP capture", "capital_cost"]
            * costs.at["solid biomass", "CO2 intensity"],
            marginal_cost=costs.at[key + " CC", "VOM"],
            efficiency=costs.at[key + " CC", "efficiency"]
            - costs.at["solid biomass", "CO2 intensity"]
            * (
                costs.at["biomass CHP capture", "electricity-input"]
                + costs.at["biomass CHP capture", "compression-electricity-input"]
            ),
            efficiency2=costs.at[key + " CC", "efficiency-heat"],
            efficiency3=-costs.at["solid biomass", "CO2 intensity"]
            * costs.at["biomass CHP capture", "capture_rate"],
            efficiency4=costs.at["solid biomass", "CO2 intensity"]
            * costs.at["biomass CHP capture", "capture_rate"],
            lifetime=costs.at[key + " CC", "lifetime"],
        )

    if options["biomass_boiler"]:
        # TODO: Add surcharge for pellets
        nodes = pop_layout.index
        for name in [
            "residential rural",
            "services rural",
            "residential urban decentral",
            "services urban decentral",
        ]:
            n.add(
                "Link",
                nodes + f" {name} biomass boiler",
                p_nom_extendable=True,
                bus0=spatial.biomass.df.loc[nodes, "nodes"].values,
                bus1=nodes + f" {name} heat",
                carrier=name + " biomass boiler",
                efficiency=costs.at["biomass boiler", "efficiency"],
                capital_cost=costs.at["biomass boiler", "efficiency"]
                * costs.at["biomass boiler", "capital_cost"]
                * options["overdimension_heat_generators"][
                    HeatSystem(name).central_or_decentral
                ],
                marginal_cost=costs.at["biomass boiler", "pelletizing cost"],
                lifetime=costs.at["biomass boiler", "lifetime"],
            )

    # Solid biomass to liquid fuel
    if options["biomass_to_liquid"]:
        add_carrier_buses(
            n,
            carrier="oil",
            costs=costs,
            spatial=spatial,
            options=options,
            cf_industry=cf_industry,
        )
        n.add(
            "Link",
            spatial.biomass.nodes,
            suffix=" biomass to liquid",
            bus0=spatial.biomass.nodes,
            bus1=spatial.oil.nodes,
            bus2="co2 atmosphere",
            carrier="biomass to liquid",
            lifetime=costs.at["BtL", "lifetime"],
            efficiency=costs.at["BtL", "efficiency"],
            efficiency2=-costs.at["solid biomass", "CO2 intensity"]
            + costs.at["BtL", "CO2 stored"],
            p_nom_extendable=True,
            capital_cost=costs.at["BtL", "capital_cost"]
            * costs.at["BtL", "efficiency"],
            marginal_cost=costs.at["BtL", "VOM"] * costs.at["BtL", "efficiency"],
        )

    # Solid biomass to liquid fuel with carbon capture
    if options["biomass_to_liquid_cc"]:
        # Assuming that acid gas removal (incl. CO2) from syngas i performed with Rectisol
        # process (Methanol) and that electricity demand for this is included in the base process
        n.add(
            "Link",
            spatial.biomass.nodes,
            suffix=" biomass to liquid CC",
            bus0=spatial.biomass.nodes,
            bus1=spatial.oil.nodes,
            bus2="co2 atmosphere",
            bus3=spatial.co2.nodes,
            carrier="biomass to liquid CC",
            lifetime=costs.at["BtL", "lifetime"],
            efficiency=costs.at["BtL", "efficiency"],
            efficiency2=-costs.at["solid biomass", "CO2 intensity"]
            + costs.at["BtL", "CO2 stored"] * (1 - costs.at["BtL", "capture rate"]),
            efficiency3=costs.at["BtL", "CO2 stored"] * costs.at["BtL", "capture rate"],
            p_nom_extendable=True,
            capital_cost=costs.at["BtL", "capital_cost"] * costs.at["BtL", "efficiency"]
            + costs.at["biomass CHP capture", "capital_cost"]
            * costs.at["BtL", "CO2 stored"],
            marginal_cost=costs.at["BtL", "VOM"] * costs.at["BtL", "efficiency"],
        )

    # Electrobiofuels (BtL with hydrogen addition to make more use of biogenic carbon).
    # Combination of efuels and biomass to liquid, both based on Fischer-Tropsch.
    # Experimental version - use with caution
    if options["electrobiofuels"]:
        add_carrier_buses(
            n,
            carrier="oil",
            costs=costs,
            spatial=spatial,
            options=options,
            cf_industry=cf_industry,
        )
        efuel_scale_factor = costs.at["BtL", "C stored"]
        name = (
            pd.Index(spatial.biomass.nodes)
            + " "
            + pd.Index(spatial.h2.nodes.str.replace(" H2", ""))
        )
        n.add(
            "Link",
            name,
            suffix=" electrobiofuels",
            bus0=spatial.biomass.nodes,
            bus1=spatial.oil.nodes,
            bus2=spatial.h2.nodes,
            bus3="co2 atmosphere",
            carrier="electrobiofuels",
            lifetime=costs.at["electrobiofuels", "lifetime"],
            efficiency=costs.at["electrobiofuels", "efficiency-biomass"],
            efficiency2=-costs.at["electrobiofuels", "efficiency-biomass"]
            / costs.at["electrobiofuels", "efficiency-hydrogen"],
            efficiency3=-costs.at["solid biomass", "CO2 intensity"]
            + costs.at["BtL", "CO2 stored"]
            * (1 - costs.at["Fischer-Tropsch", "capture rate"]),
            p_nom_extendable=True,
            capital_cost=costs.at["BtL", "capital_cost"] * costs.at["BtL", "efficiency"]
            + efuel_scale_factor
            * costs.at["Fischer-Tropsch", "capital_cost"]
            * costs.at["Fischer-Tropsch", "efficiency"],
            marginal_cost=costs.at["BtL", "VOM"] * costs.at["BtL", "efficiency"]
            + efuel_scale_factor
            * costs.at["Fischer-Tropsch", "VOM"]
            * costs.at["Fischer-Tropsch", "efficiency"],
        )

    # BioSNG from solid biomass
    if options["biosng"]:
        n.add(
            "Link",
            spatial.biomass.nodes,
            suffix=" solid biomass to gas",
            bus0=spatial.biomass.nodes,
            bus1=spatial.gas.nodes,
            bus3="co2 atmosphere",
            carrier="BioSNG",
            lifetime=costs.at["BioSNG", "lifetime"],
            efficiency=costs.at["BioSNG", "efficiency"],
            efficiency3=-costs.at["solid biomass", "CO2 intensity"]
            + costs.at["BioSNG", "CO2 stored"],
            p_nom_extendable=True,
            capital_cost=costs.at["BioSNG", "capital_cost"]
            * costs.at["BioSNG", "efficiency"],
            marginal_cost=costs.at["BioSNG", "VOM"] * costs.at["BioSNG", "efficiency"],
        )

    # BioSNG from solid biomass with carbon capture
    if options["biosng_cc"]:
        # Assuming that acid gas removal (incl. CO2) from syngas i performed with Rectisol
        # process (Methanol) and that electricity demand for this is included in the base process
        n.add(
            "Link",
            spatial.biomass.nodes,
            suffix=" solid biomass to gas CC",
            bus0=spatial.biomass.nodes,
            bus1=spatial.gas.nodes,
            bus2=spatial.co2.nodes,
            bus3="co2 atmosphere",
            carrier="BioSNG CC",
            lifetime=costs.at["BioSNG", "lifetime"],
            efficiency=costs.at["BioSNG", "efficiency"],
            efficiency2=costs.at["BioSNG", "CO2 stored"]
            * costs.at["BioSNG", "capture rate"],
            efficiency3=-costs.at["solid biomass", "CO2 intensity"]
            + costs.at["BioSNG", "CO2 stored"]
            * (1 - costs.at["BioSNG", "capture rate"]),
            p_nom_extendable=True,
            capital_cost=costs.at["BioSNG", "capital_cost"]
            * costs.at["BioSNG", "efficiency"]
            + costs.at["biomass CHP capture", "capital_cost"]
            * costs.at["BioSNG", "CO2 stored"],
            marginal_cost=costs.at["BioSNG", "VOM"] * costs.at["BioSNG", "efficiency"],
        )

    if options["bioH2"]:
        name = (
            pd.Index(spatial.biomass.nodes)
            + " "
            + pd.Index(spatial.h2.nodes.str.replace(" H2", ""))
        )
        n.add(
            "Link",
            name,
            suffix=" solid biomass to hydrogen CC",
            bus0=spatial.biomass.nodes,
            bus1=spatial.h2.nodes,
            bus2=spatial.co2.nodes,
            bus3="co2 atmosphere",
            carrier="solid biomass to hydrogen",
            efficiency=costs.at["solid biomass to hydrogen", "efficiency"],
            efficiency2=costs.at["solid biomass", "CO2 intensity"]
            * options["cc_fraction"],
            efficiency3=-costs.at["solid biomass", "CO2 intensity"]
            * options["cc_fraction"],
            p_nom_extendable=True,
            capital_cost=costs.at["solid biomass to hydrogen", "capital_cost"]
            * costs.at["solid biomass to hydrogen", "efficiency"]
            + costs.at["biomass CHP capture", "capital_cost"]
            * costs.at["solid biomass", "CO2 intensity"],
            marginal_cost=0.0,
            lifetime=25,  # TODO: add value to technology-data
        )


def add_industry(
    n: pypsa.Network,
    costs: pd.DataFrame,
    industrial_demand_file: str,
    pop_layout: pd.DataFrame,
    pop_weighted_energy_totals: pd.DataFrame,
    options: dict,
    spatial: SimpleNamespace,
    cf_industry: dict,
    investment_year: int,
):
    """
    Add industry and their corresponding carrier buses to the network.

    Parameters
    ----------
    n : pypsa.Network
        The PyPSA network container object
    costs : pd.DataFrame
        Costs data including carbon capture, fuel costs, etc.
    industrial_demand_file : str
        Path to CSV file containing industrial demand data
    pop_layout : pd.DataFrame
        Population layout data with index of nodes
    pop_weighted_energy_totals : pd.DataFrame
        Population-weighted energy totals including aviation and navigation data
    options : dict
        Dictionary of configuration options including:
        - biomass_spatial
        - biomass_transport
        - gas_network
        - methanol configuration
        - regional_oil_demand
        - shipping shares (hydrogen, methanol, oil)
        - and others
    spatial : object
        Object containing spatial configuration for different carriers
        (biomass, gas, oil, methanol, etc.)
    cf_industry : dict
        Industry-specific configuration parameters
    investment_year : int
        Year for which investment costs should be considered
    HeatSystem : Enum
        Enumeration defining different heat system types

    Returns
    -------
    None
        The function modifies the network object in-place by adding
        industry-related components.

    Notes
    -----
    This function adds multiple components to the network including:
    - Industrial demand for various carriers
    - Shipping and aviation infrastructure
    - Carbon capture facilities
    - Heat systems
    - Process emission handling
    """
    logger.info("Add industrial demand")
    # add oil buses for shipping, aviation and naptha for industry
    add_carrier_buses(
        n,
        carrier="oil",
        costs=costs,
        spatial=spatial,
        options=options,
        cf_industry=cf_industry,
    )
    add_carrier_buses(
        n,
        carrier="methanol",
        costs=costs,
        spatial=spatial,
        options=options,
        cf_industry=cf_industry,
    )

    nodes = pop_layout.index
    nhours = n.snapshot_weightings.generators.sum()
    nyears = nhours / 8760

    # 1e6 to convert TWh to MWh
    industrial_demand = pd.read_csv(industrial_demand_file, index_col=0) * 1e6 * nyears

    n.add(
        "Bus",
        spatial.biomass.industry,
        location=spatial.biomass.locations,
        carrier="solid biomass for industry",
        unit="MWh_LHV",
    )

    if options.get("biomass_spatial", options["biomass_transport"]):
        p_set = (
            industrial_demand.loc[spatial.biomass.locations, "solid biomass"].rename(
                index=lambda x: x + " solid biomass for industry"
            )
            / nhours
        )
    else:
        p_set = industrial_demand["solid biomass"].sum() / nhours

    n.add(
        "Load",
        spatial.biomass.industry,
        bus=spatial.biomass.industry,
        carrier="solid biomass for industry",
        p_set=p_set,
    )

    n.add(
        "Link",
        spatial.biomass.industry,
        bus0=spatial.biomass.nodes,
        bus1=spatial.biomass.industry,
        carrier="solid biomass for industry",
        p_nom_extendable=True,
        efficiency=1.0,
    )

    if len(spatial.biomass.industry_cc) <= 1 and len(spatial.co2.nodes) > 1:
        link_names = nodes + " " + spatial.biomass.industry_cc
    else:
        link_names = spatial.biomass.industry_cc

    n.add(
        "Link",
        link_names,
        bus0=spatial.biomass.nodes,
        bus1=spatial.biomass.industry,
        bus2="co2 atmosphere",
        bus3=spatial.co2.nodes,
        carrier="solid biomass for industry CC",
        p_nom_extendable=True,
        capital_cost=costs.at["cement capture", "capital_cost"]
        * costs.at["solid biomass", "CO2 intensity"],
        efficiency=0.9,  # TODO: make config option
        efficiency2=-costs.at["solid biomass", "CO2 intensity"]
        * costs.at["cement capture", "capture_rate"],
        efficiency3=costs.at["solid biomass", "CO2 intensity"]
        * costs.at["cement capture", "capture_rate"],
        lifetime=costs.at["cement capture", "lifetime"],
    )

    n.add(
        "Bus",
        spatial.gas.industry,
        location=spatial.gas.locations,
        carrier="gas for industry",
        unit="MWh_LHV",
    )

    gas_demand = industrial_demand.loc[nodes, "methane"] / nhours

    if options["gas_network"]:
        spatial_gas_demand = gas_demand.rename(index=lambda x: x + " gas for industry")
    else:
        spatial_gas_demand = gas_demand.sum()

    n.add(
        "Load",
        spatial.gas.industry,
        bus=spatial.gas.industry,
        carrier="gas for industry",
        p_set=spatial_gas_demand,
    )

    n.add(
        "Link",
        spatial.gas.industry,
        bus0=spatial.gas.nodes,
        bus1=spatial.gas.industry,
        bus2="co2 atmosphere",
        carrier="gas for industry",
        p_nom_extendable=True,
        efficiency=1.0,
        efficiency2=costs.at["gas", "CO2 intensity"],
    )

    n.add(
        "Link",
        spatial.gas.industry_cc,
        bus0=spatial.gas.nodes,
        bus1=spatial.gas.industry,
        bus2="co2 atmosphere",
        bus3=spatial.co2.nodes,
        carrier="gas for industry CC",
        p_nom_extendable=True,
        capital_cost=costs.at["cement capture", "capital_cost"]
        * costs.at["gas", "CO2 intensity"],
        efficiency=0.9,
        efficiency2=costs.at["gas", "CO2 intensity"]
        * (1 - costs.at["cement capture", "capture_rate"]),
        efficiency3=costs.at["gas", "CO2 intensity"]
        * costs.at["cement capture", "capture_rate"],
        lifetime=costs.at["cement capture", "lifetime"],
    )

    n.add(
        "Load",
        nodes,
        suffix=" H2 for industry",
        bus=nodes + " H2",
        carrier="H2 for industry",
        p_set=industrial_demand.loc[nodes, "hydrogen"] / nhours,
    )

    # methanol for industry

    n.add(
        "Bus",
        spatial.methanol.industry,
        carrier="industry methanol",
        location=spatial.methanol.demand_locations,
        unit="MWh_LHV",
    )

    p_set_methanol = (
        industrial_demand["methanol"].rename(lambda x: x + " industry methanol")
        / nhours
    )

    if not options["methanol"]["regional_methanol_demand"]:
        p_set_methanol = p_set_methanol.sum()

    n.add(
        "Load",
        spatial.methanol.industry,
        bus=spatial.methanol.industry,
        carrier="industry methanol",
        p_set=p_set_methanol,
    )

    n.add(
        "Link",
        spatial.methanol.industry,
        bus0=spatial.methanol.nodes,
        bus1=spatial.methanol.industry,
        bus2="co2 atmosphere",
        carrier="industry methanol",
        p_nom_extendable=True,
        efficiency2=1 / options["MWh_MeOH_per_tCO2"],
        # CO2 intensity methanol based on stoichiometric calculation with 22.7 GJ/t methanol (32 g/mol), CO2 (44 g/mol), 277.78 MWh/TJ = 0.218 t/MWh
    )

    n.add(
        "Link",
        spatial.h2.locations + " methanolisation",
        bus0=spatial.h2.nodes,
        bus1=spatial.methanol.nodes,
        bus2=nodes,
        bus3=spatial.co2.nodes,
        carrier="methanolisation",
        p_nom_extendable=True,
        p_min_pu=options["min_part_load_methanolisation"],
        capital_cost=costs.at["methanolisation", "capital_cost"]
        * options["MWh_MeOH_per_MWh_H2"],  # EUR/MW_H2/a
        marginal_cost=options["MWh_MeOH_per_MWh_H2"]
        * costs.at["methanolisation", "VOM"],
        lifetime=costs.at["methanolisation", "lifetime"],
        efficiency=options["MWh_MeOH_per_MWh_H2"],
        efficiency2=-options["MWh_MeOH_per_MWh_H2"] / options["MWh_MeOH_per_MWh_e"],
        efficiency3=-options["MWh_MeOH_per_MWh_H2"] / options["MWh_MeOH_per_tCO2"],
    )

    if options["oil_boilers"]:
        nodes = pop_layout.index

        for heat_system in HeatSystem:
            if not heat_system == HeatSystem.URBAN_CENTRAL:
                n.add(
                    "Link",
                    nodes + f" {heat_system} oil boiler",
                    p_nom_extendable=True,
                    bus0=spatial.oil.nodes,
                    bus1=nodes + f" {heat_system} heat",
                    bus2="co2 atmosphere",
                    carrier=f"{heat_system} oil boiler",
                    efficiency=costs.at["decentral oil boiler", "efficiency"],
                    efficiency2=costs.at["oil", "CO2 intensity"],
                    capital_cost=costs.at["decentral oil boiler", "efficiency"]
                    * costs.at["decentral oil boiler", "capital_cost"]
                    * options["overdimension_heat_generators"][
                        heat_system.central_or_decentral
                    ],
                    lifetime=costs.at["decentral oil boiler", "lifetime"],
                )

    n.add(
        "Link",
        nodes + " Fischer-Tropsch",
        bus0=nodes + " H2",
        bus1=spatial.oil.nodes,
        bus2=spatial.co2.nodes,
        carrier="Fischer-Tropsch",
        efficiency=costs.at["Fischer-Tropsch", "efficiency"],
        capital_cost=costs.at["Fischer-Tropsch", "capital_cost"]
        * costs.at["Fischer-Tropsch", "efficiency"],  # EUR/MW_H2/a
        marginal_cost=costs.at["Fischer-Tropsch", "efficiency"]
        * costs.at["Fischer-Tropsch", "VOM"],
        efficiency2=-costs.at["oil", "CO2 intensity"]
        * costs.at["Fischer-Tropsch", "efficiency"],
        p_nom_extendable=True,
        p_min_pu=options["min_part_load_fischer_tropsch"],
        lifetime=costs.at["Fischer-Tropsch", "lifetime"],
    )

    # naphtha
    demand_factor = options["HVC_demand_factor"]
    if demand_factor != 1:
        logger.warning(f"Changing HVC demand by {demand_factor * 100 - 100:+.2f}%.")

    p_set_naphtha = (
        demand_factor
        * industrial_demand.loc[nodes, "naphtha"].rename(
            lambda x: x + " naphtha for industry"
        )
        / nhours
    )

    if not options["regional_oil_demand"]:
        p_set_naphtha = p_set_naphtha.sum()

    n.add(
        "Bus",
        spatial.oil.naphtha,
        location=spatial.oil.demand_locations,
        carrier="naphtha for industry",
        unit="MWh_LHV",
    )

    n.add(
        "Load",
        spatial.oil.naphtha,
        bus=spatial.oil.naphtha,
        carrier="naphtha for industry",
        p_set=p_set_naphtha,
    )
    # some CO2 from naphtha are process emissions from steam cracker
    # rest of CO2 released to atmosphere either in waste-to-energy or decay
    process_co2_per_naphtha = (
        industrial_demand.loc[nodes, "process emission from feedstock"].sum()
        / industrial_demand.loc[nodes, "naphtha"].sum()
    )
    # link to supply the naphtha for industry load
    n.add(
        "Link",
        spatial.oil.naphtha,
        bus0=spatial.oil.nodes,
        bus1=spatial.oil.naphtha,
        bus2=spatial.co2.process_emissions,
        carrier="naphtha for industry",
        p_nom_extendable=True,
        efficiency2=process_co2_per_naphtha,
    )

    non_sequestered = 1 - get(
        cf_industry["HVC_environment_sequestration_fraction"],
        investment_year,
    )
    # energetic efficiency from naphtha to HVC
    HVC_per_naphtha = (
        costs.at["oil", "CO2 intensity"] - process_co2_per_naphtha
    ) / costs.at["oil", "CO2 intensity"]

    # distribute HVC waste across population
    if len(spatial.oil.non_sequestered_hvc) == 1:
        HVC_potential = p_set_naphtha.sum() * nhours * non_sequestered * HVC_per_naphtha
    else:
        HVC_potential_sum = (
            p_set_naphtha.sum() * nhours * non_sequestered * HVC_per_naphtha
        )
        shares = pop_layout.total / pop_layout.total.sum()
        HVC_potential = shares.mul(HVC_potential_sum)
        HVC_potential.index = HVC_potential.index + " non-sequestered HVC"

    n.add("Carrier", "non-sequestered HVC")

    n.add(
        "Bus",
        spatial.oil.non_sequestered_hvc,
        location=spatial.oil.demand_locations,
        carrier="non-sequestered HVC",
        unit="MWh_LHV",
    )
    # add stores with population distributed potential - must be zero at the last step
    e_max_pu = pd.DataFrame(
        1, index=n.snapshots, columns=spatial.oil.non_sequestered_hvc
    )
    e_max_pu.iloc[-1, :] = 0

    n.add(
        "Store",
        spatial.oil.non_sequestered_hvc,
        bus=spatial.oil.non_sequestered_hvc,
        carrier="non-sequestered HVC",
        e_nom=HVC_potential,
        marginal_cost=0,
        e_initial=HVC_potential,
        e_max_pu=e_max_pu,
    )

    n.add(
        "Link",
        spatial.oil.demand_locations,
        suffix=" HVC to air",
        bus0=spatial.oil.non_sequestered_hvc,
        bus1="co2 atmosphere",
        carrier="HVC to air",
        p_nom_extendable=True,
        efficiency=costs.at["oil", "CO2 intensity"],
    )

    if cf_industry["waste_to_energy"] or cf_industry["waste_to_energy_cc"]:
        if options["biomass"] and options["municipal_solid_waste"]:
            n.add(
                "Link",
                spatial.msw.locations,
                bus0=spatial.msw.nodes,
                bus1=spatial.oil.non_sequestered_hvc,
                bus2="co2 atmosphere",
                carrier="municipal solid waste",
                p_nom_extendable=True,
                efficiency=1.0,
                efficiency2=-costs.at[
                    "oil", "CO2 intensity"
                ],  # because msw is co2 neutral and will be burned in waste CHP or decomposed as oil
            )

        if cf_industry["waste_to_energy"]:
            urban_central = spatial.nodes + " urban central heat"
            existing_urban_central = n.buses.index[
                n.buses.carrier == "urban central heat"
            ]
            urban_central_nodes = urban_central.map(
                lambda x: x if x in existing_urban_central else ""
            )
            n.add(
                "Link",
                spatial.nodes + " waste CHP",
                bus0=spatial.oil.non_sequestered_hvc,
                bus1=spatial.nodes,
                bus2=urban_central_nodes,
                bus3="co2 atmosphere",
                carrier="waste CHP",
                p_nom_extendable=True,
                capital_cost=costs.at["waste CHP", "capital_cost"]
                * costs.at["waste CHP", "efficiency"],
                marginal_cost=costs.at["waste CHP", "VOM"],
                efficiency=costs.at["waste CHP", "efficiency"],
                efficiency2=costs.at["waste CHP", "efficiency-heat"],
                efficiency3=costs.at["oil", "CO2 intensity"],
                lifetime=costs.at["waste CHP", "lifetime"],
            )

        if cf_industry["waste_to_energy_cc"]:
            n.add(
                "Link",
                spatial.nodes + " waste CHP CC",
                bus0=spatial.oil.non_sequestered_hvc,
                bus1=spatial.nodes,
                bus2=urban_central_nodes,
                bus3="co2 atmosphere",
                bus4=spatial.co2.nodes,
                carrier="waste CHP CC",
                p_nom_extendable=True,
                capital_cost=costs.at["waste CHP CC", "capital_cost"]
                * costs.at["waste CHP CC", "efficiency"]
                + costs.at["biomass CHP capture", "capital_cost"]
                * costs.at["oil", "CO2 intensity"],
                marginal_cost=costs.at["waste CHP CC", "VOM"],
                efficiency=costs.at["waste CHP CC", "efficiency"],
                efficiency2=costs.at["waste CHP CC", "efficiency-heat"],
                efficiency3=costs.at["oil", "CO2 intensity"]
                * (1 - options["cc_fraction"]),
                efficiency4=costs.at["oil", "CO2 intensity"] * options["cc_fraction"],
                lifetime=costs.at["waste CHP CC", "lifetime"],
            )

    # TODO simplify bus expression
    n.add(
        "Load",
        nodes,
        suffix=" low-temperature heat for industry",
        bus=[
            (
                node + " urban central heat"
                if node + " urban central heat" in n.buses.index
                else node + " services urban decentral heat"
            )
            for node in nodes
        ],
        carrier="low-temperature heat for industry",
        p_set=industrial_demand.loc[nodes, "low-temperature heat"] / nhours,
    )

    # remove today's industrial electricity demand by scaling down total electricity demand
    for ct in n.buses.country.dropna().unique():
        # TODO map onto n.bus.country

        loads_i = n.loads.index[
            (n.loads.index.str[:2] == ct) & (n.loads.carrier == "electricity")
        ]
        if n.loads_t.p_set[loads_i].empty:
            continue
        factor = (
            1
            - industrial_demand.loc[loads_i, "current electricity"].sum()
            / n.loads_t.p_set[loads_i].sum().sum()
        )
        n.loads_t.p_set[loads_i] *= factor

    n.add(
        "Load",
        nodes,
        suffix=" industry electricity",
        bus=nodes,
        carrier="industry electricity",
        p_set=industrial_demand.loc[nodes, "electricity"] / nhours,
    )

    n.add(
        "Bus",
        spatial.co2.process_emissions,
        location=spatial.co2.locations,
        carrier="process emissions",
        unit="t_co2",
    )

    if options["co2_spatial"] or options["co2_network"]:
        p_set = (
            -industrial_demand.loc[nodes, "process emission"].rename(
                index=lambda x: x + " process emissions"
            )
            / nhours
        )
    else:
        p_set = -industrial_demand.loc[nodes, "process emission"].sum() / nhours

    n.add(
        "Load",
        spatial.co2.process_emissions,
        bus=spatial.co2.process_emissions,
        carrier="process emissions",
        p_set=p_set,
    )

    n.add(
        "Link",
        spatial.co2.process_emissions,
        bus0=spatial.co2.process_emissions,
        bus1="co2 atmosphere",
        carrier="process emissions",
        p_nom_extendable=True,
        efficiency=1.0,
    )

    # assume enough local waste heat for CC
    n.add(
        "Link",
        spatial.co2.locations,
        suffix=" process emissions CC",
        bus0=spatial.co2.process_emissions,
        bus1="co2 atmosphere",
        bus2=spatial.co2.nodes,
        carrier="process emissions CC",
        p_nom_extendable=True,
        capital_cost=costs.at["cement capture", "capital_cost"],
        efficiency=1 - costs.at["cement capture", "capture_rate"],
        efficiency2=costs.at["cement capture", "capture_rate"],
        lifetime=costs.at["cement capture", "lifetime"],
    )

    if options["ammonia"]:
        if options["ammonia"] == "regional":
            p_set = (
                industrial_demand.loc[spatial.ammonia.locations, "ammonia"].rename(
                    index=lambda x: x + " NH3"
                )
                / nhours
            )
        else:
            p_set = industrial_demand["ammonia"].sum() / nhours

        n.add(
            "Load",
            spatial.ammonia.nodes,
            bus=spatial.ammonia.nodes,
            carrier="NH3",
            p_set=p_set,
        )

    if industrial_demand[["coke", "coal"]].sum().sum() > 0:
        add_carrier_buses(
            n,
            carrier="coal",
            costs=costs,
            spatial=spatial,
            options=options,
            cf_industry=cf_industry,
        )

        mwh_coal_per_mwh_coke = 1.366  # from eurostat energy balance
        p_set = (
            industrial_demand["coal"]
            + mwh_coal_per_mwh_coke * industrial_demand["coke"]
        ) / nhours

        p_set.rename(lambda x: x + " coal for industry", inplace=True)

        if not options["regional_coal_demand"]:
            p_set = p_set.sum()

        n.add(
            "Bus",
            spatial.coal.industry,
            location=spatial.coal.demand_locations,
            carrier="coal for industry",
            unit="MWh_LHV",
        )

        n.add(
            "Load",
            spatial.coal.industry,
            bus=spatial.coal.industry,
            carrier="coal for industry",
            p_set=p_set,
        )

        n.add(
            "Link",
            spatial.coal.industry,
            bus0=spatial.coal.nodes,
            bus1=spatial.coal.industry,
            bus2="co2 atmosphere",
            carrier="coal for industry",
            p_nom_extendable=True,
            efficiency2=costs.at["coal", "CO2 intensity"],
        )


def add_aviation(
    n: pypsa.Network,
    costs: pd.DataFrame,
    pop_layout: pd.DataFrame,
    pop_weighted_energy_totals: pd.DataFrame,
    options: dict,
    spatial: SimpleNamespace,
) -> None:
    logger.info("Add aviation")

    nodes = pop_layout.index
    nhours = n.snapshot_weightings.generators.sum()

    demand_factor = options["aviation_demand_factor"]
    if demand_factor != 1:
        logger.warning(
            f"Changing aviation demand by {demand_factor * 100 - 100:+.2f}%."
        )

    all_aviation = ["total international aviation", "total domestic aviation"]

    p_set = (
        demand_factor
        * pop_weighted_energy_totals.loc[nodes, all_aviation].sum(axis=1)
        * 1e6
        / nhours
    ).rename(lambda x: x + " kerosene for aviation")

    if not options["regional_oil_demand"]:
        p_set = p_set.sum()

    n.add(
        "Bus",
        spatial.oil.kerosene,
        location=spatial.oil.demand_locations,
        carrier="kerosene for aviation",
        unit="MWh_LHV",
    )

    n.add(
        "Load",
        spatial.oil.kerosene,
        bus=spatial.oil.kerosene,
        carrier="kerosene for aviation",
        p_set=p_set,
    )

    n.add(
        "Link",
        spatial.oil.kerosene,
        bus0=spatial.oil.nodes,
        bus1=spatial.oil.kerosene,
        bus2="co2 atmosphere",
        carrier="kerosene for aviation",
        p_nom_extendable=True,
        efficiency2=costs.at["oil", "CO2 intensity"],
    )

    if options["methanol"]["methanol_to_kerosene"]:
        tech = "methanol-to-kerosene"

        logger.info(f"Adding {tech}.")

        capital_cost = costs.at[tech, "capital_cost"] / costs.at[tech, "methanol-input"]

        n.add(
            "Link",
            spatial.h2.locations,
            suffix=f" {tech}",
            carrier=tech,
            capital_cost=capital_cost,
            marginal_cost=costs.at[tech, "VOM"] / costs.at[tech, "methanol-input"],
            bus0=spatial.methanol.nodes,
            bus1=spatial.oil.kerosene,
            bus2=spatial.h2.nodes,
            bus3="co2 atmosphere",
            efficiency=1 / costs.at[tech, "methanol-input"],
            efficiency2=-costs.at[tech, "hydrogen-input"]
            / costs.at[tech, "methanol-input"],
            efficiency3=costs.at["oil", "CO2 intensity"]
            / costs.at[tech, "methanol-input"],
            p_nom_extendable=True,
            lifetime=costs.at[tech, "lifetime"],
        )


def add_shipping(
    n: pypsa.Network,
    costs: pd.DataFrame,
    shipping_demand_file: str,
    pop_layout: pd.DataFrame,
    pop_weighted_energy_totals: pd.DataFrame,
    options: dict,
    spatial: SimpleNamespace,
    investment_year: int,
) -> None:
    logger.info("Add shipping")

    nodes = pop_layout.index
    nhours = n.snapshot_weightings.generators.sum()
    nyears = nhours / 8760

    shipping_hydrogen_share = get(options["shipping_hydrogen_share"], investment_year)
    shipping_methanol_share = get(options["shipping_methanol_share"], investment_year)
    shipping_oil_share = get(options["shipping_oil_share"], investment_year)

    total_share = shipping_hydrogen_share + shipping_methanol_share + shipping_oil_share
    if total_share != 1:
        logger.warning(
            f"Total shipping shares sum up to {total_share:.2%}, corresponding to increased or decreased demand assumptions."
        )

    domestic_navigation = pop_weighted_energy_totals.loc[
        nodes, ["total domestic navigation"]
    ].squeeze()
    international_navigation = (
        pd.read_csv(shipping_demand_file, index_col=0).squeeze(axis=1) * nyears
    )
    all_navigation = domestic_navigation + international_navigation
    p_set = all_navigation * 1e6 / nhours

    if shipping_hydrogen_share:
        oil_efficiency = options.get(
            "shipping_oil_efficiency", options.get("shipping_average_efficiency", 0.4)
        )
        efficiency = oil_efficiency / costs.at["fuel cell", "efficiency"]
        shipping_hydrogen_share = get(
            options["shipping_hydrogen_share"], investment_year
        )

        if options["shipping_hydrogen_liquefaction"]:
            n.add(
                "Bus",
                nodes,
                suffix=" H2 liquid",
                carrier="H2 liquid",
                location=nodes,
                unit="MWh_LHV",
            )

            n.add(
                "Link",
                nodes + " H2 liquefaction",
                bus0=nodes + " H2",
                bus1=nodes + " H2 liquid",
                carrier="H2 liquefaction",
                efficiency=costs.at["H2 liquefaction", "efficiency"],
                capital_cost=costs.at["H2 liquefaction", "capital_cost"],
                p_nom_extendable=True,
                lifetime=costs.at["H2 liquefaction", "lifetime"],
            )

            shipping_bus = nodes + " H2 liquid"
        else:
            shipping_bus = nodes + " H2"

        efficiency = (
            options["shipping_oil_efficiency"] / costs.at["fuel cell", "efficiency"]
        )
        p_set_hydrogen = shipping_hydrogen_share * p_set * efficiency

        n.add(
            "Load",
            nodes,
            suffix=" H2 for shipping",
            bus=shipping_bus,
            carrier="H2 for shipping",
            p_set=p_set_hydrogen,
        )

    if shipping_methanol_share:
        efficiency = (
            options["shipping_oil_efficiency"] / options["shipping_methanol_efficiency"]
        )

        p_set_methanol_shipping = (
            shipping_methanol_share
            * p_set.rename(lambda x: x + " shipping methanol")
            * efficiency
        )

        if not options["methanol"]["regional_methanol_demand"]:
            p_set_methanol_shipping = p_set_methanol_shipping.sum()

        n.add(
            "Bus",
            spatial.methanol.shipping,
            location=spatial.methanol.demand_locations,
            carrier="shipping methanol",
            unit="MWh_LHV",
        )

        n.add(
            "Load",
            spatial.methanol.shipping,
            bus=spatial.methanol.shipping,
            carrier="shipping methanol",
            p_set=p_set_methanol_shipping,
        )

        n.add(
            "Link",
            spatial.methanol.shipping,
            bus0=spatial.methanol.nodes,
            bus1=spatial.methanol.shipping,
            bus2="co2 atmosphere",
            carrier="shipping methanol",
            p_nom_extendable=True,
            efficiency2=1
            / options[
                "MWh_MeOH_per_tCO2"
            ],  # CO2 intensity methanol based on stoichiometric calculation with 22.7 GJ/t methanol (32 g/mol), CO2 (44 g/mol), 277.78 MWh/TJ = 0.218 t/MWh
        )

    if shipping_oil_share:
        p_set_oil = shipping_oil_share * p_set.rename(lambda x: x + " shipping oil")

        if not options["regional_oil_demand"]:
            p_set_oil = p_set_oil.sum()

        n.add(
            "Bus",
            spatial.oil.shipping,
            location=spatial.oil.demand_locations,
            carrier="shipping oil",
            unit="MWh_LHV",
        )

        n.add(
            "Load",
            spatial.oil.shipping,
            bus=spatial.oil.shipping,
            carrier="shipping oil",
            p_set=p_set_oil,
        )

        n.add(
            "Link",
            spatial.oil.shipping,
            bus0=spatial.oil.nodes,
            bus1=spatial.oil.shipping,
            bus2="co2 atmosphere",
            carrier="shipping oil",
            p_nom_extendable=True,
            efficiency2=costs.at["oil", "CO2 intensity"],
        )


def add_waste_heat(
    n: pypsa.Network,
    costs: pd.DataFrame,
    options: dict,
    cf_industry: dict,
) -> None:
    """
    Add industrial waste heat utilization capabilities to district heating systems.

    Modifies the network by adding waste heat outputs from various industrial processes
    to urban central heating systems. The amount of waste heat that can be utilized
    is controlled by efficiency parameters and option flags.

    Parameters
    ----------
    n : pypsa.Network
        The PyPSA network container object
    costs : pd.DataFrame
        DataFrame containing technology cost and efficiency parameters,
        particularly for methanolisation process
    options : dict
        Configuration dictionary containing boolean flags for different waste heat sources:
        - use_fischer_tropsch_waste_heat
        - use_methanation_waste_heat
        - use_haber_bosch_waste_heat
        - use_methanolisation_waste_heat
        - use_electrolysis_waste_heat
        - use_fuel_cell_waste_heat
    cf_industry : dict
        Dictionary containing conversion factors for industrial processes, including:
        - MWh_H2_per_tNH3_electrolysis
        - MWh_elec_per_tNH3_electrolysis
        - MWh_NH3_per_tNH3

    Returns
    -------
    None
        Modifies the network object in-place by adding waste heat connections

    Notes
    -----
    - Waste heat is only added to buses with carrier "urban central heat"
    - Default efficiency values (like 0.95 for Fischer-Tropsch) might need
      to be moved to configuration
    - The modification adds additional output buses (bus2, bus3, or bus4) to
      existing links representing industrial processes
    """
    logger.info("Add possibility to use industrial waste heat in district heating")

    # AC buses with district heating
    urban_central = n.buses.index[n.buses.carrier == "urban central heat"]
    if not urban_central.empty:
        urban_central = urban_central.str[: -len(" urban central heat")]

        link_carriers = n.links.carrier.unique()

        # Fischer-Tropsch waste heat
        if (
            options["use_fischer_tropsch_waste_heat"]
            and "Fischer-Tropsch" in link_carriers
        ):
            n.links.loc[urban_central + " Fischer-Tropsch", "bus3"] = (
                urban_central + " urban central heat"
            )
            n.links.loc[urban_central + " Fischer-Tropsch", "efficiency3"] = (
                0.95 - n.links.loc[urban_central + " Fischer-Tropsch", "efficiency"]
            ) * options["use_fischer_tropsch_waste_heat"]

        # Sabatier process waste heat
        if options["use_methanation_waste_heat"] and "Sabatier" in link_carriers:
            n.links.loc[urban_central + " Sabatier", "bus3"] = (
                urban_central + " urban central heat"
            )
            n.links.loc[urban_central + " Sabatier", "efficiency3"] = (
                0.95 - n.links.loc[urban_central + " Sabatier", "efficiency"]
            ) * options["use_methanation_waste_heat"]

        # Haber-Bosch process waste heat
        if options["use_haber_bosch_waste_heat"] and "Haber-Bosch" in link_carriers:
            n.links.loc[urban_central + " Haber-Bosch", "bus3"] = (
                urban_central + " urban central heat"
            )
            total_energy_input = (
                cf_industry["MWh_H2_per_tNH3_electrolysis"]
                + cf_industry["MWh_elec_per_tNH3_electrolysis"]
            ) / cf_industry["MWh_NH3_per_tNH3"]
            electricity_input = (
                cf_industry["MWh_elec_per_tNH3_electrolysis"]
                / cf_industry["MWh_NH3_per_tNH3"]
            )
            n.links.loc[urban_central + " Haber-Bosch", "efficiency3"] = (
                0.15 * total_energy_input / electricity_input
            ) * options["use_haber_bosch_waste_heat"]

        # Methanolisation waste heat
        if (
            options["use_methanolisation_waste_heat"]
            and "methanolisation" in link_carriers
        ):
            n.links.loc[urban_central + " methanolisation", "bus4"] = (
                urban_central + " urban central heat"
            )
            n.links.loc[urban_central + " methanolisation", "efficiency4"] = (
                costs.at["methanolisation", "heat-output"]
                / costs.at["methanolisation", "hydrogen-input"]
            ) * options["use_methanolisation_waste_heat"]

        # Electrolysis waste heat
        if (
            options["use_electrolysis_waste_heat"]
            and "H2 Electrolysis" in link_carriers
        ):
            n.links.loc[urban_central + " H2 Electrolysis", "bus2"] = (
                urban_central + " urban central heat"
            )
            n.links.loc[urban_central + " H2 Electrolysis", "efficiency2"] = (
                0.84 - n.links.loc[urban_central + " H2 Electrolysis", "efficiency"]
            ) * options["use_electrolysis_waste_heat"]

        # Fuel cell waste heat
        if options["use_fuel_cell_waste_heat"] and "H2 Fuel Cell" in link_carriers:
            n.links.loc[urban_central + " H2 Fuel Cell", "bus2"] = (
                urban_central + " urban central heat"
            )
            n.links.loc[urban_central + " H2 Fuel Cell", "efficiency2"] = (
                0.95 - n.links.loc[urban_central + " H2 Fuel Cell", "efficiency"]
            ) * options["use_fuel_cell_waste_heat"]


def add_agriculture(
    n: pypsa.Network,
    costs: pd.DataFrame,
    pop_layout: pd.DataFrame,
    pop_weighted_energy_totals: pd.DataFrame,
    investment_year: int,
    options: dict,
    spatial: SimpleNamespace,
) -> None:
    """
    Add agriculture, forestry and fishing sector loads to the network.

    Creates electrical loads, heat loads, and machinery-related components (both electric
    and oil-based) for the agricultural sector, distributed according to population weights.

    Parameters
    ----------
    n : pypsa.Network
        The PyPSA network container object
    costs : pd.DataFrame
        DataFrame containing cost parameters, must include 'oil' index with 'CO2 intensity'
    pop_layout : pd.DataFrame
        Population distribution by node
    pop_weighted_energy_totals : pd.DataFrame
        Energy totals weighted by population, must include columns:
        ['total agriculture electricity', 'total agriculture heat',
         'total agriculture machinery']
    investment_year : int
        Year for which to get time-dependent parameters
    options : dict
        Configuration dictionary containing:
        - agriculture_machinery_electric_share: float or dict
        - agriculture_machinery_oil_share: float or dict
        - agriculture_machinery_fuel_efficiency: float
        - agriculture_machinery_electric_efficiency: float
        - regional_oil_demand: bool
    spatial : SimpleNamespace
        Namespace containing spatial definitions, must include:
        - oil.agriculture_machinery
        - oil.demand_locations
        - oil.nodes

    Returns
    -------
    None
        Modifies the network object in-place by adding loads and components

    Notes
    -----
    The function adds three types of loads:
    1. Agricultural electricity consumption
    2. Agricultural heat demand
    3. Agricultural machinery energy demand (split between electricity and oil)
    """
    logger.info("Add agriculture, forestry and fishing sector.")

    nodes = pop_layout.index
    nhours = n.snapshot_weightings.generators.sum()

    # electricity
    n.add(
        "Load",
        nodes,
        suffix=" agriculture electricity",
        bus=nodes,
        carrier="agriculture electricity",
        p_set=pop_weighted_energy_totals.loc[nodes, "total agriculture electricity"]
        * 1e6
        / nhours,
    )

    # heat
    n.add(
        "Load",
        nodes,
        suffix=" agriculture heat",
        bus=nodes + " services rural heat",
        carrier="agriculture heat",
        p_set=pop_weighted_energy_totals.loc[nodes, "total agriculture heat"]
        * 1e6
        / nhours,
    )

    # machinery

    electric_share = get(
        options["agriculture_machinery_electric_share"], investment_year
    )
    oil_share = get(options["agriculture_machinery_oil_share"], investment_year)

    total_share = electric_share + oil_share
    if total_share != 1:
        logger.warning(
            f"Total agriculture machinery shares sum up to {total_share:.2%}, corresponding to increased or decreased demand assumptions."
        )

    machinery_nodal_energy = (
        pop_weighted_energy_totals.loc[nodes, "total agriculture machinery"] * 1e6
    )

    if electric_share > 0:
        efficiency_gain = (
            options["agriculture_machinery_fuel_efficiency"]
            / options["agriculture_machinery_electric_efficiency"]
        )

        n.add(
            "Load",
            nodes,
            suffix=" agriculture machinery electric",
            bus=nodes,
            carrier="agriculture machinery electric",
            p_set=electric_share / efficiency_gain * machinery_nodal_energy / nhours,
        )

    if oil_share > 0:
        p_set = (
            oil_share
            * machinery_nodal_energy.rename(lambda x: x + " agriculture machinery oil")
            / nhours
        )

        if not options["regional_oil_demand"]:
            p_set = p_set.sum()

        n.add(
            "Bus",
            spatial.oil.agriculture_machinery,
            location=spatial.oil.demand_locations,
            carrier="agriculture machinery oil",
            unit="MWh_LHV",
        )

        n.add(
            "Load",
            spatial.oil.agriculture_machinery,
            bus=spatial.oil.agriculture_machinery,
            carrier="agriculture machinery oil",
            p_set=p_set,
        )

        n.add(
            "Link",
            spatial.oil.agriculture_machinery,
            bus0=spatial.oil.nodes,
            bus1=spatial.oil.agriculture_machinery,
            bus2="co2 atmosphere",
            carrier="agriculture machinery oil",
            p_nom_extendable=True,
            efficiency2=costs.at["oil", "CO2 intensity"],
        )


def decentral(n):
    """
    Removes the electricity transmission system.
    """
    n.lines.drop(n.lines.index, inplace=True)
    n.links.drop(n.links.index[n.links.carrier.isin(["DC", "B2B"])], inplace=True)


def remove_h2_network(n):
    n.links.drop(
        n.links.index[n.links.carrier.str.contains("H2 pipeline")], inplace=True
    )

    if "EU H2 Store" in n.stores.index:
        n.stores.drop("EU H2 Store", inplace=True)


def limit_individual_line_extension(n, maxext):
    logger.info(f"Limiting new HVAC and HVDC extensions to {maxext} MW")
    n.lines["s_nom_max"] = n.lines["s_nom"] + maxext
    hvdc = n.links.index[n.links.carrier == "DC"]
    n.links.loc[hvdc, "p_nom_max"] = n.links.loc[hvdc, "p_nom"] + maxext


aggregate_dict = {
    "p_nom": pd.Series.sum,
    "s_nom": pd.Series.sum,
    "v_nom": "max",
    "v_mag_pu_max": "min",
    "v_mag_pu_min": "max",
    "p_nom_max": pd.Series.sum,
    "s_nom_max": pd.Series.sum,
    "p_nom_min": pd.Series.sum,
    "s_nom_min": pd.Series.sum,
    "v_ang_min": "max",
    "v_ang_max": "min",
    "terrain_factor": "mean",
    "num_parallel": "sum",
    "p_set": "sum",
    "e_initial": "sum",
    "e_nom": pd.Series.sum,
    "e_nom_max": pd.Series.sum,
    "e_nom_min": pd.Series.sum,
    "state_of_charge_initial": "sum",
    "state_of_charge_set": "sum",
    "inflow": "sum",
    "p_max_pu": "first",
    "x": "mean",
    "y": "mean",
}


def cluster_heat_buses(n):
    """
    Cluster residential and service heat buses to one representative bus.

    This can be done to save memory and speed up optimisation
    """

    def define_clustering(attributes, aggregate_dict):
        """
        Define how attributes should be clustered.
        Input:
            attributes    : pd.Index()
            aggregate_dict: dictionary (key: name of attribute, value
                                        clustering method)

        Returns:
            agg           : clustering dictionary
        """
        keys = attributes.intersection(aggregate_dict.keys())
        agg = dict(
            zip(
                attributes.difference(keys),
                ["first"] * len(df.columns.difference(keys)),
            )
        )
        for key in keys:
            agg[key] = aggregate_dict[key]
        return agg

    logger.info("Cluster residential and service heat buses.")
    components = ["Bus", "Carrier", "Generator", "Link", "Load", "Store"]

    for c in n.iterate_components(components):
        df = c.df
        cols = df.columns[df.columns.str.contains("bus") | (df.columns == "carrier")]

        # rename columns and index
        df[cols] = df[cols].apply(
            lambda x: x.str.replace("residential ", "").str.replace("services ", ""),
            axis=1,
        )
        df = df.rename(
            index=lambda x: x.replace("residential ", "").replace("services ", "")
        )

        # cluster heat nodes
        # static dataframe
        agg = define_clustering(df.columns, aggregate_dict)
        df = df.groupby(level=0).agg(agg, numeric_only=False)
        # time-varying data
        pnl = c.pnl
        agg = define_clustering(pd.Index(pnl.keys()), aggregate_dict)
        for k in pnl.keys():

            def renamer(s):
                return s.replace("residential ", "").replace("services ", "")

            pnl[k] = pnl[k].T.groupby(renamer).agg(agg[k], numeric_only=False).T

        # remove unclustered assets of service/residential
        to_drop = c.df.index.difference(df.index)
        n.remove(c.name, to_drop)
        # add clustered assets
        to_add = df.index.difference(c.df.index)
        n.add(c.name, df.loc[to_add].index, **df.loc[to_add])


def set_temporal_aggregation(n, resolution, snapshot_weightings):
    """
    Aggregate time-varying data to the given snapshots.
    """
    if not resolution:
        logger.info("No temporal aggregation. Using native resolution.")
        return n
    elif "sn" in resolution.lower():
        # Representative snapshots are dealt with directly
        sn = int(resolution[:-2])
        logger.info("Use every %s snapshot as representative", sn)
        n.set_snapshots(n.snapshots[::sn])
        n.snapshot_weightings *= sn
        return n
    else:
        # Otherwise, use the provided snapshots
        snapshot_weightings = pd.read_csv(
            snapshot_weightings, index_col=0, parse_dates=True
        )

        # Define a series used for aggregation, mapping each hour in
        # n.snapshots to the closest previous timestep in
        # snapshot_weightings.index
        aggregation_map = (
            pd.Series(
                snapshot_weightings.index.get_indexer(n.snapshots), index=n.snapshots
            )
            .replace(-1, np.nan)
            .ffill()
            .astype(int)
            .map(lambda i: snapshot_weightings.index[i])
        )

        m = n.copy(with_time=False)
        m.set_snapshots(snapshot_weightings.index)
        m.snapshot_weightings = snapshot_weightings

        # Aggregation all time-varying data.
        for c in n.iterate_components():
            pnl = getattr(m, c.list_name + "_t")
            for k, df in c.pnl.items():
                if not df.empty:
                    if c.list_name == "stores" and k == "e_max_pu":
                        pnl[k] = df.groupby(aggregation_map).min()
                    elif c.list_name == "stores" and k == "e_min_pu":
                        pnl[k] = df.groupby(aggregation_map).max()
                    else:
                        pnl[k] = df.groupby(aggregation_map).mean()

        return m


def lossy_bidirectional_links(n, carrier, efficiencies={}):
    """Split bidirectional links into two unidirectional links to include transmission losses."""

    carrier_i = n.links.query("carrier == @carrier").index

    if (
        not any((v != 1.0) or (v >= 0) for v in efficiencies.values())
        or carrier_i.empty
    ):
        return

    efficiency_static = efficiencies.get("efficiency_static", 1)
    efficiency_per_1000km = efficiencies.get("efficiency_per_1000km", 1)
    compression_per_1000km = efficiencies.get("compression_per_1000km", 0)

    logger.info(
        f"Specified losses for {carrier} transmission "
        f"(static: {efficiency_static}, per 1000km: {efficiency_per_1000km}, compression per 1000km: {compression_per_1000km}). "
        "Splitting bidirectional links."
    )

    n.links.loc[carrier_i, "p_min_pu"] = 0
    n.links.loc[carrier_i, "efficiency"] = (
        efficiency_static
        * efficiency_per_1000km ** (n.links.loc[carrier_i, "length"] / 1e3)
    )
    rev_links = (
        n.links.loc[carrier_i].copy().rename({"bus0": "bus1", "bus1": "bus0"}, axis=1)
    )
    rev_links["length_original"] = rev_links["length"]
    rev_links["capital_cost"] = 0
    rev_links["length"] = 0
    rev_links["reversed"] = True
    rev_links.index = rev_links.index.map(lambda x: x + "-reversed")

    n.links["reversed"] = n.links.get("reversed", False)
    n.links = pd.concat([n.links, rev_links], sort=False)
    n.links["length_original"] = n.links["length_original"].fillna(n.links.length)

    # do compression losses after concatenation to take electricity consumption at bus0 in either direction
    carrier_i = n.links.query("carrier == @carrier").index
    if compression_per_1000km > 0:
        n.links.loc[carrier_i, "bus2"] = n.links.loc[carrier_i, "bus0"].map(
            n.buses.location
        )  # electricity
        n.links.loc[carrier_i, "efficiency2"] = (
            -compression_per_1000km * n.links.loc[carrier_i, "length_original"] / 1e3
        )


def add_enhanced_geothermal(
    n,
    costs,
    costs_config,
    egs_potentials,
    egs_overlap,
    egs_config,
    egs_capacity_factors=None,
):
    """
    Add Enhanced Geothermal System (EGS) potential to the network model.

    Parameters
    ----------
    n : pypsa.Network
        The PyPSA network container object.
    egs_potentials : str
        Path to CSV file containing EGS potential data.
    egs_overlap : str
        Path to CSV file defining overlap between gridded geothermal potential
        estimation and bus regions.
    costs : pd.DataFrame
        Technology cost assumptions including fields for lifetime, FOM, investment,
        and efficiency parameters.
    egs_config : dict
        Configuration for enhanced geothermal systems with keys:
        - var_cf : bool
            Whether to use time-varying capacity factors
        - flexible : bool
            Whether to add flexible operation using geothermal reservoir
        - max_hours : float
            Maximum hours of storage if flexible
        - max_boost : float
            Maximum power boost factor if flexible
    costs_config : dict
        General cost configuration containing:
        - fill_values : dict
            With key 'discount rate' for financial calculations
    egs_capacity_factors : str, optional
        Path to CSV file with time-varying capacity factors.
        Required if egs_config['var_cf'] is True.

    Returns
    -------
    None
        Modifies the network object in-place by adding EGS components.

    Notes
    -----
    Implements EGS with 2020 CAPEX from Aghahosseini et al 2021.
    The function adds various components to the network:
    - Geothermal heat generators and buses
    - Organic Rankine Cycle links for electricity generation
    - District heating links if urban central heat exists
    - Optional storage units for flexible operation
    """
    if len(spatial.geothermal_heat.nodes) > 1:
        logger.warning(
            "'add_enhanced_geothermal' not implemented for multiple geothermal nodes."
        )
    logger.info(
        "[EGS] implemented with 2020 CAPEX from Aghahosseini et al 2021: 'From hot rock to...'."
    )
    logger.info(
        "[EGS] Recommended usage scales CAPEX to future cost expectations using config 'adjustments'."
    )
    logger.info("[EGS] During this the relevant carriers are:")
    logger.info("[EGS] drilling part -> 'geothermal heat'")
    logger.info(
        "[EGS] electricity generation part -> 'geothermal organic rankine cycle'"
    )
    logger.info("[EGS] district heat distribution part -> 'geothermal district heat'")

    # matrix defining the overlap between gridded geothermal potential estimation, and bus regions
    overlap = pd.read_csv(egs_overlap, index_col=0)
    overlap.columns = overlap.columns.astype(int)
    egs_potentials = pd.read_csv(egs_potentials, index_col=0)

    Nyears = n.snapshot_weightings.generators.sum() / 8760
    dr = costs_config["fill_values"]["discount rate"]
    lt = costs.at["geothermal", "lifetime"]
    FOM = costs.at["geothermal", "FOM"]

    egs_annuity = calculate_annuity(lt, dr)

    # under egs optimism, the expected cost reductions also cover costs for ORC
    # hence, the ORC costs are no longer taken from technology-data
    orc_capex = costs.at["organic rankine cycle", "investment"]

    # cost for ORC is subtracted, as it is already included in the geothermal cost.
    # The orc cost are attributed to a separate link representing the ORC.
    # also capital_cost conversion Euro/kW -> Euro/MW

    egs_potentials["capital_cost"] = (
        (egs_annuity + FOM / (1.0 + FOM))
        * (egs_potentials["CAPEX"] * 1e3 - orc_capex)
        * Nyears
    )

    assert (egs_potentials["capital_cost"] > 0).all(), (
        "Error in EGS cost, negative values found."
    )

    orc_annuity = calculate_annuity(costs.at["organic rankine cycle", "lifetime"], dr)
    orc_capital_cost = (orc_annuity + FOM / (1 + FOM)) * orc_capex * Nyears

    efficiency_orc = costs.at["organic rankine cycle", "efficiency"]
    efficiency_dh = costs.at["geothermal", "district heat-input"]

    # p_nom_max conversion GW -> MW
    egs_potentials["p_nom_max"] = egs_potentials["p_nom_max"] * 1000.0

    # not using add_carrier_buses, as we are not interested in a Store
    n.add("Carrier", "geothermal heat")

    n.add(
        "Bus",
        spatial.geothermal_heat.nodes,
        carrier="geothermal heat",
        unit="MWh_th",
    )

    n.add(
        "Generator",
        spatial.geothermal_heat.nodes,
        bus=spatial.geothermal_heat.nodes,
        carrier="geothermal heat",
        p_nom_extendable=True,
    )

    if egs_config["var_cf"]:
        efficiency = pd.read_csv(egs_capacity_factors, parse_dates=True, index_col=0)
        logger.info("Adding Enhanced Geothermal with time-varying capacity factors.")
    else:
        efficiency = 1.0

    # if urban central heat exists, adds geothermal as CHP
    as_chp = "urban central heat" in n.loads.carrier.unique()

    if as_chp:
        logger.info("Adding EGS as Combined Heat and Power.")

    else:
        logger.info("Adding EGS for Electricity Only.")

    for bus, bus_overlap in overlap.iterrows():
        if not bus_overlap.sum():
            continue

        overlap = bus_overlap.loc[bus_overlap > 0.0]
        bus_egs = egs_potentials.loc[overlap.index]

        if not len(bus_egs):
            continue

        bus_egs["p_nom_max"] = bus_egs["p_nom_max"].multiply(bus_overlap)
        bus_egs = bus_egs.loc[bus_egs.p_nom_max > 0.0]

        appendix = " " + pd.Index(np.arange(len(bus_egs)).astype(str))

        # add surface bus
        n.add(
            "Bus",
            pd.Index([f"{bus} geothermal heat surface"]),
            location=bus,
            unit="MWh_th",
            carrier="geothermal heat",
        )

        bus_egs.index = np.arange(len(bus_egs)).astype(str)
        well_name = f"{bus} enhanced geothermal" + appendix

        if egs_config["var_cf"]:
            bus_eta = pd.concat(
                (efficiency[bus].rename(idx) for idx in well_name),
                axis=1,
            )
        else:
            bus_eta = efficiency

        p_nom_max = bus_egs["p_nom_max"]
        capital_cost = bus_egs["capital_cost"]
        bus1 = pd.Series(f"{bus} geothermal heat surface", well_name)

        # adding geothermal wells as multiple generators to represent supply curve
        n.add(
            "Link",
            well_name,
            bus0=spatial.geothermal_heat.nodes,
            bus1=bus1,
            carrier="geothermal heat",
            p_nom_extendable=True,
            p_nom_max=p_nom_max.set_axis(well_name) / efficiency_orc,
            capital_cost=capital_cost.set_axis(well_name) * efficiency_orc,
            efficiency=bus_eta.loc[n.snapshots],
            lifetime=costs.at["geothermal", "lifetime"],
        )

        # adding Organic Rankine Cycle as a single link
        n.add(
            "Link",
            bus + " geothermal organic rankine cycle",
            bus0=f"{bus} geothermal heat surface",
            bus1=bus,
            p_nom_extendable=True,
            carrier="geothermal organic rankine cycle",
            capital_cost=orc_capital_cost * efficiency_orc,
            efficiency=efficiency_orc,
            lifetime=costs.at["organic rankine cycle", "lifetime"],
        )

        if as_chp and bus + " urban central heat" in n.buses.index:
            n.add(
                "Link",
                bus + " geothermal heat district heat",
                bus0=f"{bus} geothermal heat surface",
                bus1=bus + " urban central heat",
                carrier="geothermal district heat",
                capital_cost=orc_capital_cost
                * efficiency_orc
                * costs.at["geothermal", "district heat surcharge"]
                / 100.0,
                efficiency=efficiency_dh,
                p_nom_extendable=True,
                lifetime=costs.at["geothermal", "lifetime"],
            )

        if egs_config["flexible"]:
            # this StorageUnit represents flexible operation using the geothermal reservoir.
            # Hence, it is counter-intuitive to install it at the surface bus,
            # this is however the more lean and computationally efficient solution.

            max_hours = egs_config["max_hours"]
            boost = egs_config["max_boost"]

            n.add(
                "StorageUnit",
                bus + " geothermal reservoir",
                bus=f"{bus} geothermal heat surface",
                carrier="geothermal heat",
                p_nom_extendable=True,
                p_min_pu=-boost,
                max_hours=max_hours,
                cyclic_state_of_charge=True,
            )


def add_import_options(
    n: pypsa.Network,
    costs: pd.DataFrame,
    options: dict,
    gas_input_nodes: pd.DataFrame,
):
    """
    Add green energy import options.

    Parameters
    ----------
    n : pypsa.Network
    costs : pd.DataFrame
    options : dict
        Options from snakemake.params["sector"].
    gas_input_nodes : pd.DataFrame
        Locations of gas input nodes split by LNG and pipeline.
    """

    import_config = options["imports"]
    import_options = import_config["price"]
    logger.info(f"Adding import options:\n{pd.Series(import_options)}")

    if "methanol" in import_options:
        co2_intensity = costs.at["methanolisation", "carbondioxide-input"]

        n.add(
            "Link",
            spatial.methanol.nodes,
            suffix=" import",
            carrier="import methanol",
            bus0="co2 atmosphere",
            bus1=spatial.methanol.nodes,
            efficiency=1 / co2_intensity,
            marginal_cost=import_options["methanol"] / co2_intensity,
            p_nom=1e7,
        )

    if "oil" in import_options:
        co2_intensity = costs.at["oil", "CO2 intensity"]

        n.add(
            "Link",
            spatial.oil.nodes,
            suffix=" import",
            carrier="import oil",
            bus0="co2 atmosphere",
            bus1=spatial.oil.nodes,
            efficiency=1 / co2_intensity,
            marginal_cost=import_options["oil"] / co2_intensity,
            p_nom=1e7,
        )

    if "gas" in import_options:
        co2_intensity = costs.at["gas", "CO2 intensity"]

        p_nom = gas_input_nodes["lng"].dropna()
        p_nom.rename(lambda x: x + " gas", inplace=True)  #
        if len(spatial.gas.nodes) == 1:
            p_nom = p_nom.sum()
            nodes = spatial.gas.nodes
        else:
            nodes = p_nom.index

        n.add(
            "Link",
            nodes,
            suffix=" import",
            carrier="import gas",
            bus0="co2 atmosphere",
            bus1=nodes,
            efficiency=1 / co2_intensity,
            marginal_cost=import_options["gas"] / co2_intensity,
            p_nom=p_nom / co2_intensity,
        )

    if "NH3" in import_options:
        if options["ammonia"]:
            n.add(
                "Generator",
                spatial.ammonia.nodes,
                suffix=" import",
                bus=spatial.ammonia.nodes,
                carrier="import NH3",
                p_nom=1e7,
                marginal_cost=import_options["NH3"],
            )

        else:
            logger.warning(
                "Skipping specified ammonia imports because ammonia carrier is not present."
            )

    if "H2" in import_options:
        p_nom = gas_input_nodes["pipeline"].dropna()
        p_nom.rename(lambda x: x + " H2", inplace=True)

        n.add(
            "Generator",
            p_nom.index,
            suffix=" import",
            bus=p_nom.index,
            carrier="import H2",
            p_nom=p_nom,
            marginal_cost=import_options["H2"],
        )


if __name__ == "__main__":
    if "snakemake" not in globals():
        from scripts._helpers import mock_snakemake

        snakemake = mock_snakemake(
            "prepare_sector_network",
            opts="",
            clusters="8",
            sector_opts="",
            planning_horizons="2030",
        )

    configure_logging(snakemake)  # pylint: disable=E0606
    set_scenario_config(snakemake)
    update_config_from_wildcards(snakemake.config, snakemake.wildcards)

    options = snakemake.params.sector
    cf_industry = snakemake.params.industry

    investment_year = int(snakemake.wildcards.planning_horizons)

    n = pypsa.Network(snakemake.input.network)

    pop_layout = pd.read_csv(snakemake.input.clustered_pop_layout, index_col=0)
    nhours = n.snapshot_weightings.generators.sum()
    nyears = nhours / 8760

    costs = load_costs(
        snakemake.input.costs,
        snakemake.params.costs,
        nyears=nyears,
    )

    pop_weighted_energy_totals = (
        pd.read_csv(snakemake.input.pop_weighted_energy_totals, index_col=0) * nyears
    )
    pop_weighted_heat_totals = (
        pd.read_csv(snakemake.input.pop_weighted_heat_totals, index_col=0) * nyears
    )
    pop_weighted_energy_totals.update(pop_weighted_heat_totals)

    fn = snakemake.input.gas_input_nodes_simplified
    gas_input_nodes = pd.read_csv(fn, index_col=0)

    carriers_to_keep = snakemake.params.pypsa_eur
    profiles = {
        key: snakemake.input[key]
        for key in snakemake.input.keys()
        if key.startswith("profile")
    }
    landfall_lengths = {
        tech: settings["landfall_length"]
        for tech, settings in snakemake.params.renewable.items()
        if "landfall_length" in settings.keys()
    }
    patch_electricity_network(n, costs, carriers_to_keep, profiles, landfall_lengths)

    fn = snakemake.input.heating_efficiencies
    year = int(snakemake.params["energy_totals_year"])
    heating_efficiencies = pd.read_csv(fn, index_col=[1, 0]).loc[year]

    spatial = define_spatial(pop_layout.index, options)

    if snakemake.params.foresight in ["myopic", "perfect"]:
        add_lifetime_wind_solar(n, costs)

        conventional = snakemake.params.conventional_carriers
        for carrier in conventional:
            add_carrier_buses(
                n=n,
                carrier=carrier,
                costs=costs,
                spatial=spatial,
                options=options,
                cf_industry=cf_industry,
            )

    add_eu_bus(n)

    add_co2_tracking(
        n,
        costs,
        options,
        sequestration_potential_file=snakemake.input.sequestration_potential,
    )

    add_generation(
        n=n,
        costs=costs,
        pop_layout=pop_layout,
        conventionals=options["conventional_generation"],
        spatial=spatial,
        options=options,
        cf_industry=cf_industry,
    )

    add_storage_and_grids(
        n=n,
        costs=costs,
        pop_layout=pop_layout,
        h2_cavern_file=snakemake.input.h2_cavern,
        cavern_types=snakemake.params.sector["hydrogen_underground_storage_locations"],
        clustered_gas_network_file=snakemake.input.clustered_gas_network,
        gas_input_nodes=gas_input_nodes,
        spatial=spatial,
        options=options,
    )

    if options["transport"]:
        add_land_transport(
            n=n,
            costs=costs,
            transport_demand_file=snakemake.input.transport_demand,
            transport_data_file=snakemake.input.transport_data,
            avail_profile_file=snakemake.input.avail_profile,
            dsm_profile_file=snakemake.input.dsm_profile,
            temp_air_total_file=snakemake.input.temp_air_total,
            cf_industry=cf_industry,
            options=options,
            investment_year=investment_year,
            nodes=spatial.nodes,
        )

    if options["heating"]:
        add_heat(
            n=n,
            costs=costs,
            cop_profiles_file=snakemake.input.cop_profiles,
            direct_heat_source_utilisation_profile_file=snakemake.input.direct_heat_source_utilisation_profiles,
            hourly_heat_demand_total_file=snakemake.input.hourly_heat_demand_total,
            ptes_e_max_pu_file=snakemake.input.ptes_e_max_pu_profiles,
<<<<<<< HEAD
            ptes_direct_utilisation_profile=snakemake.input.ptes_direct_utilisation_profiles,
            ptes_reheat_ratio_profiles=snakemake.input.ptes_reheat_ratio_profiles,
=======
            ptes_direct_utilisation_profile_file=snakemake.input.ptes_direct_utilisation_profiles,
            ptes_temperature_boost_ratio_profile_file=snakemake.input.ptes_temperature_boost_ratio_profiles,
>>>>>>> f64ac106
            ates_e_nom_max=snakemake.input.ates_potentials,
            ates_capex_as_fraction_of_geothermal_heat_source=snakemake.params.sector[
                "district_heating"
            ]["ates"]["capex_as_fraction_of_geothermal_heat_source"],
            ates_marginal_cost_charger=snakemake.params.sector["district_heating"][
                "ates"
            ]["marginal_cost_charger"],
            ates_recovery_factor=snakemake.params.sector["district_heating"]["ates"][
                "recovery_factor"
            ],
            enable_ates=snakemake.params.sector["district_heating"]["ates"]["enable"],
            district_heat_share_file=snakemake.input.district_heat_share,
            solar_thermal_total_file=snakemake.input.solar_thermal_total,
            retro_cost_file=snakemake.input.retro_cost,
            floor_area_file=snakemake.input.floor_area,
            heat_source_profile_files={
                source: snakemake.input[source]
                for source in snakemake.params.limited_heat_sources
                if source in snakemake.input.keys()
            },
            params=snakemake.params,
            pop_weighted_energy_totals=pop_weighted_energy_totals,
            heating_efficiencies=heating_efficiencies,
            pop_layout=pop_layout,
            spatial=spatial,
            options=options,
            investment_year=investment_year,
        )

    if options["biomass"]:
        add_biomass(
            n=n,
            costs=costs,
            options=options,
            spatial=spatial,
            cf_industry=cf_industry,
            pop_layout=pop_layout,
            biomass_potentials_file=snakemake.input.biomass_potentials,
            biomass_transport_costs_file=snakemake.input.biomass_transport_costs,
            nyears=nyears,
        )

    if options["ammonia"]:
        add_ammonia(n, costs, pop_layout, spatial, cf_industry)

    if options["methanol"]:
        add_methanol(n, costs, options=options, spatial=spatial, pop_layout=pop_layout)

    if options["industry"]:
        add_industry(
            n=n,
            costs=costs,
            industrial_demand_file=snakemake.input.industrial_demand,
            pop_layout=pop_layout,
            pop_weighted_energy_totals=pop_weighted_energy_totals,
            options=options,
            spatial=spatial,
            cf_industry=cf_industry,
            investment_year=investment_year,
        )

    if options["shipping"]:
        add_shipping(
            n=n,
            costs=costs,
            shipping_demand_file=snakemake.input.shipping_demand,
            pop_layout=pop_layout,
            pop_weighted_energy_totals=pop_weighted_energy_totals,
            options=options,
            spatial=spatial,
            investment_year=investment_year,
        )

    if options["aviation"]:
        add_aviation(
            n=n,
            costs=costs,
            pop_layout=pop_layout,
            pop_weighted_energy_totals=pop_weighted_energy_totals,
            options=options,
            spatial=spatial,
        )

    if options["heating"]:
        add_waste_heat(n, costs, options, cf_industry)

    if options["agriculture"]:  # requires H and I
        add_agriculture(
            n,
            costs,
            pop_layout,
            pop_weighted_energy_totals,
            investment_year,
            options,
            spatial,
        )

    if options["dac"]:
        add_dac(n, costs)

    if not options["electricity_transmission_grid"]:
        decentral(n)

    if not options["H2_network"]:
        remove_h2_network(n)

    if options["co2_network"]:
        add_co2_network(
            n,
            costs,
            co2_network_cost_factor=snakemake.config["sector"][
                "co2_network_cost_factor"
            ],
        )

    if options["allam_cycle_gas"]:
        add_allam_gas(n, costs, pop_layout=pop_layout, spatial=spatial)

    n = set_temporal_aggregation(
        n, snakemake.params.time_resolution, snakemake.input.snapshot_weightings
    )

    co2_budget = snakemake.params.co2_budget
    if isinstance(co2_budget, str) and co2_budget.startswith("cb"):
        fn = "results/" + snakemake.params.RDIR + "/csvs/carbon_budget_distribution.csv"
        if not os.path.exists(fn):
            emissions_scope = snakemake.params.emissions_scope
            input_co2 = snakemake.input.co2
            build_carbon_budget(
                co2_budget,
                snakemake.input.eurostat,
                fn,
                emissions_scope,
                input_co2,
                options,
                snakemake.params.countries,
                snakemake.params.planning_horizons,
            )
        co2_cap = pd.read_csv(fn, index_col=0).squeeze()
        limit = co2_cap.loc[investment_year]
    else:
        limit = get(co2_budget, investment_year)
    add_co2limit(
        n,
        options,
        snakemake.input.co2_totals_name,
        snakemake.params.countries,
        nyears,
        limit,
    )

    maxext = snakemake.params["lines"]["max_extension"]
    if maxext is not None:
        limit_individual_line_extension(n, maxext)

    if options["electricity_distribution_grid"]:
        insert_electricity_distribution_grid(
            n, costs, options, pop_layout, snakemake.input.solar_rooftop_potentials
        )

    if options["enhanced_geothermal"].get("enable", False):
        logger.info("Adding Enhanced Geothermal Systems (EGS).")
        add_enhanced_geothermal(
            n,
            costs=costs,
            costs_config=snakemake.config["costs"],
            egs_potentials=snakemake.input["egs_potentials"],
            egs_overlap=snakemake.input["egs_overlap"],
            egs_config=snakemake.params["sector"]["enhanced_geothermal"],
            egs_capacity_factors="path/to/capacity_factors.csv",
        )

    if options["imports"]["enable"]:
        add_import_options(n, costs, options, gas_input_nodes)

    if options["gas_distribution_grid"]:
        insert_gas_distribution_costs(n, costs, options=options)

    if options["electricity_grid_connection"]:
        add_electricity_grid_connection(n, costs)

    for k, v in options["transmission_efficiency"].items():
        if k in options["transmission_efficiency"]["enable"]:
            lossy_bidirectional_links(n, k, v)

    # Workaround: Remove lines with conflicting (and unrealistic) properties
    # cf. https://github.com/PyPSA/pypsa-eur/issues/444
    if snakemake.config["solving"]["options"]["transmission_losses"]:
        idx = n.lines.query("num_parallel == 0").index
        logger.info(
            f"Removing {len(idx)} line(s) with properties conflicting with transmission losses functionality."
        )
        n.remove("Line", idx)

    first_year_myopic = (snakemake.params.foresight in ["myopic", "perfect"]) and (
        snakemake.params.planning_horizons[0] == investment_year
    )

    if options["cluster_heat_buses"] and not first_year_myopic:
        cluster_heat_buses(n)

    maybe_adjust_costs_and_potentials(
        n, snakemake.params["adjustments"], investment_year
    )

    n.meta = dict(snakemake.config, **dict(wildcards=dict(snakemake.wildcards)))

    sanitize_carriers(n, snakemake.config)
    sanitize_locations(n)

    n.export_to_netcdf(snakemake.output[0])<|MERGE_RESOLUTION|>--- conflicted
+++ resolved
@@ -2754,13 +2754,8 @@
     direct_heat_source_utilisation_profile_file: str,
     hourly_heat_demand_total_file: str,
     ptes_e_max_pu_file: str,
-<<<<<<< HEAD
-    ptes_direct_utilisation_profile: str,
-    ptes_reheat_ratio_profiles: str,
-=======
     ptes_direct_utilisation_profile_file: str,
     ptes_temperature_boost_ratio_profile_file: str,
->>>>>>> f64ac106
     ates_e_nom_max: str,
     ates_capex_as_fraction_of_geothermal_heat_source: float,
     ates_recovery_factor: float,
@@ -3047,7 +3042,6 @@
 
                 if tes_system == TesSystem.PTES and heat_system == HeatSystem.URBAN_CENTRAL:
 
-<<<<<<< HEAD
                     n.add("Carrier", f"{heat_system} {label}")
 
                     n.add(
@@ -3061,7 +3055,34 @@
                     energy_to_power_ratio_water_pit = costs.at[
                         "central water pit storage", "energy to power ratio"
                     ]
-=======
+
+                    n.add(
+                        "Link",
+                        nodes,
+                        suffix=f" {heat_system} water pits charger",
+                        bus0=nodes + f" {heat_system} heat",
+                        bus1=nodes + f" {heat_system} water pits",
+                        efficiency=costs.at[
+                            "central water pit charger",
+                            "efficiency",
+                        ],
+                        carrier=f"{heat_system} water pits charger",
+                        p_nom_extendable=True,
+                        lifetime=costs.at["central water pit storage", "lifetime"],
+                        marginal_cost=costs.at[
+                            "central water pit charger", "marginal_cost"
+                        ],
+                    )
+                    n.links.loc[
+                        nodes + f" {heat_system} water pits charger",
+                        "energy to power ratio",
+                    ] = energy_to_power_ratio_water_pit
+
+                    #if options["district_heating"]["ptes"]["supplemental_heating"][
+                    #    "enable"
+                    #]:
+                    #boosted = options["district_heating"]["ptes"]["supplemental_heating"]["enable"]
+
                 if options["district_heating"]["ptes"]["supplemental_heating"][
                     "enable"
                 ]:
@@ -3081,6 +3102,24 @@
                         .to_pandas()
                         .reindex(index=n.snapshots)
                     )
+                    #n.add("Carrier", f"{heat_system} water pits boosting")
+
+                    #n.add(
+                    #    "Bus",
+                    #    nodes + f" {heat_system} water pits boosting",
+                    #    location=nodes,
+                    #    carrier=f"{heat_system} water pits boosting",
+                    #    unit="MWh_th",
+                    #)
+                    if case == TesSystem.BOOSTED:
+                        ptes_supplemental_heating_required = (
+                            xr.open_dataarray(ptes_direct_utilisation_profile)
+                            .sel(name=nodes)
+                            .to_pandas()
+                            .reindex(index=n.snapshots)
+                        )
+                    else:
+                        ptes_supplemental_heating_required = 1
 
                     n.add(
                         "Link",
@@ -3128,54 +3167,6 @@
                         nodes + f" {heat_system} water pits charger",
                         "energy to power ratio",
                     ] = energy_to_power_ratio_water_pit
->>>>>>> f64ac106
-
-                    n.add(
-                        "Link",
-                        nodes,
-                        suffix=f" {heat_system} water pits charger",
-                        bus0=nodes + f" {heat_system} heat",
-                        bus1=nodes + f" {heat_system} water pits",
-                        efficiency=costs.at[
-                            "central water pit charger",
-                            "efficiency",
-                        ],
-                        carrier=f"{heat_system} water pits charger",
-                        p_nom_extendable=True,
-                        lifetime=costs.at["central water pit storage", "lifetime"],
-                        marginal_cost=costs.at[
-                            "central water pit charger", "marginal_cost"
-                        ],
-                    )
-                    n.links.loc[
-                        nodes + f" {heat_system} water pits charger",
-                        "energy to power ratio",
-                    ] = energy_to_power_ratio_water_pit
-
-                    #if options["district_heating"]["ptes"]["supplemental_heating"][
-                    #    "enable"
-                    #]:
-                    #boosted = options["district_heating"]["ptes"]["supplemental_heating"]["enable"]
-
-                    #n.add("Carrier", f"{heat_system} water pits boosting")
-
-                    #n.add(
-                    #    "Bus",
-                    #    nodes + f" {heat_system} water pits boosting",
-                    #    location=nodes,
-                    #    carrier=f"{heat_system} water pits boosting",
-                    #    unit="MWh_th",
-                    #)
-                    if case == TesSystem.BOOSTED:
-                        ptes_supplemental_heating_required = (
-                            xr.open_dataarray(ptes_direct_utilisation_profile)
-                            .sel(name=nodes)
-                            .to_pandas()
-                            .reindex(index=n.snapshots)
-                        )
-                    else:
-                        ptes_supplemental_heating_required = 1
-
                     n.add(
                         "Link",
                         nodes,
@@ -3457,17 +3448,6 @@
                 lifetime=costs.at[key, "lifetime"],
             )
 
-<<<<<<< HEAD
-            if options["district_heating"]["ptes"]["supplemental_heating"][
-                    "booster_resistive_heater"] and heat_system == HeatSystem.URBAN_CENTRAL:
-
-                ptes_reheat_ratio = (
-                        xr.open_dataarray(ptes_reheat_ratio_profiles)
-                        .sel(name=nodes)
-                        .to_pandas()
-                        .reindex(index=n.snapshots)
-                    )
-=======
             if (
                 not options["district_heating"]["ptes"]["supplemental_heating"][
                     "enable"
@@ -3493,24 +3473,10 @@
                     .to_pandas()
                     .reindex(index=n.snapshots)
                 )
->>>>>>> f64ac106
 
                 n.add(
                     "Link",
                     nodes,
-<<<<<<< HEAD
-                    suffix=f" {heat_system} ptes resistive heater",
-                    bus0=nodes,
-                    bus1=nodes + f" {heat_system} water pits ", #boosting
-                    bus2=nodes + f" {heat_system} heat",
-                    carrier=f"{heat_system} resistive heater",
-                    efficiency=(-(1 / (ptes_reheat_ratio - 1))).where(ptes_reheat_ratio > 1, 0.0), #nochmal überprüfen, ob das soweit passt, IM AKTUELLEN RUN NICHT DRIN
-                    efficiency2=(ptes_reheat_ratio / (ptes_reheat_ratio - 1)).where(ptes_reheat_ratio > 1, 0.0) * (costs.at[key, "efficiency"]),
-                    capital_cost=(costs.at[key, "efficiency"]
-                                 * costs.at[key, "capital_cost"]
-                                 * overdim_factor),
-                                 #* (ptes_reheat_ratio.max() -1)),
-=======
                     suffix=f" {heat_system} water pits resistive heater",
                     bus0=nodes,
                     bus1=nodes + f" {heat_system} water pits boosting",
@@ -3528,7 +3494,34 @@
                         * costs.at[key, "capital_cost"]
                         * overdim_factor
                     ),
->>>>>>> f64ac106
+                    p_nom_extendable=True,
+                    lifetime=costs.at[key, "lifetime"],
+                )
+
+            if options["district_heating"]["ptes"]["supplemental_heating"][
+                    "booster_resistive_heater"] and heat_system == HeatSystem.URBAN_CENTRAL:
+
+                ptes_reheat_ratio = (
+                        xr.open_dataarray(ptes_reheat_ratio_profiles)
+                        .sel(name=nodes)
+                        .to_pandas()
+                        .reindex(index=n.snapshots)
+                    )
+
+                n.add(
+                    "Link",
+                    nodes,
+                    suffix=f" {heat_system} ptes resistive heater",
+                    bus0=nodes,
+                    bus1=nodes + f" {heat_system} water pits ", #boosting
+                    bus2=nodes + f" {heat_system} heat",
+                    carrier=f"{heat_system} resistive heater",
+                    efficiency=(-(1 / (ptes_reheat_ratio - 1))).where(ptes_reheat_ratio > 1, 0.0), #nochmal überprüfen, ob das soweit passt, IM AKTUELLEN RUN NICHT DRIN
+                    efficiency2=(ptes_reheat_ratio / (ptes_reheat_ratio - 1)).where(ptes_reheat_ratio > 1, 0.0) * (costs.at[key, "efficiency"]),
+                    capital_cost=(costs.at[key, "efficiency"]
+                                 * costs.at[key, "capital_cost"]
+                                 * overdim_factor),
+                                 #* (ptes_reheat_ratio.max() -1)),
                     p_nom_extendable=True,
                     lifetime=costs.at[key, "lifetime"],
                 )
@@ -6460,13 +6453,8 @@
             direct_heat_source_utilisation_profile_file=snakemake.input.direct_heat_source_utilisation_profiles,
             hourly_heat_demand_total_file=snakemake.input.hourly_heat_demand_total,
             ptes_e_max_pu_file=snakemake.input.ptes_e_max_pu_profiles,
-<<<<<<< HEAD
-            ptes_direct_utilisation_profile=snakemake.input.ptes_direct_utilisation_profiles,
-            ptes_reheat_ratio_profiles=snakemake.input.ptes_reheat_ratio_profiles,
-=======
             ptes_direct_utilisation_profile_file=snakemake.input.ptes_direct_utilisation_profiles,
             ptes_temperature_boost_ratio_profile_file=snakemake.input.ptes_temperature_boost_ratio_profiles,
->>>>>>> f64ac106
             ates_e_nom_max=snakemake.input.ates_potentials,
             ates_capex_as_fraction_of_geothermal_heat_source=snakemake.params.sector[
                 "district_heating"
