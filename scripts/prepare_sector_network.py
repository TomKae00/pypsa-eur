--- conflicted
+++ resolved
@@ -3032,10 +3032,16 @@
                 )
 
         if options["tes"]:
-
-<<<<<<< HEAD
             n.add("Carrier", f"{heat_system} water tanks")
-=======
+
+            n.add(
+                "Bus",
+                nodes + f" {heat_system} water tanks",
+                location=nodes,
+                carrier=f"{heat_system} water tanks",
+                unit="MWh_th",
+            )
+
             energy_to_power_ratio_water_tanks = costs.at[
                 heat_system.central_or_decentral + " water tank storage",
                 "energy to power ratio",
@@ -3073,7 +3079,6 @@
                     heat_system.central_or_decentral + " water tank storage", "lifetime"
                 ],
             )
->>>>>>> 934d41cb
 
             n.links.loc[
                 nodes + f" {heat_system} water tanks charger", "energy to power ratio"
@@ -3084,66 +3089,23 @@
             ]
 
             n.add(
-                "StorageUnit",
+                "Store",
                 nodes + f" {heat_system} water tanks",
-                bus=nodes + f" {heat_system} heat",
+                bus=nodes + f" {heat_system} water tanks",
+                e_cyclic=True,
+                e_nom_extendable=True,
                 carrier=f"{heat_system} water tanks",
-                efficiency_store=costs.at[
-                    heat_system.central_or_decentral + " water tank charger",
-                    "efficiency"
-                ],
-                max_hours=costs.at[
-                    heat_system.central_or_decentral + " water tank storage",
-                    "energy to power ratio"
-                ],
-                efficiency_dispatch=costs.at[
-                    heat_system.central_or_decentral + " water tank discharger",
-                    "efficiency"
-                ],
-                p_nom_extendable=True,
                 standing_loss=1 - np.exp(-1 / 24 / tes_time_constant_days),
                 capital_cost=costs.at[
-<<<<<<< HEAD
-                    heat_system.central_or_decentral + " water tank storage", "fixed"] * costs.at[
-                    heat_system.central_or_decentral + " water tank storage", "energy to power ratio"
-=======
                     heat_system.central_or_decentral + " water tank storage",
                     "capital_cost",
->>>>>>> 934d41cb
                 ],
                 lifetime=costs.at[
                     heat_system.central_or_decentral + " water tank storage", "lifetime"
                 ],
-                cyclic_state_of_charge=True,
             )
 
             if heat_system == HeatSystem.URBAN_CENTRAL:
-<<<<<<< HEAD
-
-                n.add("Carrier", f"{heat_system} water pits")
-
-                n.add(
-                    "StorageUnit",
-                    nodes + f" {heat_system} water pits",
-                    bus=nodes + f" {heat_system} heat",
-                    carrier=f"{heat_system} water pits",
-                    efficiency_store=costs.at[
-                        "central water pit charger", "efficiency"
-                    ],
-                    max_hours=costs.at[
-                        "central water pit storage", "energy to power ratio"
-                    ],
-                    efficiency_dispatch=costs.at[
-                        "central water pit discharger", "efficiency"
-                    ],
-                    p_nom_extendable=True,
-                    standing_loss=1 - np.exp(-1 / 24 / tes_time_constant_days),
-                    capital_cost=costs.at["central water pit storage", "fixed"] * costs.at[
-                        "central water pit storage", "energy to power ratio"
-                    ],
-                    lifetime=costs.at["central water pit storage", "lifetime"],
-                    cyclic_state_of_charge=True,
-=======
                 n.add("Carrier", f"{heat_system} water pits")
 
                 n.add(
@@ -3216,7 +3178,6 @@
                     standing_loss=1 - np.exp(-1 / 24 / tes_time_constant_days),
                     capital_cost=costs.at["central water pit storage", "capital_cost"],
                     lifetime=costs.at["central water pit storage", "lifetime"],
->>>>>>> 934d41cb
                 )
 
         if options["resistive_heaters"]:
@@ -5533,7 +5494,7 @@
         return agg
 
     logger.info("Cluster residential and service heat buses.")
-    components = ["Bus", "Carrier", "Generator", "Link", "Load", "Store", "StorageUnit"]
+    components = ["Bus", "Carrier", "Generator", "Link", "Load", "Store"]
 
     for c in n.iterate_components(components):
         df = c.df
