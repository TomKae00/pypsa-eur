# -*- coding: utf-8 -*-
# SPDX-FileCopyrightText: : 2020-2023 The PyPSA-Eur Authors
#
# SPDX-License-Identifier: MIT
"""
Adds all sector-coupling components to the network, including demand and supply
technologies for the buildings, transport and industry sectors.
"""

import logging
import os
from itertools import product
from types import SimpleNamespace

import networkx as nx
import numpy as np
import pandas as pd
import pypsa
import xarray as xr
<<<<<<< HEAD
from _helpers import (
    configure_logging,
    set_scenario_config,
    update_config_with_sector_opts,
)
=======
from _helpers import configure_logging, update_config_from_wildcards
>>>>>>> dd2416a5
from add_electricity import calculate_annuity, sanitize_carriers, sanitize_locations
from build_energy_totals import build_co2_totals, build_eea_co2, build_eurostat_co2
from networkx.algorithms import complement
from networkx.algorithms.connectivity.edge_augmentation import k_edge_augmentation
from prepare_network import maybe_adjust_costs_and_potentials
from pypsa.geo import haversine_pts
from pypsa.io import import_components_from_dataframe
from scipy.stats import beta

spatial = SimpleNamespace()
logger = logging.getLogger(__name__)


def define_spatial(nodes, options):
    """
    Namespace for spatial.

    Parameters
    ----------
    nodes : list-like
    """
    global spatial

    spatial.nodes = nodes

    # biomass

    spatial.biomass = SimpleNamespace()

    if options.get("biomass_spatial", options["biomass_transport"]):
        spatial.biomass.nodes = nodes + " solid biomass"
        spatial.biomass.locations = nodes
        spatial.biomass.industry = nodes + " solid biomass for industry"
        spatial.biomass.industry_cc = nodes + " solid biomass for industry CC"
    else:
        spatial.biomass.nodes = ["EU solid biomass"]
        spatial.biomass.locations = ["EU"]
        spatial.biomass.industry = ["solid biomass for industry"]
        spatial.biomass.industry_cc = ["solid biomass for industry CC"]

    spatial.biomass.df = pd.DataFrame(vars(spatial.biomass), index=nodes)

    # co2

    spatial.co2 = SimpleNamespace()

    if options["co2_spatial"]:
        spatial.co2.nodes = nodes + " co2 stored"
        spatial.co2.locations = nodes
        spatial.co2.vents = nodes + " co2 vent"
        spatial.co2.process_emissions = nodes + " process emissions"
    else:
        spatial.co2.nodes = ["co2 stored"]
        spatial.co2.locations = ["EU"]
        spatial.co2.vents = ["co2 vent"]
        spatial.co2.process_emissions = ["process emissions"]

    spatial.co2.df = pd.DataFrame(vars(spatial.co2), index=nodes)

    # gas

    spatial.gas = SimpleNamespace()

    if options["gas_network"]:
        spatial.gas.nodes = nodes + " gas"
        spatial.gas.locations = nodes
        spatial.gas.biogas = nodes + " biogas"
        spatial.gas.industry = nodes + " gas for industry"
        spatial.gas.industry_cc = nodes + " gas for industry CC"
        spatial.gas.biogas_to_gas = nodes + " biogas to gas"
        spatial.gas.biogas_to_gas_cc = nodes + "biogas to gas CC"
    else:
        spatial.gas.nodes = ["EU gas"]
        spatial.gas.locations = ["EU"]
        spatial.gas.biogas = ["EU biogas"]
        spatial.gas.industry = ["gas for industry"]
        spatial.gas.biogas_to_gas = ["EU biogas to gas"]
        if options.get("biomass_spatial", options["biomass_transport"]):
            spatial.gas.biogas_to_gas_cc = nodes + " biogas to gas CC"
        else:
            spatial.gas.biogas_to_gas_cc = ["EU biogas to gas CC"]
        if options.get("co2_spatial", options["co2network"]):
            spatial.gas.industry_cc = nodes + " gas for industry CC"
        else:
            spatial.gas.industry_cc = ["gas for industry CC"]

    spatial.gas.df = pd.DataFrame(vars(spatial.gas), index=nodes)

    # ammonia

    if options.get("ammonia"):
        spatial.ammonia = SimpleNamespace()
        if options.get("ammonia") == "regional":
            spatial.ammonia.nodes = nodes + " NH3"
            spatial.ammonia.locations = nodes
        else:
            spatial.ammonia.nodes = ["EU NH3"]
            spatial.ammonia.locations = ["EU"]

        spatial.ammonia.df = pd.DataFrame(vars(spatial.ammonia), index=nodes)

    # hydrogen
    spatial.h2 = SimpleNamespace()
    spatial.h2.nodes = nodes + " H2"
    spatial.h2.locations = nodes

    # methanol

    # beware: unlike other carriers, uses locations rather than locations+carriername
    # this allows to avoid separation between nodes and locations

    spatial.methanol = SimpleNamespace()

    spatial.methanol.nodes = ["EU methanol"]
    spatial.methanol.locations = ["EU"]

    if options["regional_methanol_demand"]:
        spatial.methanol.demand_locations = nodes
        spatial.methanol.shipping = nodes + " shipping methanol"
    else:
        spatial.methanol.demand_locations = ["EU"]
        spatial.methanol.shipping = ["EU shipping methanol"]

    # oil
    spatial.oil = SimpleNamespace()

    spatial.oil.nodes = ["EU oil"]
    spatial.oil.locations = ["EU"]

    if options["regional_oil_demand"]:
        spatial.oil.demand_locations = nodes
        spatial.oil.naphtha = nodes + " naphtha for industry"
        spatial.oil.kerosene = nodes + " kerosene for aviation"
        spatial.oil.shipping = nodes + " shipping oil"
        spatial.oil.agriculture_machinery = nodes + " agriculture machinery oil"
        spatial.oil.land_transport = nodes + " land transport oil"
    else:
        spatial.oil.demand_locations = ["EU"]
        spatial.oil.naphtha = ["EU naphtha for industry"]
        spatial.oil.kerosene = ["EU kerosene for aviation"]
        spatial.oil.shipping = ["EU shipping oil"]
        spatial.oil.agriculture_machinery = ["EU agriculture machinery oil"]
        spatial.oil.land_transport = ["EU land transport oil"]

    # uranium
    spatial.uranium = SimpleNamespace()
    spatial.uranium.nodes = ["EU uranium"]
    spatial.uranium.locations = ["EU"]

    # coal
    spatial.coal = SimpleNamespace()
    spatial.coal.nodes = ["EU coal"]
    spatial.coal.locations = ["EU"]

    if options["regional_coal_demand"]:
        spatial.coal.demand_locations = nodes
        spatial.coal.industry = nodes + " coal for industry"
    else:
        spatial.coal.demand_locations = ["EU"]
        spatial.coal.industry = ["EU coal for industry"]

    # lignite
    spatial.lignite = SimpleNamespace()
    spatial.lignite.nodes = ["EU lignite"]
    spatial.lignite.locations = ["EU"]

    return spatial


spatial = SimpleNamespace()


def determine_emission_sectors(options):
    sectors = ["electricity"]
    if options["transport"]:
        sectors += ["rail non-elec", "road non-elec"]
    if options["heating"]:
        sectors += ["residential non-elec", "services non-elec"]
    if options["industry"]:
        sectors += [
            "industrial non-elec",
            "industrial processes",
            "domestic aviation",
            "international aviation",
            "domestic navigation",
            "international navigation",
        ]
    if options["agriculture"]:
        sectors += ["agriculture"]

    return sectors


def get(item, investment_year=None):
    """
    Check whether item depends on investment year.
    """
    return item[investment_year] if isinstance(item, dict) else item


def co2_emissions_year(
    countries, input_eurostat, options, emissions_scope, report_year, input_co2, year
):
    """
    Calculate CO2 emissions in one specific year (e.g. 1990 or 2018).
    """
    eea_co2 = build_eea_co2(input_co2, year, emissions_scope)

    # TODO: read Eurostat data from year > 2014
    # this only affects the estimation of CO2 emissions for BA, RS, AL, ME, MK
    if year > 2014:
        eurostat_co2 = build_eurostat_co2(
            input_eurostat, countries, report_year, year=2014
        )
    else:
        eurostat_co2 = build_eurostat_co2(input_eurostat, countries, report_year, year)

    co2_totals = build_co2_totals(countries, eea_co2, eurostat_co2)

    sectors = determine_emission_sectors(options)

    co2_emissions = co2_totals.loc[countries, sectors].sum().sum()

    # convert MtCO2 to GtCO2
    co2_emissions *= 0.001

    return co2_emissions


# TODO: move to own rule with sector-opts wildcard?
def build_carbon_budget(
    o, input_eurostat, fn, emissions_scope, report_year, input_co2, options
):
    """
    Distribute carbon budget following beta or exponential transition path.
    """

    if "be" in o:
        # beta decay
        carbon_budget = float(o[o.find("cb") + 2 : o.find("be")])
        be = float(o[o.find("be") + 2 :])
    if "ex" in o:
        # exponential decay
        carbon_budget = float(o[o.find("cb") + 2 : o.find("ex")])
        r = float(o[o.find("ex") + 2 :])

    countries = snakemake.params.countries

    e_1990 = co2_emissions_year(
        countries,
        input_eurostat,
        options,
        emissions_scope,
        report_year,
        input_co2,
        year=1990,
    )

    # emissions at the beginning of the path (last year available 2018)
    e_0 = co2_emissions_year(
        countries,
        input_eurostat,
        options,
        emissions_scope,
        report_year,
        input_co2,
        year=2018,
    )

    planning_horizons = snakemake.params.planning_horizons
    if not isinstance(planning_horizons, list):
        planning_horizons = [planning_horizons]
    t_0 = planning_horizons[0]

    if "be" in o:
        # final year in the path
        t_f = t_0 + (2 * carbon_budget / e_0).round(0)

        def beta_decay(t):
            cdf_term = (t - t_0) / (t_f - t_0)
            return (e_0 / e_1990) * (1 - beta.cdf(cdf_term, be, be))

        # emissions (relative to 1990)
        co2_cap = pd.Series({t: beta_decay(t) for t in planning_horizons}, name=o)

    if "ex" in o:
        T = carbon_budget / e_0
        m = (1 + np.sqrt(1 + r * T)) / T

        def exponential_decay(t):
            return (e_0 / e_1990) * (1 + (m + r) * (t - t_0)) * np.exp(-m * (t - t_0))

        co2_cap = pd.Series(
            {t: exponential_decay(t) for t in planning_horizons}, name=o
        )

    # TODO log in Snakefile
    csvs_folder = fn.rsplit("/", 1)[0]
    if not os.path.exists(csvs_folder):
        os.makedirs(csvs_folder)
    co2_cap.to_csv(fn, float_format="%.3f")


def add_lifetime_wind_solar(n, costs):
    """
    Add lifetime for solar and wind generators.
    """
    for carrier in ["solar", "onwind", "offwind"]:
        gen_i = n.generators.index.str.contains(carrier)
        n.generators.loc[gen_i, "lifetime"] = costs.at[carrier, "lifetime"]


def haversine(p):
    coord0 = n.buses.loc[p.bus0, ["x", "y"]].values
    coord1 = n.buses.loc[p.bus1, ["x", "y"]].values
    return 1.5 * haversine_pts(coord0, coord1)


def create_network_topology(
    n, prefix, carriers=["DC"], connector=" -> ", bidirectional=True
):
    """
    Create a network topology from transmission lines and link carrier
    selection.

    Parameters
    ----------
    n : pypsa.Network
    prefix : str
    carriers : list-like
    connector : str
    bidirectional : bool, default True
        True: one link for each connection
        False: one link for each connection and direction (back and forth)

    Returns
    -------
    pd.DataFrame with columns bus0, bus1, length, underwater_fraction
    """

    ln_attrs = ["bus0", "bus1", "length"]
    lk_attrs = ["bus0", "bus1", "length", "underwater_fraction"]
    lk_attrs = n.links.columns.intersection(lk_attrs)

    candidates = pd.concat(
        [n.lines[ln_attrs], n.links.loc[n.links.carrier.isin(carriers), lk_attrs]]
    ).fillna(0)

    # base network topology purely on location not carrier
    candidates["bus0"] = candidates.bus0.map(n.buses.location)
    candidates["bus1"] = candidates.bus1.map(n.buses.location)

    positive_order = candidates.bus0 < candidates.bus1
    candidates_p = candidates[positive_order]
    swap_buses = {"bus0": "bus1", "bus1": "bus0"}
    candidates_n = candidates[~positive_order].rename(columns=swap_buses)
    candidates = pd.concat([candidates_p, candidates_n])

    def make_index(c):
        return prefix + c.bus0 + connector + c.bus1

    topo = candidates.groupby(["bus0", "bus1"], as_index=False).mean()
    topo.index = topo.apply(make_index, axis=1)

    if not bidirectional:
        topo_reverse = topo.copy()
        topo_reverse.rename(columns=swap_buses, inplace=True)
        topo_reverse.index = topo_reverse.apply(make_index, axis=1)
        topo = pd.concat([topo, topo_reverse])

    return topo


# TODO merge issue with PyPSA-Eur
def update_wind_solar_costs(n, costs):
    """
    Update costs for wind and solar generators added with pypsa-eur to those
    cost in the planning year.
    """
    # NB: solar costs are also manipulated for rooftop
    # when distribution grid is inserted
    n.generators.loc[n.generators.carrier == "solar", "capital_cost"] = costs.at[
        "solar-utility", "fixed"
    ]

    n.generators.loc[n.generators.carrier == "onwind", "capital_cost"] = costs.at[
        "onwind", "fixed"
    ]

    # for offshore wind, need to calculated connection costs

    # assign clustered bus
    # map initial network -> simplified network
    busmap_s = pd.read_csv(snakemake.input.busmap_s, index_col=0).squeeze()
    busmap_s.index = busmap_s.index.astype(str)
    busmap_s = busmap_s.astype(str)
    # map simplified network -> clustered network
    busmap = pd.read_csv(snakemake.input.busmap, index_col=0).squeeze()
    busmap.index = busmap.index.astype(str)
    busmap = busmap.astype(str)
    # map initial network -> clustered network
    clustermaps = busmap_s.map(busmap)

    # code adapted from pypsa-eur/scripts/add_electricity.py
    for connection in ["dc", "ac"]:
        tech = "offwind-" + connection
        profile = snakemake.input["profile_offwind_" + connection]
        with xr.open_dataset(profile) as ds:

            # if-statement for compatibility with old profiles
            if "year" in ds.indexes:
                ds = ds.sel(year=ds.year.min(), drop=True)

            underwater_fraction = ds["underwater_fraction"].to_pandas()
            connection_cost = (
                snakemake.params.length_factor
                * ds["average_distance"].to_pandas()
                * (
                    underwater_fraction
                    * costs.at[tech + "-connection-submarine", "fixed"]
                    + (1.0 - underwater_fraction)
                    * costs.at[tech + "-connection-underground", "fixed"]
                )
            )

            # convert to aggregated clusters with weighting
            weight = ds["weight"].to_pandas()

            # e.g. clusters == 37m means that VRE generators are left
            # at clustering of simplified network, but that they are
            # connected to 37-node network
            genmap = (
                busmap_s if snakemake.wildcards.clusters[-1:] == "m" else clustermaps
            )
            connection_cost = (connection_cost * weight).groupby(
                genmap
            ).sum() / weight.groupby(genmap).sum()

            capital_cost = (
                costs.at["offwind", "fixed"]
                + costs.at[tech + "-station", "fixed"]
                + connection_cost
            )

            logger.info(
                "Added connection cost of {:0.0f}-{:0.0f} Eur/MW/a to {}".format(
                    connection_cost.min(), connection_cost.max(), tech
                )
            )

            n.generators.loc[n.generators.carrier == tech, "capital_cost"] = (
                capital_cost.rename(index=lambda node: node + " " + tech)
            )


def add_carrier_buses(n, carrier, nodes=None):
    """
    Add buses to connect e.g. coal, nuclear and oil plants.
    """
    if nodes is None:
        nodes = vars(spatial)[carrier].nodes
    location = vars(spatial)[carrier].locations

    # skip if carrier already exists
    if carrier in n.carriers.index:
        return

    if not isinstance(nodes, pd.Index):
        nodes = pd.Index(nodes)

    n.add("Carrier", carrier)

    unit = "MWh_LHV" if carrier == "gas" else "MWh_th"
    # preliminary value for non-gas carriers to avoid zeros
    capital_cost = costs.at["gas storage", "fixed"] if carrier == "gas" else 0.02

    n.madd("Bus", nodes, location=location, carrier=carrier, unit=unit)

    n.madd(
        "Store",
        nodes + " Store",
        bus=nodes,
        e_nom_extendable=True,
        e_cyclic=True,
        carrier=carrier,
        capital_cost=capital_cost,
    )

    n.madd(
        "Generator",
        nodes,
        bus=nodes,
        p_nom_extendable=True,
        carrier=carrier,
        marginal_cost=costs.at[carrier, "fuel"],
    )


# TODO: PyPSA-Eur merge issue
def remove_elec_base_techs(n):
    """
    Remove conventional generators (e.g. OCGT) and storage units (e.g.
    batteries and H2) from base electricity-only network, since they're added
    here differently using links.
    """
    for c in n.iterate_components(snakemake.params.pypsa_eur):
        to_keep = snakemake.params.pypsa_eur[c.name]
        to_remove = pd.Index(c.df.carrier.unique()).symmetric_difference(to_keep)
        if to_remove.empty:
            continue
        logger.info(f"Removing {c.list_name} with carrier {list(to_remove)}")
        names = c.df.index[c.df.carrier.isin(to_remove)]
        n.mremove(c.name, names)
        n.carriers.drop(to_remove, inplace=True, errors="ignore")


# TODO: PyPSA-Eur merge issue
def remove_non_electric_buses(n):
    """
    Remove buses from pypsa-eur with carriers which are not AC buses.
    """
    if to_drop := list(n.buses.query("carrier not in ['AC', 'DC']").carrier.unique()):
        logger.info(f"Drop buses from PyPSA-Eur with carrier: {to_drop}")
        n.buses = n.buses[n.buses.carrier.isin(["AC", "DC"])]


def patch_electricity_network(n):
    remove_elec_base_techs(n)
    remove_non_electric_buses(n)
    update_wind_solar_costs(n, costs)
    n.loads["carrier"] = "electricity"
    n.buses["location"] = n.buses.index
    n.buses["unit"] = "MWh_el"
    # remove trailing white space of load index until new PyPSA version after v0.18.
    n.loads.rename(lambda x: x.strip(), inplace=True)
    n.loads_t.p_set.rename(lambda x: x.strip(), axis=1, inplace=True)


def add_eu_bus(n, x=-5.5, y=46):
    """
    Add EU bus to the network.

    This cosmetic bus serves as a reference point for the location of
    the EU buses in the plots and summaries.
    """
    n.add("Bus", "EU", location="EU", x=x, y=y, carrier="none")
    n.add("Carrier", "none")


def add_co2_tracking(n, costs, options):
    # minus sign because opposite to how fossil fuels used:
    # CH4 burning puts CH4 down, atmosphere up
    n.add("Carrier", "co2", co2_emissions=-1.0)

    # this tracks CO2 in the atmosphere
    n.add("Bus", "co2 atmosphere", location="EU", carrier="co2", unit="t_co2")

    # can also be negative
    n.add(
        "Store",
        "co2 atmosphere",
        e_nom_extendable=True,
        e_min_pu=-1,
        carrier="co2",
        bus="co2 atmosphere",
    )

    # add CO2 tanks
    n.madd(
        "Bus",
        spatial.co2.nodes,
        location=spatial.co2.locations,
        carrier="co2 stored",
        unit="t_co2",
    )

    n.madd(
        "Store",
        spatial.co2.nodes,
        e_nom_extendable=True,
        capital_cost=costs.at["CO2 storage tank", "fixed"],
        carrier="co2 stored",
        e_cyclic=True,
        bus=spatial.co2.nodes,
    )
    n.add("Carrier", "co2 stored")

    # this tracks CO2 sequestered, e.g. underground
    sequestration_buses = pd.Index(spatial.co2.nodes).str.replace(
        " stored", " sequestered"
    )
    n.madd(
        "Bus",
        sequestration_buses,
        location=spatial.co2.locations,
        carrier="co2 sequestered",
        unit="t_co2",
    )

    n.madd(
        "Link",
        sequestration_buses,
        bus0=spatial.co2.nodes,
        bus1=sequestration_buses,
        carrier="co2 sequestered",
        efficiency=1.0,
        p_nom_extendable=True,
    )

    if options["regional_co2_sequestration_potential"]["enable"]:
        upper_limit = (
            options["regional_co2_sequestration_potential"]["max_size"] * 1e3
        )  # Mt
        annualiser = options["regional_co2_sequestration_potential"]["years_of_storage"]
        e_nom_max = pd.read_csv(
            snakemake.input.sequestration_potential, index_col=0
        ).squeeze()
        e_nom_max = (
            e_nom_max.reindex(spatial.co2.locations)
            .fillna(0.0)
            .clip(upper=upper_limit)
            .mul(1e6)
            / annualiser
        )  # t
        e_nom_max = e_nom_max.rename(index=lambda x: x + " co2 sequestered")
    else:
        e_nom_max = np.inf

    n.madd(
        "Store",
        sequestration_buses,
        e_nom_extendable=True,
        e_nom_max=e_nom_max,
        capital_cost=options["co2_sequestration_cost"],
        bus=sequestration_buses,
        lifetime=options["co2_sequestration_lifetime"],
        carrier="co2 sequestered",
    )

    n.add("Carrier", "co2 sequestered")

    if options["co2_vent"]:
        n.madd(
            "Link",
            spatial.co2.vents,
            bus0=spatial.co2.nodes,
            bus1="co2 atmosphere",
            carrier="co2 vent",
            efficiency=1.0,
            p_nom_extendable=True,
        )


def add_co2_network(n, costs):
    logger.info("Adding CO2 network.")
    co2_links = create_network_topology(n, "CO2 pipeline ")

    cost_onshore = (
        (1 - co2_links.underwater_fraction)
        * costs.at["CO2 pipeline", "fixed"]
        * co2_links.length
    )
    cost_submarine = (
        co2_links.underwater_fraction
        * costs.at["CO2 submarine pipeline", "fixed"]
        * co2_links.length
    )
    capital_cost = cost_onshore + cost_submarine
    cost_factor = snakemake.config["sector"]["co2_network_cost_factor"]
    capital_cost *= cost_factor

    n.madd(
        "Link",
        co2_links.index,
        bus0=co2_links.bus0.values + " co2 stored",
        bus1=co2_links.bus1.values + " co2 stored",
        p_min_pu=-1,
        p_nom_extendable=True,
        length=co2_links.length.values,
        capital_cost=capital_cost.values,
        carrier="CO2 pipeline",
        lifetime=costs.at["CO2 pipeline", "lifetime"],
    )


def add_allam(n, costs):
    logger.info("Adding Allam cycle gas power plants.")

    nodes = pop_layout.index

    n.madd(
        "Link",
        nodes,
        suffix=" allam",
        bus0=spatial.gas.df.loc[nodes, "nodes"].values,
        bus1=nodes,
        bus2=spatial.co2.df.loc[nodes, "nodes"].values,
        carrier="allam",
        p_nom_extendable=True,
        # TODO: add costs to technology-data
        capital_cost=0.6 * 1.5e6 * 0.1,  # efficiency * EUR/MW * annuity
        marginal_cost=2,
        efficiency=0.6,
        efficiency2=costs.at["gas", "CO2 intensity"],
        lifetime=30.0,
    )


def add_dac(n, costs):
    heat_carriers = ["urban central heat", "services urban decentral heat"]
    heat_buses = n.buses.index[n.buses.carrier.isin(heat_carriers)]
    locations = n.buses.location[heat_buses]

    electricity_input = (
        costs.at["direct air capture", "electricity-input"]
        + costs.at["direct air capture", "compression-electricity-input"]
    )  # MWh_el / tCO2
    heat_input = (
        costs.at["direct air capture", "heat-input"]
        - costs.at["direct air capture", "compression-heat-output"]
    )  # MWh_th / tCO2

    n.madd(
        "Link",
        heat_buses.str.replace(" heat", " DAC"),
        bus0=locations.values,
        bus1=heat_buses,
        bus2="co2 atmosphere",
        bus3=spatial.co2.df.loc[locations, "nodes"].values,
        carrier="DAC",
        capital_cost=costs.at["direct air capture", "fixed"] / electricity_input,
        efficiency=-heat_input / electricity_input,
        efficiency2=-1 / electricity_input,
        efficiency3=1 / electricity_input,
        p_nom_extendable=True,
        lifetime=costs.at["direct air capture", "lifetime"],
    )


def add_co2limit(n, options, nyears=1.0, limit=0.0):
    logger.info(f"Adding CO2 budget limit as per unit of 1990 levels of {limit}")

    countries = snakemake.params.countries

    sectors = determine_emission_sectors(options)

    # convert Mt to tCO2
    co2_totals = 1e6 * pd.read_csv(snakemake.input.co2_totals_name, index_col=0)

    co2_limit = co2_totals.loc[countries, sectors].sum().sum()

    co2_limit *= limit * nyears

    n.add(
        "GlobalConstraint",
        "CO2Limit",
        carrier_attribute="co2_emissions",
        sense="<=",
        type="co2_atmosphere",
        constant=co2_limit,
    )


# TODO PyPSA-Eur merge issue
def average_every_nhours(n, offset):
    logger.info(f"Resampling the network to {offset}")
    m = n.copy(with_time=False)

    snapshot_weightings = n.snapshot_weightings.resample(offset).sum()
    m.set_snapshots(snapshot_weightings.index)
    m.snapshot_weightings = snapshot_weightings

    for c in n.iterate_components():
        pnl = getattr(m, c.list_name + "_t")
        for k, df in c.pnl.items():
            if not df.empty:
                if c.list_name == "stores" and k == "e_max_pu":
                    pnl[k] = df.resample(offset).min()
                elif c.list_name == "stores" and k == "e_min_pu":
                    pnl[k] = df.resample(offset).max()
                else:
                    pnl[k] = df.resample(offset).mean()

    return m


def cycling_shift(df, steps=1):
    """
    Cyclic shift on index of pd.Series|pd.DataFrame by number of steps.
    """
    df = df.copy()
    new_index = np.roll(df.index, steps)
    df.values[:] = df.reindex(index=new_index).values
    return df


def prepare_costs(cost_file, params, nyears):
    # set all asset costs and other parameters
    costs = pd.read_csv(cost_file, index_col=[0, 1]).sort_index()

    # correct units to MW and EUR
    costs.loc[costs.unit.str.contains("/kW"), "value"] *= 1e3

    # min_count=1 is important to generate NaNs which are then filled by fillna
    costs = (
        costs.loc[:, "value"].unstack(level=1).groupby("technology").sum(min_count=1)
    )

    costs = costs.fillna(params["fill_values"])

    def annuity_factor(v):
        return calculate_annuity(v["lifetime"], v["discount rate"]) + v["FOM"] / 100

    costs["fixed"] = [
        annuity_factor(v) * v["investment"] * nyears for i, v in costs.iterrows()
    ]

    return costs


def add_generation(n, costs):
    logger.info("Adding electricity generation")

    nodes = pop_layout.index

    fallback = {"OCGT": "gas"}
    conventionals = options.get("conventional_generation", fallback)

    for generator, carrier in conventionals.items():
        carrier_nodes = vars(spatial)[carrier].nodes

        add_carrier_buses(n, carrier, carrier_nodes)

        n.madd(
            "Link",
            nodes + " " + generator,
            bus0=carrier_nodes,
            bus1=nodes,
            bus2="co2 atmosphere",
            marginal_cost=costs.at[generator, "efficiency"]
            * costs.at[generator, "VOM"],  # NB: VOM is per MWel
            capital_cost=costs.at[generator, "efficiency"]
            * costs.at[generator, "fixed"],  # NB: fixed cost is per MWel
            p_nom_extendable=True,
            carrier=generator,
            efficiency=costs.at[generator, "efficiency"],
            efficiency2=costs.at[carrier, "CO2 intensity"],
            lifetime=costs.at[generator, "lifetime"],
        )


def add_ammonia(n, costs):
    logger.info("Adding ammonia carrier with synthesis, cracking and storage")

    nodes = pop_layout.index

    cf_industry = snakemake.params.industry

    n.add("Carrier", "NH3")

    n.madd(
        "Bus", spatial.ammonia.nodes, location=spatial.ammonia.locations, carrier="NH3"
    )

    n.madd(
        "Link",
        nodes,
        suffix=" Haber-Bosch",
        bus0=nodes,
        bus1=spatial.ammonia.nodes,
        bus2=nodes + " H2",
        p_nom_extendable=True,
        carrier="Haber-Bosch",
        efficiency=1 / costs.at["Haber-Bosch", "electricity-input"],
        efficiency2=-costs.at["Haber-Bosch", "hydrogen-input"]
        / costs.at["Haber-Bosch", "electricity-input"],
        capital_cost=costs.at["Haber-Bosch", "fixed"]
        / costs.at["Haber-Bosch", "electricity-input"],
        marginal_cost=costs.at["Haber-Bosch", "VOM"]
        / costs.at["Haber-Bosch", "electricity-input"],
        lifetime=costs.at["Haber-Bosch", "lifetime"],
    )

    n.madd(
        "Link",
        nodes,
        suffix=" ammonia cracker",
        bus0=spatial.ammonia.nodes,
        bus1=nodes + " H2",
        p_nom_extendable=True,
        carrier="ammonia cracker",
        efficiency=1 / cf_industry["MWh_NH3_per_MWh_H2_cracker"],
        capital_cost=costs.at["Ammonia cracker", "fixed"]
        / cf_industry["MWh_NH3_per_MWh_H2_cracker"],  # given per MW_H2
        lifetime=costs.at["Ammonia cracker", "lifetime"],
    )

    # Ammonia Storage
    n.madd(
        "Store",
        spatial.ammonia.nodes,
        suffix=" ammonia store",
        bus=spatial.ammonia.nodes,
        e_nom_extendable=True,
        e_cyclic=True,
        carrier="ammonia store",
        capital_cost=costs.at["NH3 (l) storage tank incl. liquefaction", "fixed"],
        lifetime=costs.at["NH3 (l) storage tank incl. liquefaction", "lifetime"],
    )


def insert_electricity_distribution_grid(n, costs):
    # TODO pop_layout?
    # TODO options?

    cost_factor = options["electricity_distribution_grid_cost_factor"]

    logger.info(
        f"Inserting electricity distribution grid with investment cost factor of {cost_factor:.2f}"
    )

    nodes = pop_layout.index

    n.madd(
        "Bus",
        nodes + " low voltage",
        location=nodes,
        carrier="low voltage",
        unit="MWh_el",
    )

    n.madd(
        "Link",
        nodes + " electricity distribution grid",
        bus0=nodes,
        bus1=nodes + " low voltage",
        p_nom_extendable=True,
        p_min_pu=-1,
        carrier="electricity distribution grid",
        efficiency=1,
        lifetime=costs.at["electricity distribution grid", "lifetime"],
        capital_cost=costs.at["electricity distribution grid", "fixed"] * cost_factor,
    )

    # this catches regular electricity load and "industry electricity" and
    # "agriculture machinery electric" and "agriculture electricity"
    loads = n.loads.index[n.loads.carrier.str.contains("electric")]
    n.loads.loc[loads, "bus"] += " low voltage"

    bevs = n.links.index[n.links.carrier == "BEV charger"]
    n.links.loc[bevs, "bus0"] += " low voltage"

    v2gs = n.links.index[n.links.carrier == "V2G"]
    n.links.loc[v2gs, "bus1"] += " low voltage"

    hps = n.links.index[n.links.carrier.str.contains("heat pump")]
    n.links.loc[hps, "bus0"] += " low voltage"

    rh = n.links.index[n.links.carrier.str.contains("resistive heater")]
    n.links.loc[rh, "bus0"] += " low voltage"

    mchp = n.links.index[n.links.carrier.str.contains("micro gas")]
    n.links.loc[mchp, "bus1"] += " low voltage"

    # set existing solar to cost of utility cost rather the 50-50 rooftop-utility
    solar = n.generators.index[n.generators.carrier == "solar"]
    n.generators.loc[solar, "capital_cost"] = costs.at["solar-utility", "fixed"]
    if snakemake.wildcards.clusters[-1:] == "m":
        simplified_pop_layout = pd.read_csv(
            snakemake.input.simplified_pop_layout, index_col=0
        )
        pop_solar = simplified_pop_layout.total.rename(index=lambda x: x + " solar")
    else:
        pop_solar = pop_layout.total.rename(index=lambda x: x + " solar")

    # add max solar rooftop potential assuming 0.1 kW/m2 and 10 m2/person,
    # i.e. 1 kW/person (population data is in thousands of people) so we get MW
    potential = 0.1 * 10 * pop_solar

    n.madd(
        "Generator",
        solar,
        suffix=" rooftop",
        bus=n.generators.loc[solar, "bus"] + " low voltage",
        carrier="solar rooftop",
        p_nom_extendable=True,
        p_nom_max=potential,
        marginal_cost=n.generators.loc[solar, "marginal_cost"],
        capital_cost=costs.at["solar-rooftop", "fixed"],
        efficiency=n.generators.loc[solar, "efficiency"],
        p_max_pu=n.generators_t.p_max_pu[solar],
        lifetime=costs.at["solar-rooftop", "lifetime"],
    )

    n.add("Carrier", "home battery")

    n.madd(
        "Bus",
        nodes + " home battery",
        location=nodes,
        carrier="home battery",
        unit="MWh_el",
    )

    n.madd(
        "Store",
        nodes + " home battery",
        bus=nodes + " home battery",
        location=nodes,
        e_cyclic=True,
        e_nom_extendable=True,
        carrier="home battery",
        capital_cost=costs.at["home battery storage", "fixed"],
        lifetime=costs.at["battery storage", "lifetime"],
    )

    n.madd(
        "Link",
        nodes + " home battery charger",
        bus0=nodes + " low voltage",
        bus1=nodes + " home battery",
        carrier="home battery charger",
        efficiency=costs.at["battery inverter", "efficiency"] ** 0.5,
        capital_cost=costs.at["home battery inverter", "fixed"],
        p_nom_extendable=True,
        lifetime=costs.at["battery inverter", "lifetime"],
    )

    n.madd(
        "Link",
        nodes + " home battery discharger",
        bus0=nodes + " home battery",
        bus1=nodes + " low voltage",
        carrier="home battery discharger",
        efficiency=costs.at["battery inverter", "efficiency"] ** 0.5,
        marginal_cost=options["marginal_cost_storage"],
        p_nom_extendable=True,
        lifetime=costs.at["battery inverter", "lifetime"],
    )


def insert_gas_distribution_costs(n, costs):
    # TODO options?

    f_costs = options["gas_distribution_grid_cost_factor"]

    logger.info(
        f"Inserting gas distribution grid with investment cost factor of {f_costs}"
    )

    capital_cost = costs.at["electricity distribution grid", "fixed"] * f_costs

    # gas boilers
    gas_b = n.links.index[
        n.links.carrier.str.contains("gas boiler")
        & (~n.links.carrier.str.contains("urban central"))
    ]
    n.links.loc[gas_b, "capital_cost"] += capital_cost

    # micro CHPs
    mchp = n.links.index[n.links.carrier.str.contains("micro gas")]
    n.links.loc[mchp, "capital_cost"] += capital_cost


def add_electricity_grid_connection(n, costs):
    carriers = ["onwind", "solar"]

    gens = n.generators.index[n.generators.carrier.isin(carriers)]

    n.generators.loc[gens, "capital_cost"] += costs.at[
        "electricity grid connection", "fixed"
    ]


def add_storage_and_grids(n, costs):
    logger.info("Add hydrogen storage")

    nodes = pop_layout.index

    n.add("Carrier", "H2")

    n.madd("Bus", nodes + " H2", location=nodes, carrier="H2", unit="MWh_LHV")

    n.madd(
        "Link",
        nodes + " H2 Electrolysis",
        bus1=nodes + " H2",
        bus0=nodes,
        p_nom_extendable=True,
        carrier="H2 Electrolysis",
        efficiency=costs.at["electrolysis", "efficiency"],
        capital_cost=costs.at["electrolysis", "fixed"],
        lifetime=costs.at["electrolysis", "lifetime"],
    )

    if options["hydrogen_fuel_cell"]:
        logger.info("Adding hydrogen fuel cell for re-electrification.")

        n.madd(
            "Link",
            nodes + " H2 Fuel Cell",
            bus0=nodes + " H2",
            bus1=nodes,
            p_nom_extendable=True,
            carrier="H2 Fuel Cell",
            efficiency=costs.at["fuel cell", "efficiency"],
            capital_cost=costs.at["fuel cell", "fixed"]
            * costs.at["fuel cell", "efficiency"],  # NB: fixed cost is per MWel
            lifetime=costs.at["fuel cell", "lifetime"],
        )

    if options["hydrogen_turbine"]:
        logger.info(
            "Adding hydrogen turbine for re-electrification. Assuming OCGT technology costs."
        )
        # TODO: perhaps replace with hydrogen-specific technology assumptions.

        n.madd(
            "Link",
            nodes + " H2 turbine",
            bus0=nodes + " H2",
            bus1=nodes,
            p_nom_extendable=True,
            carrier="H2 turbine",
            efficiency=costs.at["OCGT", "efficiency"],
            capital_cost=costs.at["OCGT", "fixed"]
            * costs.at["OCGT", "efficiency"],  # NB: fixed cost is per MWel
            marginal_cost=costs.at["OCGT", "VOM"],
            lifetime=costs.at["OCGT", "lifetime"],
        )

    cavern_types = snakemake.params.sector["hydrogen_underground_storage_locations"]
    h2_caverns = pd.read_csv(snakemake.input.h2_cavern, index_col=0)

    if (
        not h2_caverns.empty
        and options["hydrogen_underground_storage"]
        and set(cavern_types).intersection(h2_caverns.columns)
    ):
        h2_caverns = h2_caverns[cavern_types].sum(axis=1)

        # only use sites with at least 2 TWh potential
        h2_caverns = h2_caverns[h2_caverns > 2]

        # convert TWh to MWh
        h2_caverns = h2_caverns * 1e6

        # clip at 1000 TWh for one location
        h2_caverns.clip(upper=1e9, inplace=True)

        logger.info("Add hydrogen underground storage")

        h2_capital_cost = costs.at["hydrogen storage underground", "fixed"]

        n.madd(
            "Store",
            h2_caverns.index + " H2 Store",
            bus=h2_caverns.index + " H2",
            e_nom_extendable=True,
            e_nom_max=h2_caverns.values,
            e_cyclic=True,
            carrier="H2 Store",
            capital_cost=h2_capital_cost,
            lifetime=costs.at["hydrogen storage underground", "lifetime"],
        )

    # hydrogen stored overground (where not already underground)
    h2_capital_cost = costs.at[
        "hydrogen storage tank type 1 including compressor", "fixed"
    ]
    nodes_overground = h2_caverns.index.symmetric_difference(nodes)

    n.madd(
        "Store",
        nodes_overground + " H2 Store",
        bus=nodes_overground + " H2",
        e_nom_extendable=True,
        e_cyclic=True,
        carrier="H2 Store",
        capital_cost=h2_capital_cost,
    )

    if options["gas_network"] or options["H2_retrofit"]:
        fn = snakemake.input.clustered_gas_network
        gas_pipes = pd.read_csv(fn, index_col=0)

    if options["gas_network"]:
        logger.info(
            "Add natural gas infrastructure, incl. LNG terminals, production, storage and entry-points."
        )

        if options["H2_retrofit"]:
            gas_pipes["p_nom_max"] = gas_pipes.p_nom
            gas_pipes["p_nom_min"] = 0.0
            # 0.1 EUR/MWkm/a to prefer decommissioning to address degeneracy
            gas_pipes["capital_cost"] = 0.1 * gas_pipes.length
        else:
            gas_pipes["p_nom_max"] = np.inf
            gas_pipes["p_nom_min"] = gas_pipes.p_nom
            gas_pipes["capital_cost"] = (
                gas_pipes.length * costs.at["CH4 (g) pipeline", "fixed"]
            )

        n.madd(
            "Link",
            gas_pipes.index,
            bus0=gas_pipes.bus0 + " gas",
            bus1=gas_pipes.bus1 + " gas",
            p_min_pu=gas_pipes.p_min_pu,
            p_nom=gas_pipes.p_nom,
            p_nom_extendable=True,
            p_nom_max=gas_pipes.p_nom_max,
            p_nom_min=gas_pipes.p_nom_min,
            length=gas_pipes.length,
            capital_cost=gas_pipes.capital_cost,
            tags=gas_pipes.name,
            carrier="gas pipeline",
            lifetime=costs.at["CH4 (g) pipeline", "lifetime"],
        )

        # remove fossil generators where there is neither
        # production, LNG terminal, nor entry-point beyond system scope

        fn = snakemake.input.gas_input_nodes_simplified
        gas_input_nodes = pd.read_csv(fn, index_col=0)

        unique = gas_input_nodes.index.unique()
        gas_i = n.generators.carrier == "gas"
        internal_i = ~n.generators.bus.map(n.buses.location).isin(unique)

        remove_i = n.generators[gas_i & internal_i].index
        n.generators.drop(remove_i, inplace=True)

        input_types = ["lng", "pipeline", "production"]
        p_nom = gas_input_nodes[input_types].sum(axis=1).rename(lambda x: x + " gas")
        n.generators.loc[gas_i, "p_nom_extendable"] = False
        n.generators.loc[gas_i, "p_nom"] = p_nom

        # add existing gas storage capacity
        gas_i = n.stores.carrier == "gas"
        e_nom = (
            gas_input_nodes["storage"]
            .rename(lambda x: x + " gas Store")
            .reindex(n.stores.index)
            .fillna(0.0)
            * 1e3
        )  # MWh_LHV
        e_nom.clip(
            upper=e_nom.quantile(0.98), inplace=True
        )  # limit extremely large storage
        n.stores.loc[gas_i, "e_nom_min"] = e_nom

        # add candidates for new gas pipelines to achieve full connectivity

        G = nx.Graph()

        gas_buses = n.buses.loc[n.buses.carrier == "gas", "location"]
        G.add_nodes_from(np.unique(gas_buses.values))

        sel = gas_pipes.p_nom > 1500
        attrs = ["bus0", "bus1", "length"]
        G.add_weighted_edges_from(gas_pipes.loc[sel, attrs].values)

        # find all complement edges
        complement_edges = pd.DataFrame(complement(G).edges, columns=["bus0", "bus1"])
        complement_edges["length"] = complement_edges.apply(haversine, axis=1)

        # apply k_edge_augmentation weighted by length of complement edges
        k_edge = options.get("gas_network_connectivity_upgrade", 3)
        if augmentation := list(
            k_edge_augmentation(G, k_edge, avail=complement_edges.values)
        ):
            new_gas_pipes = pd.DataFrame(augmentation, columns=["bus0", "bus1"])
            new_gas_pipes["length"] = new_gas_pipes.apply(haversine, axis=1)

            new_gas_pipes.index = new_gas_pipes.apply(
                lambda x: f"gas pipeline new {x.bus0} <-> {x.bus1}", axis=1
            )

            n.madd(
                "Link",
                new_gas_pipes.index,
                bus0=new_gas_pipes.bus0 + " gas",
                bus1=new_gas_pipes.bus1 + " gas",
                p_min_pu=-1,  # new gas pipes are bidirectional
                p_nom_extendable=True,
                length=new_gas_pipes.length,
                capital_cost=new_gas_pipes.length
                * costs.at["CH4 (g) pipeline", "fixed"],
                carrier="gas pipeline new",
                lifetime=costs.at["CH4 (g) pipeline", "lifetime"],
            )

    if options["H2_retrofit"]:
        logger.info("Add retrofitting options of existing CH4 pipes to H2 pipes.")

        fr = "gas pipeline"
        to = "H2 pipeline retrofitted"
        h2_pipes = gas_pipes.rename(index=lambda x: x.replace(fr, to))

        n.madd(
            "Link",
            h2_pipes.index,
            bus0=h2_pipes.bus0 + " H2",
            bus1=h2_pipes.bus1 + " H2",
            p_min_pu=-1.0,  # allow that all H2 retrofit pipelines can be used in both directions
            p_nom_max=h2_pipes.p_nom * options["H2_retrofit_capacity_per_CH4"],
            p_nom_extendable=True,
            length=h2_pipes.length,
            capital_cost=costs.at["H2 (g) pipeline repurposed", "fixed"]
            * h2_pipes.length,
            tags=h2_pipes.name,
            carrier="H2 pipeline retrofitted",
            lifetime=costs.at["H2 (g) pipeline repurposed", "lifetime"],
        )

    if options.get("H2_network", True):
        logger.info("Add options for new hydrogen pipelines.")

        h2_pipes = create_network_topology(
            n, "H2 pipeline ", carriers=["DC", "gas pipeline"]
        )

        # TODO Add efficiency losses
        n.madd(
            "Link",
            h2_pipes.index,
            bus0=h2_pipes.bus0.values + " H2",
            bus1=h2_pipes.bus1.values + " H2",
            p_min_pu=-1,
            p_nom_extendable=True,
            length=h2_pipes.length.values,
            capital_cost=costs.at["H2 (g) pipeline", "fixed"] * h2_pipes.length.values,
            carrier="H2 pipeline",
            lifetime=costs.at["H2 (g) pipeline", "lifetime"],
        )

    n.add("Carrier", "battery")

    n.madd("Bus", nodes + " battery", location=nodes, carrier="battery", unit="MWh_el")

    n.madd(
        "Store",
        nodes + " battery",
        bus=nodes + " battery",
        e_cyclic=True,
        e_nom_extendable=True,
        carrier="battery",
        capital_cost=costs.at["battery storage", "fixed"],
        lifetime=costs.at["battery storage", "lifetime"],
    )

    n.madd(
        "Link",
        nodes + " battery charger",
        bus0=nodes,
        bus1=nodes + " battery",
        carrier="battery charger",
        efficiency=costs.at["battery inverter", "efficiency"] ** 0.5,
        capital_cost=costs.at["battery inverter", "fixed"],
        p_nom_extendable=True,
        lifetime=costs.at["battery inverter", "lifetime"],
    )

    n.madd(
        "Link",
        nodes + " battery discharger",
        bus0=nodes + " battery",
        bus1=nodes,
        carrier="battery discharger",
        efficiency=costs.at["battery inverter", "efficiency"] ** 0.5,
        marginal_cost=options["marginal_cost_storage"],
        p_nom_extendable=True,
        lifetime=costs.at["battery inverter", "lifetime"],
    )

    if options["methanation"]:
        n.madd(
            "Link",
            spatial.nodes,
            suffix=" Sabatier",
            bus0=nodes + " H2",
            bus1=spatial.gas.nodes,
            bus2=spatial.co2.nodes,
            p_nom_extendable=True,
            carrier="Sabatier",
            p_min_pu=options.get("min_part_load_methanation", 0),
            efficiency=costs.at["methanation", "efficiency"],
            efficiency2=-costs.at["methanation", "efficiency"]
            * costs.at["gas", "CO2 intensity"],
            capital_cost=costs.at["methanation", "fixed"]
            * costs.at["methanation", "efficiency"],  # costs given per kW_gas
            lifetime=costs.at["methanation", "lifetime"],
        )

    if options.get("coal_cc"):
        n.madd(
            "Link",
            spatial.nodes,
            suffix=" coal CC",
            bus0=spatial.coal.nodes,
            bus1=spatial.nodes,
            bus2="co2 atmosphere",
            bus3=spatial.co2.nodes,
            marginal_cost=costs.at["coal", "efficiency"]
            * costs.at["coal", "VOM"],  # NB: VOM is per MWel
            capital_cost=costs.at["coal", "efficiency"] * costs.at["coal", "fixed"]
            + costs.at["biomass CHP capture", "fixed"]
            * costs.at["coal", "CO2 intensity"],  # NB: fixed cost is per MWel
            p_nom_extendable=True,
            carrier="coal",
            efficiency=costs.at["coal", "efficiency"],
            efficiency2=costs.at["coal", "CO2 intensity"]
            * (1 - costs.at["biomass CHP capture", "capture_rate"]),
            efficiency3=costs.at["coal", "CO2 intensity"]
            * costs.at["biomass CHP capture", "capture_rate"],
            lifetime=costs.at["coal", "lifetime"],
        )

    if options["SMR_cc"]:
        n.madd(
            "Link",
            spatial.nodes,
            suffix=" SMR CC",
            bus0=spatial.gas.nodes,
            bus1=nodes + " H2",
            bus2="co2 atmosphere",
            bus3=spatial.co2.nodes,
            p_nom_extendable=True,
            carrier="SMR CC",
            efficiency=costs.at["SMR CC", "efficiency"],
            efficiency2=costs.at["gas", "CO2 intensity"] * (1 - options["cc_fraction"]),
            efficiency3=costs.at["gas", "CO2 intensity"] * options["cc_fraction"],
            capital_cost=costs.at["SMR CC", "fixed"],
            lifetime=costs.at["SMR CC", "lifetime"],
        )

    if options["SMR"]:
        n.madd(
            "Link",
            nodes + " SMR",
            bus0=spatial.gas.nodes,
            bus1=nodes + " H2",
            bus2="co2 atmosphere",
            p_nom_extendable=True,
            carrier="SMR",
            efficiency=costs.at["SMR", "efficiency"],
            efficiency2=costs.at["gas", "CO2 intensity"],
            capital_cost=costs.at["SMR", "fixed"],
            lifetime=costs.at["SMR", "lifetime"],
        )


def add_land_transport(n, costs):
    # TODO options?

    logger.info("Add land transport")

    transport = pd.read_csv(
        snakemake.input.transport_demand, index_col=0, parse_dates=True
    )
    number_cars = pd.read_csv(snakemake.input.transport_data, index_col=0)[
        "number cars"
    ]
    avail_profile = pd.read_csv(
        snakemake.input.avail_profile, index_col=0, parse_dates=True
    )
    dsm_profile = pd.read_csv(
        snakemake.input.dsm_profile, index_col=0, parse_dates=True
    )

    fuel_cell_share = get(options["land_transport_fuel_cell_share"], investment_year)
    electric_share = get(options["land_transport_electric_share"], investment_year)
    ice_share = get(options["land_transport_ice_share"], investment_year)

    total_share = fuel_cell_share + electric_share + ice_share
    if total_share != 1:
        logger.warning(
            f"Total land transport shares sum up to {total_share:.2%}, corresponding to increased or decreased demand assumptions."
        )

    logger.info(f"FCEV share: {fuel_cell_share*100}%")
    logger.info(f"EV share: {electric_share*100}%")
    logger.info(f"ICEV share: {ice_share*100}%")

    nodes = pop_layout.index

    if electric_share > 0:
        n.add("Carrier", "Li ion")

        n.madd(
            "Bus",
            nodes,
            suffix=" EV battery",
            location=nodes,
            carrier="Li ion",
            unit="MWh_el",
        )

        p_set = (
            electric_share
            * (
                transport[nodes]
                + cycling_shift(transport[nodes], 1)
                + cycling_shift(transport[nodes], 2)
            )
            / 3
        )

        n.madd(
            "Load",
            nodes,
            suffix=" land transport EV",
            bus=nodes + " EV battery",
            carrier="land transport EV",
            p_set=p_set,
        )

        p_nom = number_cars * options.get("bev_charge_rate", 0.011) * electric_share

        n.madd(
            "Link",
            nodes,
            suffix=" BEV charger",
            bus0=nodes,
            bus1=nodes + " EV battery",
            p_nom=p_nom,
            carrier="BEV charger",
            p_max_pu=avail_profile[nodes],
            efficiency=options.get("bev_charge_efficiency", 0.9),
            # These were set non-zero to find LU infeasibility when availability = 0.25
            # p_nom_extendable=True,
            # p_nom_min=p_nom,
            # capital_cost=1e6,  #i.e. so high it only gets built where necessary
        )

    if electric_share > 0 and options["v2g"]:
        n.madd(
            "Link",
            nodes,
            suffix=" V2G",
            bus1=nodes,
            bus0=nodes + " EV battery",
            p_nom=p_nom,
            carrier="V2G",
            p_max_pu=avail_profile[nodes],
            efficiency=options.get("bev_charge_efficiency", 0.9),
        )

    if electric_share > 0 and options["bev_dsm"]:
        e_nom = (
            number_cars
            * options.get("bev_energy", 0.05)
            * options["bev_availability"]
            * electric_share
        )

        n.madd(
            "Store",
            nodes,
            suffix=" battery storage",
            bus=nodes + " EV battery",
            carrier="battery storage",
            e_cyclic=True,
            e_nom=e_nom,
            e_max_pu=1,
            e_min_pu=dsm_profile[nodes],
        )

    if fuel_cell_share > 0:
        n.madd(
            "Load",
            nodes,
            suffix=" land transport fuel cell",
            bus=nodes + " H2",
            carrier="land transport fuel cell",
            p_set=fuel_cell_share
            / options["transport_fuel_cell_efficiency"]
            * transport[nodes],
        )

    if ice_share > 0:
        add_carrier_buses(n, "oil")

        ice_efficiency = options["transport_internal_combustion_efficiency"]

        p_set_land_transport_oil = (
            ice_share
            / ice_efficiency
            * transport[nodes].rename(columns=lambda x: x + " land transport oil")
        )

        if not options["regional_oil_demand"]:
            p_set_land_transport_oil = p_set_land_transport_oil.sum(axis=1).to_frame(
                name="EU land transport oil"
            )

        n.madd(
            "Bus",
            spatial.oil.land_transport,
            location=spatial.oil.demand_locations,
            carrier="land transport oil",
            unit="land transport",
        )

        n.madd(
            "Load",
            spatial.oil.land_transport,
            bus=spatial.oil.land_transport,
            carrier="land transport oil",
            p_set=p_set_land_transport_oil,
        )

        n.madd(
            "Link",
            spatial.oil.land_transport,
            bus0=spatial.oil.nodes,
            bus1=spatial.oil.land_transport,
            bus2="co2 atmosphere",
            carrier="land transport oil",
            efficiency2=costs.at["oil", "CO2 intensity"],
            p_nom_extendable=True,
        )


def build_heat_demand(n):
    heat_demand_shape = (
        xr.open_dataset(snakemake.input.hourly_heat_demand_total)
        .to_dataframe()
        .unstack(level=1)
    )

    sectors = ["residential", "services"]
    uses = ["water", "space"]

    heat_demand = {}
    electric_heat_supply = {}
    for sector, use in product(sectors, uses):
        name = f"{sector} {use}"

        heat_demand[name] = (
            heat_demand_shape[name] / heat_demand_shape[name].sum()
        ).multiply(pop_weighted_energy_totals[f"total {sector} {use}"]) * 1e6
        electric_heat_supply[name] = (
            heat_demand_shape[name] / heat_demand_shape[name].sum()
        ).multiply(pop_weighted_energy_totals[f"electricity {sector} {use}"]) * 1e6

    heat_demand = pd.concat(heat_demand, axis=1)
    electric_heat_supply = pd.concat(electric_heat_supply, axis=1)

    # subtract from electricity load since heat demand already in heat_demand
    electric_nodes = n.loads.index[n.loads.carrier == "electricity"]
    n.loads_t.p_set[electric_nodes] = (
        n.loads_t.p_set[electric_nodes]
        - electric_heat_supply.T.groupby(level=1).sum().T[electric_nodes]
    )

    return heat_demand


def add_heat(n, costs):
    logger.info("Add heat sector")

    sectors = ["residential", "services"]

    heat_demand = build_heat_demand(n)

    overdim_factor = options["overdimension_individual_heating"]

    district_heat_info = pd.read_csv(snakemake.input.district_heat_share, index_col=0)
    dist_fraction = district_heat_info["district fraction of node"]
    urban_fraction = district_heat_info["urban fraction"]

    # NB: must add costs of central heating afterwards (EUR 400 / kWpeak, 50a, 1% FOM from Fraunhofer ISE)

    # exogenously reduce space heat demand
    if options["reduce_space_heat_exogenously"]:
        dE = get(options["reduce_space_heat_exogenously_factor"], investment_year)
        logger.info(f"Assumed space heat reduction of {dE:.2%}")
        for sector in sectors:
            heat_demand[sector + " space"] = (1 - dE) * heat_demand[sector + " space"]

    heat_systems = [
        "residential rural",
        "services rural",
        "residential urban decentral",
        "services urban decentral",
        "urban central",
    ]

    cop = {
        "air": xr.open_dataarray(snakemake.input.cop_air_total)
        .to_pandas()
        .reindex(index=n.snapshots),
        "ground": xr.open_dataarray(snakemake.input.cop_soil_total)
        .to_pandas()
        .reindex(index=n.snapshots),
    }

    if options["solar_thermal"]:
        solar_thermal = (
            xr.open_dataarray(snakemake.input.solar_thermal_total)
            .to_pandas()
            .reindex(index=n.snapshots)
        )
        # 1e3 converts from W/m^2 to MW/(1000m^2) = kW/m^2
        solar_thermal = options["solar_cf_correction"] * solar_thermal / 1e3

    for name in heat_systems:
        name_type = "central" if name == "urban central" else "decentral"

        if name == "urban central":
            nodes = dist_fraction.index[dist_fraction > 0]
        else:
            nodes = pop_layout.index

        n.add("Carrier", name + " heat")

        n.madd(
            "Bus",
            nodes + f" {name} heat",
            location=nodes,
            carrier=name + " heat",
            unit="MWh_th",
        )

        if name == "urban central" and options.get("central_heat_vent"):
            n.madd(
                "Generator",
                nodes + f" {name} heat vent",
                bus=nodes + f" {name} heat",
                location=nodes,
                carrier=name + " heat vent",
                p_nom_extendable=True,
                p_max_pu=0,
                p_min_pu=-1,
                unit="MWh_th",
            )

        ## Add heat load

        for sector in sectors:
            # heat demand weighting
            if "rural" in name:
                factor = 1 - urban_fraction[nodes]
            elif "urban central" in name:
                factor = dist_fraction[nodes]
            elif "urban decentral" in name:
                factor = urban_fraction[nodes] - dist_fraction[nodes]
            else:
                raise NotImplementedError(
                    f" {name} not in " f"heat systems: {heat_systems}"
                )

            if sector in name:
                heat_load = (
                    heat_demand[[sector + " water", sector + " space"]]
                    .T.groupby(level=1)
                    .sum()
                    .T[nodes]
                    .multiply(factor)
                )

        if name == "urban central":
            heat_load = (
                heat_demand.T.groupby(level=1)
                .sum()
                .T[nodes]
                .multiply(
                    factor * (1 + options["district_heating"]["district_heating_loss"])
                )
            )

        n.madd(
            "Load",
            nodes,
            suffix=f" {name} heat",
            bus=nodes + f" {name} heat",
            carrier=name + " heat",
            p_set=heat_load,
        )

        ## Add heat pumps

        heat_pump_types = ["air"] if "urban" in name else ["ground", "air"]

        for heat_pump_type in heat_pump_types:
            costs_name = f"{name_type} {heat_pump_type}-sourced heat pump"
            efficiency = (
                cop[heat_pump_type][nodes]
                if options["time_dep_hp_cop"]
                else costs.at[costs_name, "efficiency"]
            )

            n.madd(
                "Link",
                nodes,
                suffix=f" {name} {heat_pump_type} heat pump",
                bus0=nodes,
                bus1=nodes + f" {name} heat",
                carrier=f"{name} {heat_pump_type} heat pump",
                efficiency=efficiency,
                capital_cost=costs.at[costs_name, "efficiency"]
                * costs.at[costs_name, "fixed"]
                * overdim_factor,
                p_nom_extendable=True,
                lifetime=costs.at[costs_name, "lifetime"],
            )

        if options["tes"]:
            n.add("Carrier", name + " water tanks")

            n.madd(
                "Bus",
                nodes + f" {name} water tanks",
                location=nodes,
                carrier=name + " water tanks",
                unit="MWh_th",
            )

            n.madd(
                "Link",
                nodes + f" {name} water tanks charger",
                bus0=nodes + f" {name} heat",
                bus1=nodes + f" {name} water tanks",
                efficiency=costs.at["water tank charger", "efficiency"],
                carrier=name + " water tanks charger",
                p_nom_extendable=True,
            )

            n.madd(
                "Link",
                nodes + f" {name} water tanks discharger",
                bus0=nodes + f" {name} water tanks",
                bus1=nodes + f" {name} heat",
                carrier=name + " water tanks discharger",
                efficiency=costs.at["water tank discharger", "efficiency"],
                p_nom_extendable=True,
            )

            tes_time_constant_days = options["tes_tau"][name_type]

            n.madd(
                "Store",
                nodes + f" {name} water tanks",
                bus=nodes + f" {name} water tanks",
                e_cyclic=True,
                e_nom_extendable=True,
                carrier=name + " water tanks",
                standing_loss=1 - np.exp(-1 / 24 / tes_time_constant_days),
                capital_cost=costs.at[name_type + " water tank storage", "fixed"],
                lifetime=costs.at[name_type + " water tank storage", "lifetime"],
            )

        if options["resistive_heaters"]:
            key = f"{name_type} resistive heater"

            n.madd(
                "Link",
                nodes + f" {name} resistive heater",
                bus0=nodes,
                bus1=nodes + f" {name} heat",
                carrier=name + " resistive heater",
                efficiency=costs.at[key, "efficiency"],
                capital_cost=costs.at[key, "efficiency"]
                * costs.at[key, "fixed"]
                * overdim_factor,
                p_nom_extendable=True,
                lifetime=costs.at[key, "lifetime"],
            )

        if options["boilers"]:
            key = f"{name_type} gas boiler"

            n.madd(
                "Link",
                nodes + f" {name} gas boiler",
                p_nom_extendable=True,
                bus0=spatial.gas.df.loc[nodes, "nodes"].values,
                bus1=nodes + f" {name} heat",
                bus2="co2 atmosphere",
                carrier=name + " gas boiler",
                efficiency=costs.at[key, "efficiency"],
                efficiency2=costs.at["gas", "CO2 intensity"],
                capital_cost=costs.at[key, "efficiency"]
                * costs.at[key, "fixed"]
                * overdim_factor,
                lifetime=costs.at[key, "lifetime"],
            )

        if options["solar_thermal"]:
            n.add("Carrier", name + " solar thermal")

            n.madd(
                "Generator",
                nodes,
                suffix=f" {name} solar thermal collector",
                bus=nodes + f" {name} heat",
                carrier=name + " solar thermal",
                p_nom_extendable=True,
                capital_cost=costs.at[name_type + " solar thermal", "fixed"]
                * overdim_factor,
                p_max_pu=solar_thermal[nodes],
                lifetime=costs.at[name_type + " solar thermal", "lifetime"],
            )

        if options["chp"] and name == "urban central":
            # add gas CHP; biomass CHP is added in biomass section
            n.madd(
                "Link",
                nodes + " urban central gas CHP",
                bus0=spatial.gas.df.loc[nodes, "nodes"].values,
                bus1=nodes,
                bus2=nodes + " urban central heat",
                bus3="co2 atmosphere",
                carrier="urban central gas CHP",
                p_nom_extendable=True,
                capital_cost=costs.at["central gas CHP", "fixed"]
                * costs.at["central gas CHP", "efficiency"],
                marginal_cost=costs.at["central gas CHP", "VOM"],
                efficiency=costs.at["central gas CHP", "efficiency"],
                efficiency2=costs.at["central gas CHP", "efficiency"]
                / costs.at["central gas CHP", "c_b"],
                efficiency3=costs.at["gas", "CO2 intensity"],
                lifetime=costs.at["central gas CHP", "lifetime"],
            )

            n.madd(
                "Link",
                nodes + " urban central gas CHP CC",
                bus0=spatial.gas.df.loc[nodes, "nodes"].values,
                bus1=nodes,
                bus2=nodes + " urban central heat",
                bus3="co2 atmosphere",
                bus4=spatial.co2.df.loc[nodes, "nodes"].values,
                carrier="urban central gas CHP CC",
                p_nom_extendable=True,
                capital_cost=costs.at["central gas CHP", "fixed"]
                * costs.at["central gas CHP", "efficiency"]
                + costs.at["biomass CHP capture", "fixed"]
                * costs.at["gas", "CO2 intensity"],
                marginal_cost=costs.at["central gas CHP", "VOM"],
                efficiency=costs.at["central gas CHP", "efficiency"]
                - costs.at["gas", "CO2 intensity"]
                * (
                    costs.at["biomass CHP capture", "electricity-input"]
                    + costs.at["biomass CHP capture", "compression-electricity-input"]
                ),
                efficiency2=costs.at["central gas CHP", "efficiency"]
                / costs.at["central gas CHP", "c_b"]
                + costs.at["gas", "CO2 intensity"]
                * (
                    costs.at["biomass CHP capture", "heat-output"]
                    + costs.at["biomass CHP capture", "compression-heat-output"]
                    - costs.at["biomass CHP capture", "heat-input"]
                ),
                efficiency3=costs.at["gas", "CO2 intensity"]
                * (1 - costs.at["biomass CHP capture", "capture_rate"]),
                efficiency4=costs.at["gas", "CO2 intensity"]
                * costs.at["biomass CHP capture", "capture_rate"],
                lifetime=costs.at["central gas CHP", "lifetime"],
            )

        if options["chp"] and options["micro_chp"] and name != "urban central":
            n.madd(
                "Link",
                nodes + f" {name} micro gas CHP",
                p_nom_extendable=True,
                bus0=spatial.gas.df.loc[nodes, "nodes"].values,
                bus1=nodes,
                bus2=nodes + f" {name} heat",
                bus3="co2 atmosphere",
                carrier=name + " micro gas CHP",
                efficiency=costs.at["micro CHP", "efficiency"],
                efficiency2=costs.at["micro CHP", "efficiency-heat"],
                efficiency3=costs.at["gas", "CO2 intensity"],
                capital_cost=costs.at["micro CHP", "fixed"],
                lifetime=costs.at["micro CHP", "lifetime"],
            )

    if options["retrofitting"]["retro_endogen"]:
        logger.info("Add retrofitting endogenously")

        # retrofitting data 'retro_data' with 'costs' [EUR/m^2] and heat
        # demand 'dE' [per unit of original heat demand] for each country and
        # different retrofitting strengths [additional insulation thickness in m]
        retro_data = pd.read_csv(
            snakemake.input.retro_cost,
            index_col=[0, 1],
            skipinitialspace=True,
            header=[0, 1],
        )
        # heated floor area [10^6 * m^2] per country
        floor_area = pd.read_csv(snakemake.input.floor_area, index_col=[0, 1])

        n.add("Carrier", "retrofitting")

        # share of space heat demand 'w_space' of total heat demand
        w_space = {}
        for sector in sectors:
            w_space[sector] = heat_demand[sector + " space"] / (
                heat_demand[sector + " space"] + heat_demand[sector + " water"]
            )
        w_space["tot"] = (
            heat_demand["services space"] + heat_demand["residential space"]
        ) / heat_demand.T.groupby(level=[1]).sum().T

        for name in n.loads[
            n.loads.carrier.isin([x + " heat" for x in heat_systems])
        ].index:
            node = n.buses.loc[name, "location"]
            ct = pop_layout.loc[node, "ct"]

            # weighting 'f' depending on the size of the population at the node
            if "urban central" in name:
                f = dist_fraction[node]
            elif "urban decentral" in name:
                f = urban_fraction[node] - dist_fraction[node]
            else:
                f = 1 - urban_fraction[node]
            if f == 0:
                continue
            # get sector name ("residential"/"services"/or both "tot" for urban central)
            if "urban central" in name:
                sec = "tot"
            if "residential" in name:
                sec = "residential"
            if "services" in name:
                sec = "services"

            # get floor aread at node and region (urban/rural) in m^2
            floor_area_node = (
                pop_layout.loc[node].fraction * floor_area.loc[ct, "value"] * 10**6
            ).loc[sec] * f
            # total heat demand at node [MWh]
            demand = n.loads_t.p_set[name]

            # space heat demand at node [MWh]
            space_heat_demand = demand * w_space[sec][node]
            # normed time profile of space heat demand 'space_pu' (values between 0-1),
            # p_max_pu/p_min_pu of retrofitting generators
            space_pu = (
                (space_heat_demand / space_heat_demand.max())
                .to_frame(name=node)
                .fillna(0)
            )

            # minimum heat demand 'dE' after retrofitting in units of original heat demand (values between 0-1)
            dE = retro_data.loc[(ct, sec), ("dE")]
            # get additional energy savings 'dE_diff' between the different retrofitting strengths/generators at one node
            dE_diff = abs(dE.diff()).fillna(1 - dE.iloc[0])
            # convert costs Euro/m^2 -> Euro/MWh
            capital_cost = (
                retro_data.loc[(ct, sec), ("cost")]
                * floor_area_node
                / ((1 - dE) * space_heat_demand.max())
            )
            if space_heat_demand.max() == 0:
                capital_cost = capital_cost.apply(lambda b: 0 if b == np.inf else b)

            # number of possible retrofitting measures 'strengths' (set in list at config.yaml 'l_strength')
            # given in additional insulation thickness [m]
            # for each measure, a retrofitting generator is added at the node
            strengths = retro_data.columns.levels[1]

            # check that ambitious retrofitting has higher costs per MWh than moderate retrofitting
            if (capital_cost.diff() < 0).sum():
                logger.warning(f"Costs are not linear for {ct} {sec}")
                s = capital_cost[(capital_cost.diff() < 0)].index
                strengths = strengths.drop(s)

            # reindex normed time profile of space heat demand back to hourly resolution
            space_pu = space_pu.reindex(index=heat_demand.index).ffill()

            # add for each retrofitting strength a generator with heat generation profile following the profile of the heat demand
            for strength in strengths:
                node_name = " ".join(name.split(" ")[2::])
                n.madd(
                    "Generator",
                    [node],
                    suffix=" retrofitting " + strength + " " + node_name,
                    bus=name,
                    carrier="retrofitting",
                    p_nom_extendable=True,
                    p_nom_max=dE_diff[strength]
                    * space_heat_demand.max(),  # maximum energy savings for this renovation strength
                    p_max_pu=space_pu,
                    p_min_pu=space_pu,
                    country=ct,
                    capital_cost=capital_cost[strength]
                    * options["retrofitting"]["cost_factor"],
                )


def add_biomass(n, costs):
    logger.info("Add biomass")

    biomass_potentials = pd.read_csv(snakemake.input.biomass_potentials, index_col=0)

    # need to aggregate potentials if gas not nodally resolved
    if options["gas_network"]:
        biogas_potentials_spatial = biomass_potentials["biogas"].rename(
            index=lambda x: x + " biogas"
        )
    else:
        biogas_potentials_spatial = biomass_potentials["biogas"].sum()

    if options.get("biomass_spatial", options["biomass_transport"]):
        solid_biomass_potentials_spatial = biomass_potentials["solid biomass"].rename(
            index=lambda x: x + " solid biomass"
        )
    else:
        solid_biomass_potentials_spatial = biomass_potentials["solid biomass"].sum()

    n.add("Carrier", "biogas")
    n.add("Carrier", "solid biomass")

    n.madd(
        "Bus",
        spatial.gas.biogas,
        location=spatial.gas.locations,
        carrier="biogas",
        unit="MWh_LHV",
    )

    n.madd(
        "Bus",
        spatial.biomass.nodes,
        location=spatial.biomass.locations,
        carrier="solid biomass",
        unit="MWh_LHV",
    )

    n.madd(
        "Store",
        spatial.gas.biogas,
        bus=spatial.gas.biogas,
        carrier="biogas",
        e_nom=biogas_potentials_spatial,
        marginal_cost=costs.at["biogas", "fuel"],
        e_initial=biogas_potentials_spatial,
    )

    n.madd(
        "Store",
        spatial.biomass.nodes,
        bus=spatial.biomass.nodes,
        carrier="solid biomass",
        e_nom=solid_biomass_potentials_spatial,
        marginal_cost=costs.at["solid biomass", "fuel"],
        e_initial=solid_biomass_potentials_spatial,
    )

    n.madd(
        "Link",
        spatial.gas.biogas_to_gas,
        bus0=spatial.gas.biogas,
        bus1=spatial.gas.nodes,
        bus2="co2 atmosphere",
        carrier="biogas to gas",
        capital_cost=costs.at["biogas", "fixed"]
        + costs.at["biogas upgrading", "fixed"],
        marginal_cost=costs.at["biogas upgrading", "VOM"],
        efficiency=costs.at["biogas", "efficiency"],
        efficiency2=-costs.at["gas", "CO2 intensity"],
        p_nom_extendable=True,
    )

    if options.get("biogas_upgrading_cc"):
        # Assuming for costs that the CO2 from upgrading is pure, such as in amine scrubbing. I.e., with and without CC is
        # equivalent. Adding biomass CHP capture because biogas is often small-scale and decentral so further
        # from e.g. CO2 grid or buyers. This is a proxy for the added cost for e.g. a raw biogas pipeline to a central upgrading facility
        n.madd(
            "Link",
            spatial.gas.biogas_to_gas_cc,
            bus0=spatial.gas.biogas,
            bus1=spatial.gas.nodes,
            bus2=spatial.co2.nodes,
            bus3="co2 atmosphere",
            carrier="biogas to gas CC",
            capital_cost=costs.at["biogas CC", "fixed"]
            + costs.at["biogas upgrading", "fixed"]
            + costs.at["biomass CHP capture", "fixed"]
            * costs.at["biogas CC", "CO2 stored"],
            marginal_cost=costs.at["biogas CC", "VOM"]
            + costs.at["biogas upgrading", "VOM"],
            efficiency=costs.at["biogas CC", "efficiency"],
            efficiency2=costs.at["biogas CC", "CO2 stored"]
            * costs.at["biogas CC", "capture rate"],
            efficiency3=-costs.at["gas", "CO2 intensity"]
            - costs.at["biogas CC", "CO2 stored"]
            * costs.at["biogas CC", "capture rate"],
            p_nom_extendable=True,
        )

    if options["biomass_transport"]:
        # add biomass transport
        transport_costs = pd.read_csv(
            snakemake.input.biomass_transport_costs, index_col=0
        )
        transport_costs = transport_costs.squeeze()
        biomass_transport = create_network_topology(
            n, "biomass transport ", bidirectional=False
        )

        # costs
        bus0_costs = biomass_transport.bus0.apply(lambda x: transport_costs[x[:2]])
        bus1_costs = biomass_transport.bus1.apply(lambda x: transport_costs[x[:2]])
        biomass_transport["costs"] = pd.concat([bus0_costs, bus1_costs], axis=1).mean(
            axis=1
        )

        n.madd(
            "Link",
            biomass_transport.index,
            bus0=biomass_transport.bus0 + " solid biomass",
            bus1=biomass_transport.bus1 + " solid biomass",
            p_nom_extendable=False,
            p_nom=5e4,
            length=biomass_transport.length.values,
            marginal_cost=biomass_transport.costs * biomass_transport.length.values,
            carrier="solid biomass transport",
        )

    elif options["biomass_spatial"]:
        # add artificial biomass generators at nodes which include transport costs
        transport_costs = pd.read_csv(
            snakemake.input.biomass_transport_costs, index_col=0
        )
        transport_costs = transport_costs.squeeze()
        bus_transport_costs = spatial.biomass.nodes.to_series().apply(
            lambda x: transport_costs[x[:2]]
        )
        average_distance = 200  # km #TODO: validate this assumption

        n.madd(
            "Generator",
            spatial.biomass.nodes,
            bus=spatial.biomass.nodes,
            carrier="solid biomass",
            p_nom=10000,
            marginal_cost=costs.at["solid biomass", "fuel"]
            + bus_transport_costs * average_distance,
        )
        n.add(
            "GlobalConstraint",
            "biomass limit",
            carrier_attribute="solid biomass",
            sense="<=",
            constant=biomass_potentials["solid biomass"].sum(),
            type="operational_limit",
        )

    # AC buses with district heating
    urban_central = n.buses.index[n.buses.carrier == "urban central heat"]
    if not urban_central.empty and options["chp"]:
        urban_central = urban_central.str[: -len(" urban central heat")]

        key = "central solid biomass CHP"

        n.madd(
            "Link",
            urban_central + " urban central solid biomass CHP",
            bus0=spatial.biomass.df.loc[urban_central, "nodes"].values,
            bus1=urban_central,
            bus2=urban_central + " urban central heat",
            carrier="urban central solid biomass CHP",
            p_nom_extendable=True,
            capital_cost=costs.at[key, "fixed"] * costs.at[key, "efficiency"],
            marginal_cost=costs.at[key, "VOM"],
            efficiency=costs.at[key, "efficiency"],
            efficiency2=costs.at[key, "efficiency-heat"],
            lifetime=costs.at[key, "lifetime"],
        )

        n.madd(
            "Link",
            urban_central + " urban central solid biomass CHP CC",
            bus0=spatial.biomass.df.loc[urban_central, "nodes"].values,
            bus1=urban_central,
            bus2=urban_central + " urban central heat",
            bus3="co2 atmosphere",
            bus4=spatial.co2.df.loc[urban_central, "nodes"].values,
            carrier="urban central solid biomass CHP CC",
            p_nom_extendable=True,
            capital_cost=costs.at[key, "fixed"] * costs.at[key, "efficiency"]
            + costs.at["biomass CHP capture", "fixed"]
            * costs.at["solid biomass", "CO2 intensity"],
            marginal_cost=costs.at[key, "VOM"],
            efficiency=costs.at[key, "efficiency"]
            - costs.at["solid biomass", "CO2 intensity"]
            * (
                costs.at["biomass CHP capture", "electricity-input"]
                + costs.at["biomass CHP capture", "compression-electricity-input"]
            ),
            efficiency2=costs.at[key, "efficiency-heat"]
            + costs.at["solid biomass", "CO2 intensity"]
            * (
                costs.at["biomass CHP capture", "heat-output"]
                + costs.at["biomass CHP capture", "compression-heat-output"]
                - costs.at["biomass CHP capture", "heat-input"]
            ),
            efficiency3=-costs.at["solid biomass", "CO2 intensity"]
            * costs.at["biomass CHP capture", "capture_rate"],
            efficiency4=costs.at["solid biomass", "CO2 intensity"]
            * costs.at["biomass CHP capture", "capture_rate"],
            lifetime=costs.at[key, "lifetime"],
        )

    if options["biomass_boiler"]:
        # TODO: Add surcharge for pellets
        nodes = pop_layout.index
        for name in [
            "residential rural",
            "services rural",
            "residential urban decentral",
            "services urban decentral",
        ]:
            n.madd(
                "Link",
                nodes + f" {name} biomass boiler",
                p_nom_extendable=True,
                bus0=spatial.biomass.df.loc[nodes, "nodes"].values,
                bus1=nodes + f" {name} heat",
                carrier=name + " biomass boiler",
                efficiency=costs.at["biomass boiler", "efficiency"],
                capital_cost=costs.at["biomass boiler", "efficiency"]
                * costs.at["biomass boiler", "fixed"]
                * options["overdimension_individual_heating"],
                marginal_cost=costs.at["biomass boiler", "pelletizing cost"],
                lifetime=costs.at["biomass boiler", "lifetime"],
            )

    # Solid biomass to liquid fuel
    if options["biomass_to_liquid"]:
        n.madd(
            "Link",
            spatial.biomass.nodes,
            suffix=" biomass to liquid",
            bus0=spatial.biomass.nodes,
            bus1=spatial.oil.nodes,
            bus2="co2 atmosphere",
            carrier="biomass to liquid",
            lifetime=costs.at["BtL", "lifetime"],
            efficiency=costs.at["BtL", "efficiency"],
            efficiency2=-costs.at["solid biomass", "CO2 intensity"]
            + costs.at["BtL", "CO2 stored"],
            p_nom_extendable=True,
            capital_cost=costs.at["BtL", "fixed"],
            marginal_cost=costs.at["BtL", "efficiency"] * costs.at["BtL", "VOM"],
        )

        # TODO: Update with energy penalty
        n.madd(
            "Link",
            spatial.biomass.nodes,
            suffix=" biomass to liquid CC",
            bus0=spatial.biomass.nodes,
            bus1=spatial.oil.nodes,
            bus2="co2 atmosphere",
            bus3=spatial.co2.nodes,
            carrier="biomass to liquid",
            lifetime=costs.at["BtL", "lifetime"],
            efficiency=costs.at["BtL", "efficiency"],
            efficiency2=-costs.at["solid biomass", "CO2 intensity"]
            + costs.at["BtL", "CO2 stored"] * (1 - costs.at["BtL", "capture rate"]),
            efficiency3=costs.at["BtL", "CO2 stored"] * costs.at["BtL", "capture rate"],
            p_nom_extendable=True,
            capital_cost=costs.at["BtL", "fixed"]
            + costs.at["biomass CHP capture", "fixed"] * costs.at["BtL", "CO2 stored"],
            marginal_cost=costs.at["BtL", "efficiency"] * costs.at["BtL", "VOM"],
        )

    # BioSNG from solid biomass
    if options["biosng"]:
        n.madd(
            "Link",
            spatial.biomass.nodes,
            suffix=" solid biomass to gas",
            bus0=spatial.biomass.nodes,
            bus1=spatial.gas.nodes,
            bus3="co2 atmosphere",
            carrier="BioSNG",
            lifetime=costs.at["BioSNG", "lifetime"],
            efficiency=costs.at["BioSNG", "efficiency"],
            efficiency3=-costs.at["solid biomass", "CO2 intensity"]
            + costs.at["BioSNG", "CO2 stored"],
            p_nom_extendable=True,
            capital_cost=costs.at["BioSNG", "fixed"],
            marginal_cost=costs.at["BioSNG", "efficiency"] * costs.at["BioSNG", "VOM"],
        )

        # TODO: Update with energy penalty for CC
        n.madd(
            "Link",
            spatial.biomass.nodes,
            suffix=" solid biomass to gas CC",
            bus0=spatial.biomass.nodes,
            bus1=spatial.gas.nodes,
            bus2=spatial.co2.nodes,
            bus3="co2 atmosphere",
            carrier="BioSNG",
            lifetime=costs.at["BioSNG", "lifetime"],
            efficiency=costs.at["BioSNG", "efficiency"],
            efficiency2=costs.at["BioSNG", "CO2 stored"]
            * costs.at["BioSNG", "capture rate"],
            efficiency3=-costs.at["solid biomass", "CO2 intensity"]
            + costs.at["BioSNG", "CO2 stored"]
            * (1 - costs.at["BioSNG", "capture rate"]),
            p_nom_extendable=True,
            capital_cost=costs.at["BioSNG", "fixed"]
            + costs.at["biomass CHP capture", "fixed"]
            * costs.at["BioSNG", "CO2 stored"],
            marginal_cost=costs.at["BioSNG", "efficiency"] * costs.at["BioSNG", "VOM"],
        )


def add_industry(n, costs):
    logger.info("Add industrial demand")

    nodes = pop_layout.index
    nhours = n.snapshot_weightings.generators.sum()
    nyears = nhours / 8760

    # 1e6 to convert TWh to MWh
    industrial_demand = (
        pd.read_csv(snakemake.input.industrial_demand, index_col=0) * 1e6
    ) * nyears

    n.madd(
        "Bus",
        spatial.biomass.industry,
        location=spatial.biomass.locations,
        carrier="solid biomass for industry",
        unit="MWh_LHV",
    )

    if options.get("biomass_spatial", options["biomass_transport"]):
        p_set = (
            industrial_demand.loc[spatial.biomass.locations, "solid biomass"].rename(
                index=lambda x: x + " solid biomass for industry"
            )
            / nhours
        )
    else:
        p_set = industrial_demand["solid biomass"].sum() / nhours

    n.madd(
        "Load",
        spatial.biomass.industry,
        bus=spatial.biomass.industry,
        carrier="solid biomass for industry",
        p_set=p_set,
    )

    n.madd(
        "Link",
        spatial.biomass.industry,
        bus0=spatial.biomass.nodes,
        bus1=spatial.biomass.industry,
        carrier="solid biomass for industry",
        p_nom_extendable=True,
        efficiency=1.0,
    )

    if len(spatial.biomass.industry_cc) <= 1 and len(spatial.co2.nodes) > 1:
        link_names = nodes + " " + spatial.biomass.industry_cc
    else:
        link_names = spatial.biomass.industry_cc

    n.madd(
        "Link",
        link_names,
        bus0=spatial.biomass.nodes,
        bus1=spatial.biomass.industry,
        bus2="co2 atmosphere",
        bus3=spatial.co2.nodes,
        carrier="solid biomass for industry CC",
        p_nom_extendable=True,
        capital_cost=costs.at["cement capture", "fixed"]
        * costs.at["solid biomass", "CO2 intensity"],
        efficiency=0.9,  # TODO: make config option
        efficiency2=-costs.at["solid biomass", "CO2 intensity"]
        * costs.at["cement capture", "capture_rate"],
        efficiency3=costs.at["solid biomass", "CO2 intensity"]
        * costs.at["cement capture", "capture_rate"],
        lifetime=costs.at["cement capture", "lifetime"],
    )

    n.madd(
        "Bus",
        spatial.gas.industry,
        location=spatial.gas.locations,
        carrier="gas for industry",
        unit="MWh_LHV",
    )

    gas_demand = industrial_demand.loc[nodes, "methane"] / nhours

    if options["gas_network"]:
        spatial_gas_demand = gas_demand.rename(index=lambda x: x + " gas for industry")
    else:
        spatial_gas_demand = gas_demand.sum()

    n.madd(
        "Load",
        spatial.gas.industry,
        bus=spatial.gas.industry,
        carrier="gas for industry",
        p_set=spatial_gas_demand,
    )

    n.madd(
        "Link",
        spatial.gas.industry,
        bus0=spatial.gas.nodes,
        bus1=spatial.gas.industry,
        bus2="co2 atmosphere",
        carrier="gas for industry",
        p_nom_extendable=True,
        efficiency=1.0,
        efficiency2=costs.at["gas", "CO2 intensity"],
    )

    n.madd(
        "Link",
        spatial.gas.industry_cc,
        bus0=spatial.gas.nodes,
        bus1=spatial.gas.industry,
        bus2="co2 atmosphere",
        bus3=spatial.co2.nodes,
        carrier="gas for industry CC",
        p_nom_extendable=True,
        capital_cost=costs.at["cement capture", "fixed"]
        * costs.at["gas", "CO2 intensity"],
        efficiency=0.9,
        efficiency2=costs.at["gas", "CO2 intensity"]
        * (1 - costs.at["cement capture", "capture_rate"]),
        efficiency3=costs.at["gas", "CO2 intensity"]
        * costs.at["cement capture", "capture_rate"],
        lifetime=costs.at["cement capture", "lifetime"],
    )

    n.madd(
        "Load",
        nodes,
        suffix=" H2 for industry",
        bus=nodes + " H2",
        carrier="H2 for industry",
        p_set=industrial_demand.loc[nodes, "hydrogen"] / nhours,
    )

    shipping_hydrogen_share = get(options["shipping_hydrogen_share"], investment_year)
    shipping_methanol_share = get(options["shipping_methanol_share"], investment_year)
    shipping_oil_share = get(options["shipping_oil_share"], investment_year)

    total_share = shipping_hydrogen_share + shipping_methanol_share + shipping_oil_share
    if total_share != 1:
        logger.warning(
            f"Total shipping shares sum up to {total_share:.2%}, corresponding to increased or decreased demand assumptions."
        )

    domestic_navigation = pop_weighted_energy_totals.loc[
        nodes, "total domestic navigation"
    ].squeeze()
    international_navigation = (
        pd.read_csv(snakemake.input.shipping_demand, index_col=0).squeeze() * nyears
    )
    all_navigation = domestic_navigation + international_navigation
    p_set = all_navigation * 1e6 / nhours

    if shipping_hydrogen_share:
        oil_efficiency = options.get(
            "shipping_oil_efficiency", options.get("shipping_average_efficiency", 0.4)
        )
        efficiency = oil_efficiency / costs.at["fuel cell", "efficiency"]
        shipping_hydrogen_share = get(
            options["shipping_hydrogen_share"], investment_year
        )

        if options["shipping_hydrogen_liquefaction"]:
            n.madd(
                "Bus",
                nodes,
                suffix=" H2 liquid",
                carrier="H2 liquid",
                location=nodes,
                unit="MWh_LHV",
            )

            n.madd(
                "Link",
                nodes + " H2 liquefaction",
                bus0=nodes + " H2",
                bus1=nodes + " H2 liquid",
                carrier="H2 liquefaction",
                efficiency=costs.at["H2 liquefaction", "efficiency"],
                capital_cost=costs.at["H2 liquefaction", "fixed"],
                p_nom_extendable=True,
                lifetime=costs.at["H2 liquefaction", "lifetime"],
            )

            shipping_bus = nodes + " H2 liquid"
        else:
            shipping_bus = nodes + " H2"

        efficiency = (
            options["shipping_oil_efficiency"] / costs.at["fuel cell", "efficiency"]
        )
        p_set_hydrogen = shipping_hydrogen_share * p_set * efficiency

        n.madd(
            "Load",
            nodes,
            suffix=" H2 for shipping",
            bus=shipping_bus,
            carrier="H2 for shipping",
            p_set=p_set_hydrogen,
        )

    if shipping_methanol_share:
        n.madd(
            "Bus",
            spatial.methanol.nodes,
            carrier="methanol",
            location=spatial.methanol.locations,
            unit="MWh_LHV",
        )

        n.madd(
            "Store",
            spatial.methanol.nodes,
            suffix=" Store",
            bus=spatial.methanol.nodes,
            e_nom_extendable=True,
            e_cyclic=True,
            carrier="methanol",
        )

        n.madd(
            "Link",
            spatial.h2.locations + " methanolisation",
            bus0=spatial.h2.nodes,
            bus1=spatial.methanol.nodes,
            bus2=nodes,
            bus3=spatial.co2.nodes,
            carrier="methanolisation",
            p_nom_extendable=True,
            p_min_pu=options.get("min_part_load_methanolisation", 0),
            capital_cost=costs.at["methanolisation", "fixed"]
            * options["MWh_MeOH_per_MWh_H2"],  # EUR/MW_H2/a
            marginal_cost=options["MWh_MeOH_per_MWh_H2"]
            * costs.at["methanolisation", "VOM"],
            lifetime=costs.at["methanolisation", "lifetime"],
            efficiency=options["MWh_MeOH_per_MWh_H2"],
            efficiency2=-options["MWh_MeOH_per_MWh_H2"] / options["MWh_MeOH_per_MWh_e"],
            efficiency3=-options["MWh_MeOH_per_MWh_H2"] / options["MWh_MeOH_per_tCO2"],
        )

        efficiency = (
            options["shipping_oil_efficiency"] / options["shipping_methanol_efficiency"]
        )

        p_set_methanol = (
            shipping_methanol_share
            * p_set.rename(lambda x: x + " shipping methanol")
            * efficiency
        )

        if not options["regional_methanol_demand"]:
            p_set_methanol = p_set_methanol.sum()

        n.madd(
            "Bus",
            spatial.methanol.shipping,
            location=spatial.methanol.demand_locations,
            carrier="shipping methanol",
            unit="MWh_LHV",
        )

        n.madd(
            "Load",
            spatial.methanol.shipping,
            bus=spatial.methanol.shipping,
            carrier="shipping methanol",
            p_set=p_set_methanol,
        )

        n.madd(
            "Link",
            spatial.methanol.shipping,
            bus0=spatial.methanol.nodes,
            bus1=spatial.methanol.shipping,
            bus2="co2 atmosphere",
            carrier="shipping methanol",
            p_nom_extendable=True,
            efficiency2=1
            / options[
                "MWh_MeOH_per_tCO2"
            ],  # CO2 intensity methanol based on stoichiometric calculation with 22.7 GJ/t methanol (32 g/mol), CO2 (44 g/mol), 277.78 MWh/TJ = 0.218 t/MWh
        )

    if "oil" not in n.buses.carrier.unique():
        n.madd(
            "Bus",
            spatial.oil.nodes,
            location=spatial.oil.locations,
            carrier="oil",
            unit="MWh_LHV",
        )

    if "oil" not in n.stores.carrier.unique():
        # could correct to e.g. 0.001 EUR/kWh * annuity and O&M
        n.madd(
            "Store",
            spatial.oil.nodes,
            suffix=" Store",
            bus=spatial.oil.nodes,
            e_nom_extendable=True,
            e_cyclic=True,
            carrier="oil",
        )

    if "oil" not in n.generators.carrier.unique():
        n.madd(
            "Generator",
            spatial.oil.nodes,
            bus=spatial.oil.nodes,
            p_nom_extendable=True,
            carrier="oil",
            marginal_cost=costs.at["oil", "fuel"],
        )

    if shipping_oil_share:
        p_set_oil = shipping_oil_share * p_set.rename(lambda x: x + " shipping oil")

        if not options["regional_oil_demand"]:
            p_set_oil = p_set_oil.sum()

        n.madd(
            "Bus",
            spatial.oil.shipping,
            location=spatial.oil.demand_locations,
            carrier="shipping oil",
            unit="MWh_LHV",
        )

        n.madd(
            "Load",
            spatial.oil.shipping,
            bus=spatial.oil.shipping,
            carrier="shipping oil",
            p_set=p_set_oil,
        )

        n.madd(
            "Link",
            spatial.oil.shipping,
            bus0=spatial.oil.nodes,
            bus1=spatial.oil.shipping,
            bus2="co2 atmosphere",
            carrier="shipping oil",
            p_nom_extendable=True,
            efficiency2=costs.at["oil", "CO2 intensity"],
        )

    if options["oil_boilers"]:
        nodes = pop_layout.index

        for name in [
            "residential rural",
            "services rural",
            "residential urban decentral",
            "services urban decentral",
        ]:
            n.madd(
                "Link",
                nodes + f" {name} oil boiler",
                p_nom_extendable=True,
                bus0=spatial.oil.nodes,
                bus1=nodes + f" {name} heat",
                bus2="co2 atmosphere",
                carrier=f"{name} oil boiler",
                efficiency=costs.at["decentral oil boiler", "efficiency"],
                efficiency2=costs.at["oil", "CO2 intensity"],
                capital_cost=costs.at["decentral oil boiler", "efficiency"]
                * costs.at["decentral oil boiler", "fixed"]
                * options["overdimension_individual_heating"],
                lifetime=costs.at["decentral oil boiler", "lifetime"],
            )

    n.madd(
        "Link",
        nodes + " Fischer-Tropsch",
        bus0=nodes + " H2",
        bus1=spatial.oil.nodes,
        bus2=spatial.co2.nodes,
        carrier="Fischer-Tropsch",
        efficiency=costs.at["Fischer-Tropsch", "efficiency"],
        capital_cost=costs.at["Fischer-Tropsch", "fixed"]
        * costs.at["Fischer-Tropsch", "efficiency"],  # EUR/MW_H2/a
        marginal_cost=costs.at["Fischer-Tropsch", "efficiency"]
        * costs.at["Fischer-Tropsch", "VOM"],
        efficiency2=-costs.at["oil", "CO2 intensity"]
        * costs.at["Fischer-Tropsch", "efficiency"],
        p_nom_extendable=True,
        p_min_pu=options.get("min_part_load_fischer_tropsch", 0),
        lifetime=costs.at["Fischer-Tropsch", "lifetime"],
    )

    # naphtha
    demand_factor = options.get("HVC_demand_factor", 1)
    if demand_factor != 1:
        logger.warning(f"Changing HVC demand by {demand_factor*100-100:+.2f}%.")

    p_set_plastics = (
        demand_factor
        * industrial_demand.loc[nodes, "naphtha"].rename(
            lambda x: x + " naphtha for industry"
        )
        / nhours
    )

    if not options["regional_oil_demand"]:
        p_set_plastics = p_set_plastics.sum()

    n.madd(
        "Bus",
        spatial.oil.naphtha,
        location=spatial.oil.demand_locations,
        carrier="naphtha for industry",
        unit="MWh_LHV",
    )

    n.madd(
        "Load",
        spatial.oil.naphtha,
        bus=spatial.oil.naphtha,
        carrier="naphtha for industry",
        p_set=p_set_plastics,
    )

    # some CO2 from naphtha are process emissions from steam cracker
    # rest of CO2 released to atmosphere either in waste-to-energy or decay
    process_co2_per_naphtha = (
        industrial_demand.loc[nodes, "process emission from feedstock"].sum()
        / industrial_demand.loc[nodes, "naphtha"].sum()
    )
    emitted_co2_per_naphtha = costs.at["oil", "CO2 intensity"] - process_co2_per_naphtha

    n.madd(
        "Link",
        spatial.oil.naphtha,
        bus0=spatial.oil.nodes,
        bus1=spatial.oil.naphtha,
        bus2="co2 atmosphere",
        bus3=spatial.co2.process_emissions,
        carrier="naphtha for industry",
        p_nom_extendable=True,
        efficiency2=emitted_co2_per_naphtha,
        efficiency3=process_co2_per_naphtha,
    )

    # aviation
    demand_factor = options.get("aviation_demand_factor", 1)
    if demand_factor != 1:
        logger.warning(f"Changing aviation demand by {demand_factor*100-100:+.2f}%.")

    all_aviation = ["total international aviation", "total domestic aviation"]

    p_set = (
        demand_factor
        * pop_weighted_energy_totals.loc[nodes, all_aviation].sum(axis=1)
        * 1e6
        / nhours
    ).rename(lambda x: x + " kerosene for aviation")

    if not options["regional_oil_demand"]:
        p_set = p_set.sum()

    n.madd(
        "Bus",
        spatial.oil.kerosene,
        location=spatial.oil.demand_locations,
        carrier="kerosene for aviation",
        unit="MWh_LHV",
    )

    n.madd(
        "Load",
        spatial.oil.kerosene,
        bus=spatial.oil.kerosene,
        carrier="kerosene for aviation",
        p_set=p_set,
    )

    n.madd(
        "Link",
        spatial.oil.kerosene,
        bus0=spatial.oil.nodes,
        bus1=spatial.oil.kerosene,
        bus2="co2 atmosphere",
        carrier="kerosene for aviation",
        p_nom_extendable=True,
        efficiency2=costs.at["oil", "CO2 intensity"],
    )

    # TODO simplify bus expression
    n.madd(
        "Load",
        nodes,
        suffix=" low-temperature heat for industry",
        bus=[
            (
                node + " urban central heat"
                if node + " urban central heat" in n.buses.index
                else node + " services urban decentral heat"
            )
            for node in nodes
        ],
        carrier="low-temperature heat for industry",
        p_set=industrial_demand.loc[nodes, "low-temperature heat"] / nhours,
    )

    # remove today's industrial electricity demand by scaling down total electricity demand
    for ct in n.buses.country.dropna().unique():
        # TODO map onto n.bus.country

        loads_i = n.loads.index[
            (n.loads.index.str[:2] == ct) & (n.loads.carrier == "electricity")
        ]
        if n.loads_t.p_set[loads_i].empty:
            continue
        factor = (
            1
            - industrial_demand.loc[loads_i, "current electricity"].sum()
            / n.loads_t.p_set[loads_i].sum().sum()
        )
        n.loads_t.p_set[loads_i] *= factor

    n.madd(
        "Load",
        nodes,
        suffix=" industry electricity",
        bus=nodes,
        carrier="industry electricity",
        p_set=industrial_demand.loc[nodes, "electricity"] / nhours,
    )

    n.madd(
        "Bus",
        spatial.co2.process_emissions,
        location=spatial.co2.locations,
        carrier="process emissions",
        unit="t_co2",
    )

    if options["co2_spatial"] or options["co2network"]:
        p_set = (
            -industrial_demand.loc[nodes, "process emission"].rename(
                index=lambda x: x + " process emissions"
            )
            / nhours
        )
    else:
        p_set = -industrial_demand.loc[nodes, "process emission"].sum() / nhours

    n.madd(
        "Load",
        spatial.co2.process_emissions,
        bus=spatial.co2.process_emissions,
        carrier="process emissions",
        p_set=p_set,
    )

    n.madd(
        "Link",
        spatial.co2.process_emissions,
        bus0=spatial.co2.process_emissions,
        bus1="co2 atmosphere",
        carrier="process emissions",
        p_nom_extendable=True,
        efficiency=1.0,
    )

    # assume enough local waste heat for CC
    n.madd(
        "Link",
        spatial.co2.locations,
        suffix=" process emissions CC",
        bus0=spatial.co2.process_emissions,
        bus1="co2 atmosphere",
        bus2=spatial.co2.nodes,
        carrier="process emissions CC",
        p_nom_extendable=True,
        capital_cost=costs.at["cement capture", "fixed"],
        efficiency=1 - costs.at["cement capture", "capture_rate"],
        efficiency2=costs.at["cement capture", "capture_rate"],
        lifetime=costs.at["cement capture", "lifetime"],
    )

    if options.get("ammonia"):
        if options["ammonia"] == "regional":
            p_set = (
                industrial_demand.loc[spatial.ammonia.locations, "ammonia"].rename(
                    index=lambda x: x + " NH3"
                )
                / nhours
            )
        else:
            p_set = industrial_demand["ammonia"].sum() / nhours

        n.madd(
            "Load",
            spatial.ammonia.nodes,
            bus=spatial.ammonia.nodes,
            carrier="NH3",
            p_set=p_set,
        )

    primary_steel = get(
        snakemake.config["industry"]["St_primary_fraction"], investment_year
    )
    dri_steel = get(snakemake.config["industry"]["DRI_fraction"], investment_year)
    bof_steel = primary_steel - dri_steel

    if bof_steel > 0:
        add_carrier_buses(n, "coal")

        mwh_coal_per_mwh_coke = 1.366  # from eurostat energy balance
        p_set = (
            industrial_demand["coal"]
            + mwh_coal_per_mwh_coke * industrial_demand["coke"]
        ) / nhours

        if not options["regional_coal_demand"]:
            p_set = p_set.sum()

        n.madd(
            "Bus",
            spatial.coal.industry,
            location=spatial.coal.demand_locations,
            carrier="coal for industry",
            unit="MWh_LHV",
        )

        n.madd(
            "Load",
            spatial.coal.industry,
            bus=spatial.coal.industry,
            carrier="coal for industry",
            p_set=p_set,
        )

        n.madd(
            "Link",
            spatial.coal.industry,
            bus0=spatial.coal.nodes,
            bus1=spatial.coal.industry,
            bus2="co2 atmosphere",
            carrier="coal for industry",
            p_nom_extendable=True,
            efficiency2=costs.at["coal", "CO2 intensity"],
        )


def add_waste_heat(n):
    # TODO options?

    logger.info("Add possibility to use industrial waste heat in district heating")
    cf_industry = snakemake.params.industry

    # AC buses with district heating
    urban_central = n.buses.index[n.buses.carrier == "urban central heat"]
    if not urban_central.empty:
        urban_central = urban_central.str[: -len(" urban central heat")]

        link_carriers = n.links.carrier.unique()

        # TODO what is the 0.95 and should it be a config option?
        if (
            options["use_fischer_tropsch_waste_heat"]
            and "Fischer-Tropsch" in link_carriers
        ):
            n.links.loc[urban_central + " Fischer-Tropsch", "bus3"] = (
                urban_central + " urban central heat"
            )
            n.links.loc[urban_central + " Fischer-Tropsch", "efficiency3"] = (
                0.95 - n.links.loc[urban_central + " Fischer-Tropsch", "efficiency"]
            )

        if options["use_methanation_waste_heat"] and "Sabatier" in link_carriers:
            n.links.loc[urban_central + " Sabatier", "bus3"] = (
                urban_central + " urban central heat"
            )
            n.links.loc[urban_central + " Sabatier", "efficiency3"] = (
                0.95 - n.links.loc[urban_central + " Sabatier", "efficiency"]
            )

        # DEA quotes 15% of total input (11% of which are high-value heat)
        if options["use_haber_bosch_waste_heat"] and "Haber-Bosch" in link_carriers:
            n.links.loc[urban_central + " Haber-Bosch", "bus3"] = (
                urban_central + " urban central heat"
            )
            total_energy_input = (
                cf_industry["MWh_H2_per_tNH3_electrolysis"]
                + cf_industry["MWh_elec_per_tNH3_electrolysis"]
            ) / cf_industry["MWh_NH3_per_tNH3"]
            electricity_input = (
                cf_industry["MWh_elec_per_tNH3_electrolysis"]
                / cf_industry["MWh_NH3_per_tNH3"]
            )
            n.links.loc[urban_central + " Haber-Bosch", "efficiency3"] = (
                0.15 * total_energy_input / electricity_input
            )

        if (
            options["use_methanolisation_waste_heat"]
            and "methanolisation" in link_carriers
        ):
            n.links.loc[urban_central + " methanolisation", "bus4"] = (
                urban_central + " urban central heat"
            )
            n.links.loc[urban_central + " methanolisation", "efficiency4"] = (
                costs.at["methanolisation", "heat-output"]
                / costs.at["methanolisation", "hydrogen-input"]
            )

        # TODO integrate usable waste heat efficiency into technology-data from DEA
        if (
            options.get("use_electrolysis_waste_heat", False)
            and "H2 Electrolysis" in link_carriers
        ):
            n.links.loc[urban_central + " H2 Electrolysis", "bus2"] = (
                urban_central + " urban central heat"
            )
            n.links.loc[urban_central + " H2 Electrolysis", "efficiency2"] = (
                0.84 - n.links.loc[urban_central + " H2 Electrolysis", "efficiency"]
            )

        if options["use_fuel_cell_waste_heat"] and "H2 Fuel Cell" in link_carriers:
            n.links.loc[urban_central + " H2 Fuel Cell", "bus2"] = (
                urban_central + " urban central heat"
            )
            n.links.loc[urban_central + " H2 Fuel Cell", "efficiency2"] = (
                0.95 - n.links.loc[urban_central + " H2 Fuel Cell", "efficiency"]
            )


def add_agriculture(n, costs):
    logger.info("Add agriculture, forestry and fishing sector.")

    nodes = pop_layout.index
    nhours = n.snapshot_weightings.generators.sum()

    # electricity

    n.madd(
        "Load",
        nodes,
        suffix=" agriculture electricity",
        bus=nodes,
        carrier="agriculture electricity",
        p_set=pop_weighted_energy_totals.loc[nodes, "total agriculture electricity"]
        * 1e6
        / nhours,
    )

    # heat

    n.madd(
        "Load",
        nodes,
        suffix=" agriculture heat",
        bus=nodes + " services rural heat",
        carrier="agriculture heat",
        p_set=pop_weighted_energy_totals.loc[nodes, "total agriculture heat"]
        * 1e6
        / nhours,
    )

    # machinery

    electric_share = get(
        options["agriculture_machinery_electric_share"], investment_year
    )
    oil_share = get(options["agriculture_machinery_oil_share"], investment_year)

    total_share = electric_share + oil_share
    if total_share != 1:
        logger.warning(
            f"Total agriculture machinery shares sum up to {total_share:.2%}, corresponding to increased or decreased demand assumptions."
        )

    machinery_nodal_energy = (
        pop_weighted_energy_totals.loc[nodes, "total agriculture machinery"] * 1e6
    )

    if electric_share > 0:
        efficiency_gain = (
            options["agriculture_machinery_fuel_efficiency"]
            / options["agriculture_machinery_electric_efficiency"]
        )

        n.madd(
            "Load",
            nodes,
            suffix=" agriculture machinery electric",
            bus=nodes,
            carrier="agriculture machinery electric",
            p_set=electric_share / efficiency_gain * machinery_nodal_energy / nhours,
        )

    if oil_share > 0:
        p_set = (
            oil_share
            * machinery_nodal_energy.rename(lambda x: x + " agriculture machinery oil")
            / nhours
        )

        if not options["regional_oil_demand"]:
            p_set = p_set.sum()

        n.madd(
            "Bus",
            spatial.oil.agriculture_machinery,
            location=spatial.oil.demand_locations,
            carrier="agriculture machinery oil",
            unit="MWh_LHV",
        )

        n.madd(
            "Load",
            spatial.oil.agriculture_machinery,
            bus=spatial.oil.agriculture_machinery,
            carrier="agriculture machinery oil",
            p_set=p_set,
        )

        n.madd(
            "Link",
            spatial.oil.agriculture_machinery,
            bus0=spatial.oil.nodes,
            bus1=spatial.oil.agriculture_machinery,
            bus2="co2 atmosphere",
            carrier="agriculture machinery oil",
            p_nom_extendable=True,
            efficiency2=costs.at["oil", "CO2 intensity"],
        )


def decentral(n):
    """
    Removes the electricity transmission system.
    """
    n.lines.drop(n.lines.index, inplace=True)
    n.links.drop(n.links.index[n.links.carrier.isin(["DC", "B2B"])], inplace=True)


def remove_h2_network(n):
    n.links.drop(
        n.links.index[n.links.carrier.str.contains("H2 pipeline")], inplace=True
    )

    if "EU H2 Store" in n.stores.index:
        n.stores.drop("EU H2 Store", inplace=True)


def limit_individual_line_extension(n, maxext):
    logger.info(f"Limiting new HVAC and HVDC extensions to {maxext} MW")
    n.lines["s_nom_max"] = n.lines["s_nom"] + maxext
    hvdc = n.links.index[n.links.carrier == "DC"]
    n.links.loc[hvdc, "p_nom_max"] = n.links.loc[hvdc, "p_nom"] + maxext


aggregate_dict = {
    "p_nom": pd.Series.sum,
    "s_nom": pd.Series.sum,
    "v_nom": "max",
    "v_mag_pu_max": "min",
    "v_mag_pu_min": "max",
    "p_nom_max": pd.Series.sum,
    "s_nom_max": pd.Series.sum,
    "p_nom_min": pd.Series.sum,
    "s_nom_min": pd.Series.sum,
    "v_ang_min": "max",
    "v_ang_max": "min",
    "terrain_factor": "mean",
    "num_parallel": "sum",
    "p_set": "sum",
    "e_initial": "sum",
    "e_nom": pd.Series.sum,
    "e_nom_max": pd.Series.sum,
    "e_nom_min": pd.Series.sum,
    "state_of_charge_initial": "sum",
    "state_of_charge_set": "sum",
    "inflow": "sum",
    "p_max_pu": "first",
    "x": "mean",
    "y": "mean",
}


def cluster_heat_buses(n):
    """
    Cluster residential and service heat buses to one representative bus.

    This can be done to save memory and speed up optimisation
    """

    def define_clustering(attributes, aggregate_dict):
        """Define how attributes should be clustered.
        Input:
            attributes    : pd.Index()
            aggregate_dict: dictionary (key: name of attribute, value
                                        clustering method)

        Returns:
            agg           : clustering dictionary
        """
        keys = attributes.intersection(aggregate_dict.keys())
        agg = dict(
            zip(
                attributes.difference(keys),
                ["first"] * len(df.columns.difference(keys)),
            )
        )
        for key in keys:
            agg[key] = aggregate_dict[key]
        return agg

    logger.info("Cluster residential and service heat buses.")
    components = ["Bus", "Carrier", "Generator", "Link", "Load", "Store"]

    for c in n.iterate_components(components):
        df = c.df
        cols = df.columns[df.columns.str.contains("bus") | (df.columns == "carrier")]

        # rename columns and index
        df[cols] = df[cols].apply(
            lambda x: x.str.replace("residential ", "").str.replace("services ", ""),
            axis=1,
        )
        df = df.rename(
            index=lambda x: x.replace("residential ", "").replace("services ", "")
        )

        # cluster heat nodes
        # static dataframe
        agg = define_clustering(df.columns, aggregate_dict)
        df = df.groupby(level=0).agg(agg, numeric_only=False)
        # time-varying data
        pnl = c.pnl
        agg = define_clustering(pd.Index(pnl.keys()), aggregate_dict)
        for k in pnl.keys():

            def renamer(s):
                return s.replace("residential ", "").replace("services ", "")

            pnl[k] = pnl[k].T.groupby(renamer).agg(agg[k], numeric_only=False).T

        # remove unclustered assets of service/residential
        to_drop = c.df.index.difference(df.index)
        n.mremove(c.name, to_drop)
        # add clustered assets
        to_add = df.index.difference(c.df.index)
        import_components_from_dataframe(n, df.loc[to_add], c.name)


def apply_time_segmentation(
    n, segments, solver_name="cbc", overwrite_time_dependent=True
):
    """
    Aggregating time series to segments with different lengths.

    Input:
        n: pypsa Network
        segments: (int) number of segments in which the typical period should be
                  subdivided
        solver_name: (str) name of solver
        overwrite_time_dependent: (bool) overwrite time dependent data of pypsa network
        with typical time series created by tsam
    """
    try:
        import tsam.timeseriesaggregation as tsam
    except ImportError:
        raise ModuleNotFoundError(
            "Optional dependency 'tsam' not found." "Install via 'pip install tsam'"
        )

    # get all time-dependent data
    columns = pd.MultiIndex.from_tuples([], names=["component", "key", "asset"])
    raw = pd.DataFrame(index=n.snapshots, columns=columns)
    for c in n.iterate_components():
        for attr, pnl in c.pnl.items():
            # exclude e_min_pu which is used for SOC of EVs in the morning
            if not pnl.empty and attr != "e_min_pu":
                df = pnl.copy()
                df.columns = pd.MultiIndex.from_product([[c.name], [attr], df.columns])
                raw = pd.concat([raw, df], axis=1)

    # normalise all time-dependent data
    annual_max = raw.max().replace(0, 1)
    raw = raw.div(annual_max, level=0)

    # get representative segments
    agg = tsam.TimeSeriesAggregation(
        raw,
        hoursPerPeriod=len(raw),
        noTypicalPeriods=1,
        noSegments=int(segments),
        segmentation=True,
        solver=solver_name,
    )
    segmented = agg.createTypicalPeriods()

    weightings = segmented.index.get_level_values("Segment Duration")
    offsets = np.insert(np.cumsum(weightings[:-1]), 0, 0)
    timesteps = [raw.index[0] + pd.Timedelta(f"{offset}h") for offset in offsets]
    snapshots = pd.DatetimeIndex(timesteps)
    sn_weightings = pd.Series(
        weightings, index=snapshots, name="weightings", dtype="float64"
    )
    logger.info(f"Distribution of snapshot durations:\n{weightings.value_counts()}")

    n.set_snapshots(sn_weightings.index)
    n.snapshot_weightings = n.snapshot_weightings.mul(sn_weightings, axis=0)

    # overwrite time-dependent data with timeseries created by tsam
    if overwrite_time_dependent:
        values_t = segmented.mul(annual_max).set_index(snapshots)
        for component, key in values_t.columns.droplevel(2).unique():
            n.pnl(component)[key] = values_t[component, key]

    return n


def set_temporal_aggregation(n, resolution, solver_name):
    """
    Aggregate network temporally.
    """
    if not resolution:
        return n

    # representative snapshots
    if "sn" in resolution.lower():
        sn = int(resolution[:-2])
        logger.info("Use every %s snapshot as representative", sn)
        n.set_snapshots(n.snapshots[::sn])
        n.snapshot_weightings *= sn

    # segments with package tsam
    elif "seg" in resolution.lower():
        segments = int(resolution[:-3])
        logger.info("Use temporal segmentation with %s segments", segments)
        n = apply_time_segmentation(n, segments, solver_name=solver_name)

    # temporal averaging
    elif "h" in resolution.lower():
        logger.info("Aggregate to frequency %s", resolution)
        n = average_every_nhours(n, resolution)

    return n


def lossy_bidirectional_links(n, carrier, efficiencies={}):
    "Split bidirectional links into two unidirectional links to include transmission losses."

    carrier_i = n.links.query("carrier == @carrier").index

    if (
        not any((v != 1.0) or (v >= 0) for v in efficiencies.values())
        or carrier_i.empty
    ):
        return

    efficiency_static = efficiencies.get("efficiency_static", 1)
    efficiency_per_1000km = efficiencies.get("efficiency_per_1000km", 1)
    compression_per_1000km = efficiencies.get("compression_per_1000km", 0)

    logger.info(
        f"Specified losses for {carrier} transmission "
        f"(static: {efficiency_static}, per 1000km: {efficiency_per_1000km}, compression per 1000km: {compression_per_1000km}). "
        "Splitting bidirectional links."
    )

    n.links.loc[carrier_i, "p_min_pu"] = 0
    n.links.loc[carrier_i, "efficiency"] = (
        efficiency_static
        * efficiency_per_1000km ** (n.links.loc[carrier_i, "length"] / 1e3)
    )
    rev_links = (
        n.links.loc[carrier_i].copy().rename({"bus0": "bus1", "bus1": "bus0"}, axis=1)
    )
    rev_links["length_original"] = rev_links["length"]
    rev_links["capital_cost"] = 0
    rev_links["length"] = 0
    rev_links["reversed"] = True
    rev_links.index = rev_links.index.map(lambda x: x + "-reversed")

    n.links = pd.concat([n.links, rev_links], sort=False)
    n.links["reversed"] = n.links["reversed"].fillna(False)
    n.links["length_original"] = n.links["length_original"].fillna(n.links.length)

    # do compression losses after concatenation to take electricity consumption at bus0 in either direction
    carrier_i = n.links.query("carrier == @carrier").index
    if compression_per_1000km > 0:
        n.links.loc[carrier_i, "bus2"] = n.links.loc[carrier_i, "bus0"].map(
            n.buses.location
        )  # electricity
        n.links.loc[carrier_i, "efficiency2"] = (
            -compression_per_1000km * n.links.loc[carrier_i, "length_original"] / 1e3
        )


if __name__ == "__main__":
    if "snakemake" not in globals():
        from _helpers import mock_snakemake

        snakemake = mock_snakemake(
            "prepare_sector_network",
            configfiles="test/config.overnight.yaml",
            simpl="",
            opts="",
            clusters="37",
            ll="v1.0",
            sector_opts="CO2L0-24H-T-H-B-I-A-dist1",
            planning_horizons="2030",
        )

    configure_logging(snakemake)
<<<<<<< HEAD
    set_scenario_config(snakemake)
=======
>>>>>>> dd2416a5

    update_config_from_wildcards(snakemake.config, snakemake.wildcards)

    options = snakemake.params.sector

    investment_year = int(snakemake.wildcards.planning_horizons[-4:])

    n = pypsa.Network(snakemake.input.network)

    pop_layout = pd.read_csv(snakemake.input.clustered_pop_layout, index_col=0)
    nhours = n.snapshot_weightings.generators.sum()
    nyears = nhours / 8760

    costs = prepare_costs(
        snakemake.input.costs,
        snakemake.params.costs,
        nyears,
    )

    pop_weighted_energy_totals = (
        pd.read_csv(snakemake.input.pop_weighted_energy_totals, index_col=0) * nyears
    )

    patch_electricity_network(n)

    spatial = define_spatial(pop_layout.index, options)

    if snakemake.params.foresight in ["myopic", "perfect"]:
        add_lifetime_wind_solar(n, costs)

        conventional = snakemake.params.conventional_carriers
        for carrier in conventional:
            add_carrier_buses(n, carrier)

    add_eu_bus(n)

    add_co2_tracking(n, costs, options)

    add_generation(n, costs)

    add_storage_and_grids(n, costs)

    if options["transport"]:
        add_land_transport(n, costs)

    if options["heating"]:
        add_heat(n, costs)

    if options["biomass"]:
        add_biomass(n, costs)

    if options["ammonia"]:
        add_ammonia(n, costs)

    if options["industry"]:
        add_industry(n, costs)

    if options["heating"]:
        add_waste_heat(n)

    if options["agriculture"]:  # requires H and I
        add_agriculture(n, costs)

    if options["dac"]:
        add_dac(n, costs)

    if not options["electricity_transmission_grid"]:
        decentral(n)

    if not options["H2_network"]:
        remove_h2_network(n)

    if options["co2network"]:
        add_co2_network(n, costs)

    if options["allam_cycle"]:
        add_allam(n, costs)

    solver_name = snakemake.config["solving"]["solver"]["name"]
    resolution = snakemake.params.time_resolution
    n = set_temporal_aggregation(n, resolution, solver_name)

    co2_budget = snakemake.params.co2_budget
    if isinstance(co2_budget, str) and co2_budget.startswith("cb"):
        fn = "results/" + snakemake.params.RDIR + "/csvs/carbon_budget_distribution.csv"
        if not os.path.exists(fn):
            emissions_scope = snakemake.params.emissions_scope
            report_year = snakemake.params.eurostat_report_year
            input_co2 = snakemake.input.co2
            build_carbon_budget(
                co2_budget,
                snakemake.input.eurostat,
                fn,
                emissions_scope,
                report_year,
                input_co2,
                options,
            )
        co2_cap = pd.read_csv(fn, index_col=0).squeeze()
        limit = co2_cap.loc[investment_year]
    else:
        limit = get(co2_budget, investment_year)
    add_co2limit(n, options, nyears, limit)

    maxext = snakemake.params["lines"]["max_extension"]
    if maxext is not None:
        limit_individual_line_extension(n, maxext)

    if options["electricity_distribution_grid"]:
        insert_electricity_distribution_grid(n, costs)

    maybe_adjust_costs_and_potentials(n, snakemake.params["adjustments"])

    if options["gas_distribution_grid"]:
        insert_gas_distribution_costs(n, costs)

    if options["electricity_grid_connection"]:
        add_electricity_grid_connection(n, costs)

    for k, v in options["transmission_efficiency"].items():
        lossy_bidirectional_links(n, k, v)

    # Workaround: Remove lines with conflicting (and unrealistic) properties
    # cf. https://github.com/PyPSA/pypsa-eur/issues/444
    if snakemake.config["solving"]["options"]["transmission_losses"]:
        idx = n.lines.query("num_parallel == 0").index
        logger.info(
            f"Removing {len(idx)} line(s) with properties conflicting with transmission losses functionality."
        )
        n.mremove("Line", idx)

    first_year_myopic = (snakemake.params.foresight in ["myopic", "perfect"]) and (
        snakemake.params.planning_horizons[0] == investment_year
    )

    if options.get("cluster_heat_buses", False) and not first_year_myopic:
        cluster_heat_buses(n)

    n.meta = dict(snakemake.config, **dict(wildcards=dict(snakemake.wildcards)))

    sanitize_carriers(n, snakemake.config)
    sanitize_locations(n)

    n.export_to_netcdf(snakemake.output[0])<|MERGE_RESOLUTION|>--- conflicted
+++ resolved
@@ -17,15 +17,11 @@
 import pandas as pd
 import pypsa
 import xarray as xr
-<<<<<<< HEAD
 from _helpers import (
     configure_logging,
     set_scenario_config,
-    update_config_with_sector_opts,
+    update_config_from_wildcards,
 )
-=======
-from _helpers import configure_logging, update_config_from_wildcards
->>>>>>> dd2416a5
 from add_electricity import calculate_annuity, sanitize_carriers, sanitize_locations
 from build_energy_totals import build_co2_totals, build_eea_co2, build_eurostat_co2
 from networkx.algorithms import complement
@@ -3557,11 +3553,7 @@
         )
 
     configure_logging(snakemake)
-<<<<<<< HEAD
     set_scenario_config(snakemake)
-=======
->>>>>>> dd2416a5
-
     update_config_from_wildcards(snakemake.config, snakemake.wildcards)
 
     options = snakemake.params.sector
