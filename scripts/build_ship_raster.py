--- conflicted
+++ resolved
@@ -67,11 +67,7 @@
         fn = "shipdensity_global.tif"
         zip_f.extract(fn, resources)
     with rioxarray.open_rasterio(resources / fn) as ship_density:
-<<<<<<< HEAD
-        ship_density = ship_density.drop(["band"]).sel(
-=======
         ship_density = ship_density.drop_vars(["band"]).sel(
->>>>>>> cbb3ab36
             x=slice(min(xs), max(Xs)), y=slice(max(Ys), min(ys))
         )
         ship_density.rio.to_raster(snakemake.output[0])
