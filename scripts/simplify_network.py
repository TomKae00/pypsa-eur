# -*- coding: utf-8 -*-
# SPDX-FileCopyrightText: : 2017-2023 The PyPSA-Eur Authors
#
# SPDX-License-Identifier: MIT

# coding: utf-8
"""
Lifts electrical transmission network to a single 380 kV voltage layer, removes
dead-ends of the network, and reduces multi-hop HVDC connections to a single
link.

Relevant Settings
-----------------

.. code:: yaml

    clustering:
      simplify_network:
      cluster_network:
      aggregation_strategies:

    costs:
        year:
        version:
        fill_values:
        marginal_cost:
        capital_cost:

    electricity:
        max_hours:

    lines:
        length_factor:

    links:
        p_max_pu:

    solving:
        solver:
            name:

.. seealso::
    Documentation of the configuration file ``config/config.yaml`` at
    :ref:`costs_cf`, :ref:`electricity_cf`, :ref:`renewable_cf`,
    :ref:`lines_cf`, :ref:`links_cf`, :ref:`solving_cf`

Inputs
------

- ``resources/costs.csv``: The database of cost assumptions for all included technologies for specific years from various sources; e.g. discount rate, lifetime, investment (CAPEX), fixed operation and maintenance (FOM), variable operation and maintenance (VOM), fuel costs, efficiency, carbon-dioxide intensity.
- ``resources/regions_onshore.geojson``: confer :ref:`busregions`
- ``resources/regions_offshore.geojson``: confer :ref:`busregions`
- ``networks/elec.nc``: confer :ref:`electricity`

Outputs
-------

- ``resources/regions_onshore_elec{weather_year}_s{simpl}.geojson``:

    .. image:: img/regions_onshore_elec_s.png
            :scale: 33 %

- ``resources/regions_offshore_elec{weather_year}_s{simpl}.geojson``:

    .. image:: img/regions_offshore_elec_s  .png
            :scale: 33 %

- ``resources/busmap_elec{weather_year}_s{simpl}.h5``: Mapping of buses from ``networks/elec.nc`` to ``networks/elec{weather_year}_s{simpl}.nc``; has keys ['/busmap_s']
- ``networks/elec{weather_year}_s{simpl}.nc``:

    .. image:: img/elec_s.png
        :scale: 33 %

Description
-----------

The rule :mod:`simplify_network` does up to four things:

1. Create an equivalent transmission network in which all voltage levels are mapped to the 380 kV level by the function ``simplify_network(...)``.

2. DC only sub-networks that are connected at only two buses to the AC network are reduced to a single representative link in the function ``simplify_links(...)``. The components attached to buses in between are moved to the nearest endpoint. The grid connection cost of offshore wind generators are added to the capital costs of the generator.

3. Stub lines and links, i.e. dead-ends of the network, are sequentially removed from the network in the function ``remove_stubs(...)``. Components are moved along.

4. Optionally, if an integer were provided for the wildcard ``{simpl}`` (e.g. ``networks/elec_s500.nc``), the network is clustered to this number of clusters with the routines from the ``cluster_network`` rule with the function ``cluster_network.cluster(...)``. This step is usually skipped!
"""

import logging
from functools import reduce

import numpy as np
import pandas as pd
import pypsa
import scipy as sp
from _helpers import configure_logging, get_aggregation_strategies, update_p_nom_max
from add_electricity import load_costs
from cluster_network import cluster_regions, clustering_for_n_clusters
from pypsa.io import import_components_from_dataframe, import_series_from_dataframe
from pypsa.networkclustering import (
    aggregategenerators,
    aggregateoneport,
    busmap_by_stubs,
    get_clustering_from_busmap,
)
from scipy.sparse.csgraph import connected_components, dijkstra

logger = logging.getLogger(__name__)


def simplify_network_to_380(n):
    """
    Fix all lines to a voltage level of 380 kV and remove all transformers.

    The function preserves the transmission capacity for each line while
    updating its voltage level, line type and number of parallel bundles
    (num_parallel).

    Transformers are removed and connected components are moved from
    their starting bus to their ending bus. The corresponding starting
    buses are removed as well.
    """
    logger.info("Mapping all network lines onto a single 380kV layer")

    n.buses["v_nom"] = 380.0

    (linetype_380,) = n.lines.loc[n.lines.v_nom == 380.0, "type"].unique()
    n.lines["type"] = linetype_380
    n.lines["v_nom"] = 380
    n.lines["i_nom"] = n.line_types.i_nom[linetype_380]
    n.lines["num_parallel"] = n.lines.eval("s_nom / (sqrt(3) * v_nom * i_nom)")

    trafo_map = pd.Series(n.transformers.bus1.values, n.transformers.bus0.values)
    trafo_map = trafo_map[~trafo_map.index.duplicated(keep="first")]
    several_trafo_b = trafo_map.isin(trafo_map.index)
    trafo_map[several_trafo_b] = trafo_map[several_trafo_b].map(trafo_map)
    missing_buses_i = n.buses.index.difference(trafo_map.index)
    missing = pd.Series(missing_buses_i, missing_buses_i)
    trafo_map = pd.concat([trafo_map, missing])

    for c in n.one_port_components | n.branch_components:
        df = n.df(c)
        for col in df.columns:
            if col.startswith("bus"):
                df[col] = df[col].map(trafo_map)

    n.mremove("Transformer", n.transformers.index)
    n.mremove("Bus", n.buses.index.difference(trafo_map))

    return n, trafo_map


def _prepare_connection_costs_per_link(n, costs, config):
    if n.links.empty:
        return {}

    connection_costs_per_link = {}

    for tech in config["renewable"]:
        if tech.startswith("offwind"):
            connection_costs_per_link[tech] = (
                n.links.length
                * config["lines"]["length_factor"]
                * (
                    n.links.underwater_fraction
                    * costs.at[tech + "-connection-submarine", "capital_cost"]
                    + (1.0 - n.links.underwater_fraction)
                    * costs.at[tech + "-connection-underground", "capital_cost"]
                )
            )

    return connection_costs_per_link


def _compute_connection_costs_to_bus(
    n, busmap, costs, config, connection_costs_per_link=None, buses=None
):
    if connection_costs_per_link is None:
        connection_costs_per_link = _prepare_connection_costs_per_link(n, costs, config)

    if buses is None:
        buses = busmap.index[busmap.index != busmap.values]

    connection_costs_to_bus = pd.DataFrame(index=buses)

    for tech in connection_costs_per_link:
        adj = n.adjacency_matrix(
            weights=pd.concat(
                dict(
                    Link=connection_costs_per_link[tech].reindex(n.links.index),
                    Line=pd.Series(0.0, n.lines.index),
                )
            )
        )

        costs_between_buses = dijkstra(
            adj, directed=False, indices=n.buses.index.get_indexer(buses)
        )
        connection_costs_to_bus[tech] = costs_between_buses[
            np.arange(len(buses)), n.buses.index.get_indexer(busmap.loc[buses])
        ]

    return connection_costs_to_bus


def _adjust_capital_costs_using_connection_costs(n, connection_costs_to_bus, output):
    connection_costs = {}
    for tech in connection_costs_to_bus:
        tech_b = n.generators.carrier == tech
        costs = (
            n.generators.loc[tech_b, "bus"]
            .map(connection_costs_to_bus[tech])
            .loc[lambda s: s > 0]
        )
        if not costs.empty:
            n.generators.loc[costs.index, "capital_cost"] += costs
            logger.info(
                "Displacing {} generator(s) and adding connection costs to capital_costs: {} ".format(
                    tech,
                    ", ".join(
                        "{:.0f} Eur/MW/a for `{}`".format(d, b)
                        for b, d in costs.items()
                    ),
                )
            )
            connection_costs[tech] = costs
    pd.DataFrame(connection_costs).to_csv(output.connection_costs)


def _aggregate_and_move_components(
    n,
    busmap,
    connection_costs_to_bus,
    output,
    aggregate_one_ports={"Load", "StorageUnit"},
    aggregation_strategies=dict(),
    exclude_carriers=None,
):
    def replace_components(n, c, df, pnl):
        n.mremove(c, n.df(c).index)

        import_components_from_dataframe(n, df, c)
        for attr, df in pnl.items():
            if not df.empty:
                import_series_from_dataframe(n, df, c, attr)

    _adjust_capital_costs_using_connection_costs(n, connection_costs_to_bus, output)

    _, generator_strategies = get_aggregation_strategies(aggregation_strategies)

    carriers = set(n.generators.carrier) - set(exclude_carriers)
    generators, generators_pnl = aggregategenerators(
        n, busmap, carriers=carriers, custom_strategies=generator_strategies
    )

    replace_components(n, "Generator", generators, generators_pnl)

    for one_port in aggregate_one_ports:
        df, pnl = aggregateoneport(n, busmap, component=one_port)
        replace_components(n, one_port, df, pnl)

    buses_to_del = n.buses.index.difference(busmap)
    n.mremove("Bus", buses_to_del)
    for c in n.branch_components:
        df = n.df(c)
        n.mremove(c, df.index[df.bus0.isin(buses_to_del) | df.bus1.isin(buses_to_del)])


def simplify_links(n, costs, config, output, aggregation_strategies=dict()):
    ## Complex multi-node links are folded into end-points
    logger.info("Simplifying connected link components")

    if n.links.empty:
        return n, n.buses.index.to_series()

    # Determine connected link components, ignore all links but DC
    adjacency_matrix = n.adjacency_matrix(
        branch_components=["Link"],
        weights=dict(Link=(n.links.carrier == "DC").astype(float)),
    )

    _, labels = connected_components(adjacency_matrix, directed=False)
    labels = pd.Series(labels, n.buses.index)

    G = n.graph()

    def split_links(nodes):
        nodes = frozenset(nodes)

        seen = set()
        supernodes = {m for m in nodes if len(G.adj[m]) > 2 or (set(G.adj[m]) - nodes)}

        for u in supernodes:
            for m, ls in G.adj[u].items():
                if m not in nodes or m in seen:
                    continue

                buses = [u, m]
                links = [list(ls)]  # [name for name in ls]]

                while m not in (supernodes | seen):
                    seen.add(m)
                    for m2, ls in G.adj[m].items():
                        if m2 in seen or m2 == u:
                            continue
                        buses.append(m2)
                        links.append(list(ls))  # [name for name in ls])
                        break
                    else:
                        # stub
                        break
                    m = m2
                if m != u:
                    yield pd.Index((u, m)), buses, links
            seen.add(u)

    busmap = n.buses.index.to_series()

    connection_costs_per_link = _prepare_connection_costs_per_link(n, costs, config)
    connection_costs_to_bus = pd.DataFrame(
        0.0, index=n.buses.index, columns=list(connection_costs_per_link)
    )

    for lbl in labels.value_counts().loc[lambda s: s > 2].index:
        for b, buses, links in split_links(labels.index[labels == lbl]):
            if len(buses) <= 2:
                continue

            logger.debug("nodes = {}".format(labels.index[labels == lbl]))
            logger.debug("b = {}\nbuses = {}\nlinks = {}".format(b, buses, links))

            m = sp.spatial.distance_matrix(
                n.buses.loc[b, ["x", "y"]], n.buses.loc[buses[1:-1], ["x", "y"]]
            )
            busmap.loc[buses] = b[np.r_[0, m.argmin(axis=0), 1]]
            connection_costs_to_bus.loc[buses] += _compute_connection_costs_to_bus(
                n, busmap, costs, config, connection_costs_per_link, buses
            )

            all_links = [i for _, i in sum(links, [])]

            p_max_pu = config["links"].get("p_max_pu", 1.0)
            lengths = n.links.loc[all_links, "length"]
            name = lengths.idxmax() + "+{}".format(len(links) - 1)
            params = dict(
                carrier="DC",
                bus0=b[0],
                bus1=b[1],
                length=sum(
                    n.links.loc[[i for _, i in l], "length"].mean() for l in links
                ),
                p_nom=min(n.links.loc[[i for _, i in l], "p_nom"].sum() for l in links),
                underwater_fraction=sum(
                    lengths
                    / lengths.sum()
                    * n.links.loc[all_links, "underwater_fraction"]
                ),
                p_max_pu=p_max_pu,
                p_min_pu=-p_max_pu,
                underground=False,
                under_construction=False,
            )

            logger.info(
                "Joining the links {} connecting the buses {} to simple link {}".format(
                    ", ".join(all_links), ", ".join(buses), name
                )
            )

            n.mremove("Link", all_links)

            static_attrs = n.components["Link"]["attrs"].loc[lambda df: df.static]
            for attr, default in static_attrs.default.items():
                params.setdefault(attr, default)
            n.links.loc[name] = pd.Series(params)

            # n.add("Link", **params)

    logger.debug("Collecting all components using the busmap")

    exclude_carriers = config["clustering"]["simplify_network"].get(
        "exclude_carriers", []
    )

    _aggregate_and_move_components(
        n,
        busmap,
        connection_costs_to_bus,
        output,
        aggregation_strategies=aggregation_strategies,
        exclude_carriers=exclude_carriers,
    )
    return n, busmap


def remove_stubs(n, costs, config, output, aggregation_strategies=dict()):
    logger.info("Removing stubs")

    across_borders = config["clustering"]["simplify_network"].get(
        "remove_stubs_across_borders", True
    )
    matching_attrs = [] if across_borders else ["country"]
    busmap = busmap_by_stubs(n, matching_attrs)

    connection_costs_to_bus = _compute_connection_costs_to_bus(n, busmap, costs, config)

    exclude_carriers = config["clustering"]["simplify_network"].get(
        "exclude_carriers", []
    )

    _aggregate_and_move_components(
        n,
        busmap,
        connection_costs_to_bus,
        output,
        aggregation_strategies=aggregation_strategies,
        exclude_carriers=exclude_carriers,
    )

    return n, busmap


def aggregate_to_substations(n, aggregation_strategies=dict(), buses_i=None):
    # can be used to aggregate a selection of buses to electrically closest neighbors
    # if no buses are given, nodes that are no substations or without offshore connection are aggregated

    if buses_i is None:
        logger.info(
            "Aggregating buses that are no substations or have no valid offshore connection"
        )
        buses_i = list(set(n.buses.index) - set(n.generators.bus) - set(n.loads.bus))

    weight = pd.concat(
        {
            "Line": n.lines.length / n.lines.s_nom.clip(1e-3),
            "Link": n.links.length / n.links.p_nom.clip(1e-3),
        }
    )

    adj = n.adjacency_matrix(branch_components=["Line", "Link"], weights=weight)

    bus_indexer = n.buses.index.get_indexer(buses_i)
    dist = pd.DataFrame(
        dijkstra(adj, directed=False, indices=bus_indexer), buses_i, n.buses.index
    )

    dist[
        buses_i
    ] = np.inf  # bus in buses_i should not be assigned to different bus in buses_i

    for c in n.buses.country.unique():
        incountry_b = n.buses.country == c
        dist.loc[incountry_b, ~incountry_b] = np.inf

    busmap = n.buses.index.to_series()
    busmap.loc[buses_i] = dist.idxmin(1)

    bus_strategies, generator_strategies = get_aggregation_strategies(
        aggregation_strategies
    )

    clustering = get_clustering_from_busmap(
        n,
        busmap,
        bus_strategies=bus_strategies,
        aggregate_generators_weighted=True,
        aggregate_generators_carriers=None,
        aggregate_one_ports=["Load", "StorageUnit"],
        line_length_factor=1.0,
        generator_strategies=generator_strategies,
        scale_link_capital_costs=False,
    )
    return clustering.network, busmap


def cluster(
    n, n_clusters, config, algorithm="hac", feature=None, aggregation_strategies=dict()
):
    logger.info(f"Clustering to {n_clusters} buses")

    focus_weights = config.get("focus_weights", None)

    renewable_carriers = pd.Index(
        [
            tech
            for tech in n.generators.carrier.unique()
            if tech.split("-", 2)[0] in config["renewable"]
        ]
    )

    clustering = clustering_for_n_clusters(
        n,
        n_clusters,
        custom_busmap=False,
        aggregation_strategies=aggregation_strategies,
        solver_name=config["solving"]["solver"]["name"],
        algorithm=algorithm,
        feature=feature,
        focus_weights=focus_weights,
    )

    return clustering.network, clustering.busmap


if __name__ == "__main__":
    if "snakemake" not in globals():
        from _helpers import mock_snakemake
<<<<<<< HEAD
        snakemake = mock_snakemake('simplify_network', weather_year='', simpl='')
=======

        snakemake = mock_snakemake("simplify_network", simpl="")
>>>>>>> 8150f662
    configure_logging(snakemake)

    n = pypsa.Network(snakemake.input.network)

    aggregation_strategies = snakemake.config["clustering"].get(
        "aggregation_strategies", {}
    )
    # translate str entries of aggregation_strategies to pd.Series functions:
    aggregation_strategies = {
        p: {k: getattr(pd.Series, v) for k, v in aggregation_strategies[p].items()}
        for p in aggregation_strategies.keys()
    }

    n, trafo_map = simplify_network_to_380(n)

    Nyears = n.snapshot_weightings.objective.sum() / 8760

    technology_costs = load_costs(
        snakemake.input.tech_costs,
        snakemake.config["costs"],
        snakemake.config["electricity"],
        Nyears,
    )

    n, simplify_links_map = simplify_links(
        n, technology_costs, snakemake.config, snakemake.output, aggregation_strategies
    )

    busmaps = [trafo_map, simplify_links_map]

    cluster_config = snakemake.config["clustering"]["simplify_network"]
    if cluster_config.get("remove_stubs", True):
        n, stub_map = remove_stubs(
            n,
            technology_costs,
            snakemake.config,
            snakemake.output,
            aggregation_strategies=aggregation_strategies,
        )
        busmaps.append(stub_map)

    if cluster_config.get("to_substations", False):
        n, substation_map = aggregate_to_substations(n, aggregation_strategies)
        busmaps.append(substation_map)

    # treatment of outliers (nodes without a profile for considered carrier):
    # all nodes that have no profile of the given carrier are being aggregated to closest neighbor
    if (
        snakemake.config.get("clustering", {})
        .get("cluster_network", {})
        .get("algorithm", "hac")
        == "hac"
        or cluster_config.get("algorithm", "hac") == "hac"
    ):
        carriers = (
            cluster_config.get("feature", "solar+onwind-time").split("-")[0].split("+")
        )
        for carrier in carriers:
            buses_i = list(
                set(n.buses.index) - set(n.generators.query("carrier == @carrier").bus)
            )
            logger.info(
                f"clustering preparaton (hac): aggregating {len(buses_i)} buses of type {carrier}."
            )
            n, busmap_hac = aggregate_to_substations(n, aggregation_strategies, buses_i)
            busmaps.append(busmap_hac)

    if snakemake.wildcards.simpl:
        n, cluster_map = cluster(
            n,
            int(snakemake.wildcards.simpl),
            snakemake.config,
            cluster_config.get("algorithm", "hac"),
            cluster_config.get("feature", None),
            aggregation_strategies,
        )
        busmaps.append(cluster_map)

    # some entries in n.buses are not updated in previous functions, therefore can be wrong. as they are not needed
    # and are lost when clustering (for example with the simpl wildcard), we remove them for consistency:
    buses_c = {
        "symbol",
        "tags",
        "under_construction",
        "substation_lv",
        "substation_off",
    }.intersection(n.buses.columns)
    n.buses = n.buses.drop(buses_c, axis=1)

    update_p_nom_max(n)

    n.meta = dict(snakemake.config, **dict(wildcards=dict(snakemake.wildcards)))
    n.export_to_netcdf(snakemake.output.network)

    busmap_s = reduce(lambda x, y: x.map(y), busmaps[1:], busmaps[0])
    busmap_s.to_csv(snakemake.output.busmap)

    cluster_regions(busmaps, snakemake.input, snakemake.output)<|MERGE_RESOLUTION|>--- conflicted
+++ resolved
@@ -504,12 +504,8 @@
 if __name__ == "__main__":
     if "snakemake" not in globals():
         from _helpers import mock_snakemake
-<<<<<<< HEAD
-        snakemake = mock_snakemake('simplify_network', weather_year='', simpl='')
-=======
-
-        snakemake = mock_snakemake("simplify_network", simpl="")
->>>>>>> 8150f662
+
+        snakemake = mock_snakemake("simplify_network", weather_year="", simpl="")
     configure_logging(snakemake)
 
     n = pypsa.Network(snakemake.input.network)
