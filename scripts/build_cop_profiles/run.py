# SPDX-FileCopyrightText: Contributors to PyPSA-Eur <https://github.com/pypsa/pypsa-eur>
#
# SPDX-License-Identifier: MIT
"""
Approximate heat pump coefficient-of-performance (COP) profiles for different
heat sources and systems. Returns zero where source temperature higher than sink temperature.

For central heating, this is based on Jensen et al. (2018) (c.f. `CentralHeatingCopApproximator <CentralHeatingCopApproximator.py>`_) and for decentral heating, the approximation is based on Staffell et al. (2012) (c.f. `DecentralHeatingCopApproximator <DecentralHeatingCopApproximator.py>`_).

Relevant Settings
-----------------

.. code:: yaml
    sector:
        heat_pump_sink_T_decentral_heating:
        district_heating:
            forward_temperature:
            return_temperature:
            heat_source_cooling:
            heat_pump_cop_approximation:
                refrigerant:
                heat_exchanger_pinch_point_temperature_difference
                isentropic_compressor_efficiency:
                heat_loss:
            heat_pump_sources:
                urban central:
                urban decentral:
                rural:
Inputs
------
- `resources/<run_name>/temp_soil_total`: Ground temperature
- `resources/<run_name>/temp_air_total`: Air temperature

Outputs
-------
- `resources/<run_name>/cop_profiles.nc`: Heat pump coefficient-of-performance (COP) profiles
"""

import pandas as pd
import xarray as xr

from scripts._helpers import set_scenario_config
from scripts.build_cop_profiles.CentralHeatingCopApproximator import (
    CentralHeatingCopApproximator,
)
from scripts.build_cop_profiles.DecentralHeatingCopApproximator import (
    DecentralHeatingCopApproximator,
)
from scripts.definitions.heat_system_type import HeatSystemType


def get_cop(
    heat_system_type: str,
    heat_source: str,
    source_inlet_temperature_celsius: xr.DataArray,
    forward_temperature_by_node_and_time: xr.DataArray = None,
    return_temperature_by_node_and_time: xr.DataArray = None,
) -> xr.DataArray:
    """
    Calculate the coefficient of performance (COP) for a heating system.

    Parameters
    ----------
    heat_system_type : str
        The type of heating system.
    heat_source : str
        The heat source used in the heating system.
    source_inlet_temperature_celsius : xr.DataArray
        The inlet temperature of the heat source in Celsius.

    Returns
    -------
    xr.DataArray
        The calculated coefficient of performance (COP) for the heating system.
    """
    if HeatSystemType(heat_system_type).is_central:
        return CentralHeatingCopApproximator(
            forward_temperature_celsius=forward_temperature_by_node_and_time,
            return_temperature_celsius=return_temperature_by_node_and_time,
            source_inlet_temperature_celsius=source_inlet_temperature_celsius,
            source_outlet_temperature_celsius=source_inlet_temperature_celsius
            - snakemake.params.heat_source_cooling_central_heating,
            refrigerant=snakemake.params.heat_pump_cop_approximation_central_heating["refrigerant"],
            delta_t_pinch_point=snakemake.params.heat_pump_cop_approximation_central_heating["heat_exchanger_pinch_point_temperature_difference"],
            isentropic_compressor_efficiency=snakemake.params.heat_pump_cop_approximation_central_heating["isentropic_compressor_efficiency"],
            heat_loss=snakemake.params.heat_pump_cop_approximation_central_heating["heat_loss"],
            min_delta_t_lift=snakemake.params.heat_pump_cop_approximation_central_heating["min_delta_t_lift"],
        ).approximate_cop()

    else:
        return DecentralHeatingCopApproximator(
            forward_temperature_celsius=snakemake.params.heat_pump_sink_T_decentral_heating,
            source_inlet_temperature_celsius=source_inlet_temperature_celsius,
            source_type=heat_source,
        ).approximate_cop()


if __name__ == "__main__":
    if "snakemake" not in globals():
        from scripts._helpers import mock_snakemake

        snakemake = mock_snakemake(
            "build_cop_profiles",
            clusters=8,
<<<<<<< HEAD
            planning_horizons=2030
=======
            planning_horizons=2030,
>>>>>>> 22b17fdc
        )

    set_scenario_config(snakemake)

    central_heating_forward_temperature: xr.DataArray = xr.open_dataarray(
        snakemake.input.central_heating_forward_temperature_profiles
    )
    central_heating_return_temperature: xr.DataArray = xr.open_dataarray(
        snakemake.input.central_heating_return_temperature_profiles
    )

    cop_all_system_types = []
    for heat_system_type, heat_sources in snakemake.params.heat_pump_sources.items():
        cop_this_system_type = []
        for heat_source in heat_sources:
            if heat_source in ["ground", "air", #"ptes"
                               ]:
                source_inlet_temperature_celsius = xr.open_dataarray(
                    snakemake.input[
                        f"temp_{heat_source.replace('ground', 'soil')}_total"
                    ]
                )
            elif heat_source == "ptes": # just for the case that ptes is only boosted by air sourced hp
                source_inlet_temperature_celsius = xr.open_dataarray(
                    snakemake.input[
                        f"temp_air_total"
                    ]
                )
                ptes_temperature_celsius = xr.open_dataarray(
                    snakemake.input[
                        f"temp_{heat_source}_total"
                    ]
                )
            elif heat_source in snakemake.params.limited_heat_sources.keys():
                source_inlet_temperature_celsius = (
                    snakemake.params.limited_heat_sources[heat_source][
                        "constant_temperature_celsius"
                    ]
                )
            else:
                raise ValueError(
                    f"Unknown heat source {heat_source}. Must be one of [ground, air] or {snakemake.params.heat_sources.keys()}."
                )

            if heat_source == "ptes":
                cop_da = get_cop(
                    heat_system_type=heat_system_type,
                    heat_source=heat_source,
                    source_inlet_temperature_celsius=source_inlet_temperature_celsius,
                    forward_temperature_by_node_and_time=central_heating_forward_temperature,
                    return_temperature_by_node_and_time=ptes_temperature_celsius,
                )
            else:
                cop_da = get_cop(
                    heat_system_type=heat_system_type,
                    heat_source=heat_source,
                    source_inlet_temperature_celsius=source_inlet_temperature_celsius,
                    forward_temperature_by_node_and_time=central_heating_forward_temperature,
                    return_temperature_by_node_and_time=central_heating_return_temperature,
                )
            cop_this_system_type.append(cop_da)
        cop_all_system_types.append(
            xr.concat(
                cop_this_system_type, dim=pd.Index(heat_sources, name="heat_source")
            )
        )

    cop_dataarray = xr.concat(
        cop_all_system_types,
        dim=pd.Index(snakemake.params.heat_pump_sources.keys(), name="heat_system"),
    )

    cop_dataarray.to_netcdf(snakemake.output.cop_profiles)<|MERGE_RESOLUTION|>--- conflicted
+++ resolved
@@ -102,11 +102,7 @@
         snakemake = mock_snakemake(
             "build_cop_profiles",
             clusters=8,
-<<<<<<< HEAD
             planning_horizons=2030
-=======
-            planning_horizons=2030,
->>>>>>> 22b17fdc
         )
 
     set_scenario_config(snakemake)
