--- conflicted
+++ resolved
@@ -660,10 +660,7 @@
     annualise_cost: true
     tax_weighting: false
     construction_index: true
-<<<<<<< HEAD
-=======
   tes: true
->>>>>>> 1750b4e3
   boilers: true
   resistive_heaters: true
   oil_boilers: false
